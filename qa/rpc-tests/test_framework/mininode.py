# mininode.py - Bitcoin P2P network half-a-node
#
# Distributed under the MIT/X11 software license, see the accompanying
# file COPYING or http://www.opensource.org/licenses/mit-license.php.
#
# This python code was modified from ArtForz' public domain  half-a-node, as
# found in the mini-node branch of http://github.com/jgarzik/pynode.
#
# NodeConn: an object which manages p2p connectivity to a bitcoin node
# NodeConnCB: a base class that describes the interface for receiving
#             callbacks with network messages from a NodeConn
# CBlock, CTransaction, CBlockHeader, CTxIn, CTxOut, etc....:
#     data structures that should map to corresponding structures in
#     bitcoin/primitives
# msg_block, msg_tx, msg_headers, etc.:
#     data structures that represent network messages
# ser_*, deser_*: functions that handle serialization/deserialization


import struct
import socket
import asyncore
import binascii
import time
import sys
import random
import cStringIO
import hashlib
from threading import RLock
from threading import Thread
import logging
import copy

BIP0031_VERSION = 60000
MY_VERSION = 60001  # past bip-31 for ping/pong
MY_SUBVERSION = "/python-mininode-tester:0.0.1/"

MAX_INV_SZ = 50000
MAX_BLOCK_SIZE = 1000000

<<<<<<< HEAD
# Constants for the auxpow block version.
VERSION_AUXPOW = (1 << 8)
VERSION_CHAIN_START = (1 << 16)
CHAIN_ID = 1
=======
COIN = 100000000L # 1 btc in satoshis
>>>>>>> 29e1131c

# Keep our own socket map for asyncore, so that we can track disconnects
# ourselves (to workaround an issue with closing an asyncore socket when 
# using select)
mininode_socket_map = dict()

# One lock for synchronizing all data access between the networking thread (see
# NetworkThread below) and the thread running the test logic.  For simplicity,
# NodeConn acquires this lock whenever delivering a message to to a NodeConnCB,
# and whenever adding anything to the send buffer (in send_message()).  This
# lock should be acquired in the thread running the test logic to synchronize
# access to any data shared with the NodeConnCB or NodeConn.
mininode_lock = RLock()

# Serialization/deserialization tools
def sha256(s):
    return hashlib.new('sha256', s).digest()


def hash256(s):
    return sha256(sha256(s))


def deser_string(f):
    nit = struct.unpack("<B", f.read(1))[0]
    if nit == 253:
        nit = struct.unpack("<H", f.read(2))[0]
    elif nit == 254:
        nit = struct.unpack("<I", f.read(4))[0]
    elif nit == 255:
        nit = struct.unpack("<Q", f.read(8))[0]
    return f.read(nit)


def ser_string(s):
    if len(s) < 253:
        return chr(len(s)) + s
    elif len(s) < 0x10000:
        return chr(253) + struct.pack("<H", len(s)) + s
    elif len(s) < 0x100000000L:
        return chr(254) + struct.pack("<I", len(s)) + s
    return chr(255) + struct.pack("<Q", len(s)) + s


def deser_uint256(f):
    r = 0L
    for i in xrange(8):
        t = struct.unpack("<I", f.read(4))[0]
        r += t << (i * 32)
    return r


def ser_uint256(u):
    rs = ""
    for i in xrange(8):
        rs += struct.pack("<I", u & 0xFFFFFFFFL)
        u >>= 32
    return rs


def uint256_from_str(s):
    r = 0L
    t = struct.unpack("<IIIIIIII", s[:32])
    for i in xrange(8):
        r += t[i] << (i * 32)
    return r


def uint256_from_compact(c):
    nbytes = (c >> 24) & 0xFF
    v = (c & 0xFFFFFFL) << (8 * (nbytes - 3))
    return v


def deser_vector(f, c):
    nit = struct.unpack("<B", f.read(1))[0]
    if nit == 253:
        nit = struct.unpack("<H", f.read(2))[0]
    elif nit == 254:
        nit = struct.unpack("<I", f.read(4))[0]
    elif nit == 255:
        nit = struct.unpack("<Q", f.read(8))[0]
    r = []
    for i in xrange(nit):
        t = c()
        t.deserialize(f)
        r.append(t)
    return r


def ser_vector(l):
    r = ""
    if len(l) < 253:
        r = chr(len(l))
    elif len(l) < 0x10000:
        r = chr(253) + struct.pack("<H", len(l))
    elif len(l) < 0x100000000L:
        r = chr(254) + struct.pack("<I", len(l))
    else:
        r = chr(255) + struct.pack("<Q", len(l))
    for i in l:
        r += i.serialize()
    return r


def deser_uint256_vector(f):
    nit = struct.unpack("<B", f.read(1))[0]
    if nit == 253:
        nit = struct.unpack("<H", f.read(2))[0]
    elif nit == 254:
        nit = struct.unpack("<I", f.read(4))[0]
    elif nit == 255:
        nit = struct.unpack("<Q", f.read(8))[0]
    r = []
    for i in xrange(nit):
        t = deser_uint256(f)
        r.append(t)
    return r


def ser_uint256_vector(l):
    r = ""
    if len(l) < 253:
        r = chr(len(l))
    elif len(l) < 0x10000:
        r = chr(253) + struct.pack("<H", len(l))
    elif len(l) < 0x100000000L:
        r = chr(254) + struct.pack("<I", len(l))
    else:
        r = chr(255) + struct.pack("<Q", len(l))
    for i in l:
        r += ser_uint256(i)
    return r


def deser_string_vector(f):
    nit = struct.unpack("<B", f.read(1))[0]
    if nit == 253:
        nit = struct.unpack("<H", f.read(2))[0]
    elif nit == 254:
        nit = struct.unpack("<I", f.read(4))[0]
    elif nit == 255:
        nit = struct.unpack("<Q", f.read(8))[0]
    r = []
    for i in xrange(nit):
        t = deser_string(f)
        r.append(t)
    return r


def ser_string_vector(l):
    r = ""
    if len(l) < 253:
        r = chr(len(l))
    elif len(l) < 0x10000:
        r = chr(253) + struct.pack("<H", len(l))
    elif len(l) < 0x100000000L:
        r = chr(254) + struct.pack("<I", len(l))
    else:
        r = chr(255) + struct.pack("<Q", len(l))
    for sv in l:
        r += ser_string(sv)
    return r


def deser_int_vector(f):
    nit = struct.unpack("<B", f.read(1))[0]
    if nit == 253:
        nit = struct.unpack("<H", f.read(2))[0]
    elif nit == 254:
        nit = struct.unpack("<I", f.read(4))[0]
    elif nit == 255:
        nit = struct.unpack("<Q", f.read(8))[0]
    r = []
    for i in xrange(nit):
        t = struct.unpack("<i", f.read(4))[0]
        r.append(t)
    return r


def ser_int_vector(l):
    r = ""
    if len(l) < 253:
        r = chr(len(l))
    elif len(l) < 0x10000:
        r = chr(253) + struct.pack("<H", len(l))
    elif len(l) < 0x100000000L:
        r = chr(254) + struct.pack("<I", len(l))
    else:
        r = chr(255) + struct.pack("<Q", len(l))
    for i in l:
        r += struct.pack("<i", i)
    return r

# Deserialize from a hex string representation (eg from RPC)
def FromHex(obj, hex_string):
    obj.deserialize(cStringIO.StringIO(binascii.unhexlify(hex_string)))
    return obj

# Convert a binary-serializable object to hex (eg for submission via RPC)
def ToHex(obj):
    return binascii.hexlify(obj.serialize()).decode('utf-8')

# Objects that map to bitcoind objects, which can be serialized/deserialized

class CAddress(object):
    def __init__(self):
        self.nServices = 1
        self.pchReserved = "\x00" * 10 + "\xff" * 2
        self.ip = "0.0.0.0"
        self.port = 0

    def deserialize(self, f):
        self.nServices = struct.unpack("<Q", f.read(8))[0]
        self.pchReserved = f.read(12)
        self.ip = socket.inet_ntoa(f.read(4))
        self.port = struct.unpack(">H", f.read(2))[0]

    def serialize(self):
        r = ""
        r += struct.pack("<Q", self.nServices)
        r += self.pchReserved
        r += socket.inet_aton(self.ip)
        r += struct.pack(">H", self.port)
        return r

    def __repr__(self):
        return "CAddress(nServices=%i ip=%s port=%i)" % (self.nServices,
                                                         self.ip, self.port)


class CInv(object):
    typemap = {
        0: "Error",
        1: "TX",
        2: "Block"}

    def __init__(self, t=0, h=0L):
        self.type = t
        self.hash = h

    def deserialize(self, f):
        self.type = struct.unpack("<i", f.read(4))[0]
        self.hash = deser_uint256(f)

    def serialize(self):
        r = ""
        r += struct.pack("<i", self.type)
        r += ser_uint256(self.hash)
        return r

    def __repr__(self):
        return "CInv(type=%s hash=%064x)" \
            % (self.typemap[self.type], self.hash)


class CBlockLocator(object):
    def __init__(self):
        self.nVersion = MY_VERSION
        self.vHave = []

    def deserialize(self, f):
        self.nVersion = struct.unpack("<i", f.read(4))[0]
        self.vHave = deser_uint256_vector(f)

    def serialize(self):
        r = ""
        r += struct.pack("<i", self.nVersion)
        r += ser_uint256_vector(self.vHave)
        return r

    def __repr__(self):
        return "CBlockLocator(nVersion=%i vHave=%s)" \
            % (self.nVersion, repr(self.vHave))


class COutPoint(object):
    def __init__(self, hash=0, n=0):
        self.hash = hash
        self.n = n

    def deserialize(self, f):
        self.hash = deser_uint256(f)
        self.n = struct.unpack("<I", f.read(4))[0]

    def serialize(self):
        r = ""
        r += ser_uint256(self.hash)
        r += struct.pack("<I", self.n)
        return r

    def __repr__(self):
        return "COutPoint(hash=%064x n=%i)" % (self.hash, self.n)


class CTxIn(object):
    def __init__(self, outpoint=None, scriptSig="", nSequence=0):
        if outpoint is None:
            self.prevout = COutPoint()
        else:
            self.prevout = outpoint
        self.scriptSig = scriptSig
        self.nSequence = nSequence

    def deserialize(self, f):
        self.prevout = COutPoint()
        self.prevout.deserialize(f)
        self.scriptSig = deser_string(f)
        self.nSequence = struct.unpack("<I", f.read(4))[0]

    def serialize(self):
        r = ""
        r += self.prevout.serialize()
        r += ser_string(self.scriptSig)
        r += struct.pack("<I", self.nSequence)
        return r

    def __repr__(self):
        return "CTxIn(prevout=%s scriptSig=%s nSequence=%i)" \
            % (repr(self.prevout), binascii.hexlify(self.scriptSig),
               self.nSequence)


class CTxOut(object):
    def __init__(self, nValue=0, scriptPubKey=""):
        self.nValue = nValue
        self.scriptPubKey = scriptPubKey

    def deserialize(self, f):
        self.nValue = struct.unpack("<q", f.read(8))[0]
        self.scriptPubKey = deser_string(f)

    def serialize(self):
        r = ""
        r += struct.pack("<q", self.nValue)
        r += ser_string(self.scriptPubKey)
        return r

    def __repr__(self):
        return "CTxOut(nValue=%i.%08i scriptPubKey=%s)" \
            % (self.nValue // COIN, self.nValue % COIN,
               binascii.hexlify(self.scriptPubKey))


class CTransaction(object):
    def __init__(self, tx=None):
        if tx is None:
            self.nVersion = 1
            self.vin = []
            self.vout = []
            self.nLockTime = 0
            self.sha256 = None
            self.hash = None
        else:
            self.nVersion = tx.nVersion
            self.vin = copy.deepcopy(tx.vin)
            self.vout = copy.deepcopy(tx.vout)
            self.nLockTime = tx.nLockTime
            self.sha256 = None
            self.hash = None

    def deserialize(self, f):
        self.nVersion = struct.unpack("<i", f.read(4))[0]
        self.vin = deser_vector(f, CTxIn)
        self.vout = deser_vector(f, CTxOut)
        self.nLockTime = struct.unpack("<I", f.read(4))[0]
        self.sha256 = None
        self.hash = None

    def serialize(self):
        r = ""
        r += struct.pack("<i", self.nVersion)
        r += ser_vector(self.vin)
        r += ser_vector(self.vout)
        r += struct.pack("<I", self.nLockTime)
        return r

    def rehash(self):
        self.sha256 = None
        self.calc_sha256()

    def calc_sha256(self):
        if self.sha256 is None:
            self.sha256 = uint256_from_str(hash256(self.serialize()))
        self.hash = hash256(self.serialize())[::-1].encode('hex_codec')

    def is_valid(self):
        self.calc_sha256()
        for tout in self.vout:
            if tout.nValue < 0 or tout.nValue > 21000000 * COIN:
                return False
        return True

    def __repr__(self):
        return "CTransaction(nVersion=%i vin=%s vout=%s nLockTime=%i)" \
            % (self.nVersion, repr(self.vin), repr(self.vout), self.nLockTime)

class CAuxPow(CTransaction):
    def __init__(self):
        super(CAuxPow, self).__init__()
        self.hashBlock = 0
        self.vMerkleBranch = []
        self.nIndex = 0
        self.vChainMerkleBranch = []
        self.nChainIndex = 0
        self.parentBlock = CBlockHeader()

    def deserialize(self, f):
        super(CAuxPow, self).deserialize(f)
        self.hashBlock = deser_uint256(f)
        self.vMerkleBranch = deser_uint256_vector(f)
        self.nIndex = struct.unpack("<I", f.read(4))[0]
        self.vChainMerkleBranch = deser_uint256_vector(f)
        self.nChainIndex = struct.unpack("<I", f.read(4))[0]
        self.parentBlock.deserialize(f)

    def serialize(self):
        r = ""
        r += super(CAuxPow, self).serialize()
        r += ser_uint256(self.hashBlock)
        r += ser_uint256_vector(self.vMerkleBranch)
        r += struct.pack("<I", self.nIndex)
        r += ser_uint256_vector(self.vChainMerkleBranch)
        r += struct.pack("<I", self.nChainIndex)
        r += self.parentBlock.serialize()
        return r

class CBlockHeader(object):
    def __init__(self, header=None):
        if header is None:
            self.set_null()
        else:
            self.nVersion = header.nVersion
            self.hashPrevBlock = header.hashPrevBlock
            self.hashMerkleRoot = header.hashMerkleRoot
            self.nTime = header.nTime
            self.nBits = header.nBits
            self.nNonce = header.nNonce
            self.auxpow = header.auxpow
            self.sha256 = header.sha256
            self.hash = header.hash
            self.calc_sha256()

    def set_null(self):
        self.nVersion = 1
        self.hashPrevBlock = 0
        self.hashMerkleRoot = 0
        self.nTime = 0
        self.nBits = 0
        self.nNonce = 0
        self.auxpow = None
        self.sha256 = None
        self.hash = None

    def set_base_version(self, n):
        assert n < VERSION_AUXPOW
        self.nVersion = n + CHAIN_ID * VERSION_CHAIN_START

    def is_auxpow(self):
        return (self.nVersion & VERSION_AUXPOW) > 0

    def deserialize(self, f):
        self.nVersion = struct.unpack("<i", f.read(4))[0]
        self.hashPrevBlock = deser_uint256(f)
        self.hashMerkleRoot = deser_uint256(f)
        self.nTime = struct.unpack("<I", f.read(4))[0]
        self.nBits = struct.unpack("<I", f.read(4))[0]
        self.nNonce = struct.unpack("<I", f.read(4))[0]
        if self.is_auxpow():
            self.auxpow = CAuxPow()
            self.auxpow.deserialize(f)
        self.sha256 = None
        self.hash = None

    def serialize(self):
        r = ""
        r += struct.pack("<i", self.nVersion)
        r += ser_uint256(self.hashPrevBlock)
        r += ser_uint256(self.hashMerkleRoot)
        r += struct.pack("<I", self.nTime)
        r += struct.pack("<I", self.nBits)
        r += struct.pack("<I", self.nNonce)
        if self.is_auxpow():
            r += self.auxpow.serialize()
        return r

    def calc_sha256(self):
        if self.sha256 is None:
            r = ""
            r += struct.pack("<i", self.nVersion)
            r += ser_uint256(self.hashPrevBlock)
            r += ser_uint256(self.hashMerkleRoot)
            r += struct.pack("<I", self.nTime)
            r += struct.pack("<I", self.nBits)
            r += struct.pack("<I", self.nNonce)
            self.sha256 = uint256_from_str(hash256(r))
            self.hash = hash256(r)[::-1].encode('hex_codec')

    def rehash(self):
        self.sha256 = None
        self.calc_sha256()
        return self.sha256

    def __repr__(self):
        return "CBlockHeader(nVersion=%i hashPrevBlock=%064x hashMerkleRoot=%064x nTime=%s nBits=%08x nNonce=%08x)" \
            % (self.nVersion, self.hashPrevBlock, self.hashMerkleRoot,
               time.ctime(self.nTime), self.nBits, self.nNonce)


class CBlock(CBlockHeader):
    def __init__(self, header=None):
        super(CBlock, self).__init__(header)
        self.vtx = []

    def deserialize(self, f):
        super(CBlock, self).deserialize(f)
        self.vtx = deser_vector(f, CTransaction)

    def serialize(self):
        r = ""
        r += super(CBlock, self).serialize()
        r += ser_vector(self.vtx)
        return r

    def calc_merkle_root(self):
        hashes = []
        for tx in self.vtx:
            tx.calc_sha256()
            hashes.append(ser_uint256(tx.sha256))
        while len(hashes) > 1:
            newhashes = []
            for i in xrange(0, len(hashes), 2):
                i2 = min(i+1, len(hashes)-1)
                newhashes.append(hash256(hashes[i] + hashes[i2]))
            hashes = newhashes
        return uint256_from_str(hashes[0])

    def is_valid(self):
        self.calc_sha256()
        target = uint256_from_compact(self.nBits)

        # FIXME: Validation is not actually used anywhere.  If it is in
        # the future, need to implement basic auxpow checking.
        assert not self.is_auxpow()

        if self.sha256 > target:
            return False
        for tx in self.vtx:
            if not tx.is_valid():
                return False
        if self.calc_merkle_root() != self.hashMerkleRoot:
            return False
        return True

    def solve(self):
        self.rehash()
        target = uint256_from_compact(self.nBits)
        while self.sha256 > target:
            self.nNonce += 1
            self.rehash()

    def __repr__(self):
        return "CBlock(nVersion=%i hashPrevBlock=%064x hashMerkleRoot=%064x nTime=%s nBits=%08x nNonce=%08x vtx=%s)" \
            % (self.nVersion, self.hashPrevBlock, self.hashMerkleRoot,
               time.ctime(self.nTime), self.nBits, self.nNonce, repr(self.vtx))


class CUnsignedAlert(object):
    def __init__(self):
        self.nVersion = 1
        self.nRelayUntil = 0
        self.nExpiration = 0
        self.nID = 0
        self.nCancel = 0
        self.setCancel = []
        self.nMinVer = 0
        self.nMaxVer = 0
        self.setSubVer = []
        self.nPriority = 0
        self.strComment = ""
        self.strStatusBar = ""
        self.strReserved = ""

    def deserialize(self, f):
        self.nVersion = struct.unpack("<i", f.read(4))[0]
        self.nRelayUntil = struct.unpack("<q", f.read(8))[0]
        self.nExpiration = struct.unpack("<q", f.read(8))[0]
        self.nID = struct.unpack("<i", f.read(4))[0]
        self.nCancel = struct.unpack("<i", f.read(4))[0]
        self.setCancel = deser_int_vector(f)
        self.nMinVer = struct.unpack("<i", f.read(4))[0]
        self.nMaxVer = struct.unpack("<i", f.read(4))[0]
        self.setSubVer = deser_string_vector(f)
        self.nPriority = struct.unpack("<i", f.read(4))[0]
        self.strComment = deser_string(f)
        self.strStatusBar = deser_string(f)
        self.strReserved = deser_string(f)

    def serialize(self):
        r = ""
        r += struct.pack("<i", self.nVersion)
        r += struct.pack("<q", self.nRelayUntil)
        r += struct.pack("<q", self.nExpiration)
        r += struct.pack("<i", self.nID)
        r += struct.pack("<i", self.nCancel)
        r += ser_int_vector(self.setCancel)
        r += struct.pack("<i", self.nMinVer)
        r += struct.pack("<i", self.nMaxVer)
        r += ser_string_vector(self.setSubVer)
        r += struct.pack("<i", self.nPriority)
        r += ser_string(self.strComment)
        r += ser_string(self.strStatusBar)
        r += ser_string(self.strReserved)
        return r

    def __repr__(self):
        return "CUnsignedAlert(nVersion %d, nRelayUntil %d, nExpiration %d, nID %d, nCancel %d, nMinVer %d, nMaxVer %d, nPriority %d, strComment %s, strStatusBar %s, strReserved %s)" \
            % (self.nVersion, self.nRelayUntil, self.nExpiration, self.nID,
               self.nCancel, self.nMinVer, self.nMaxVer, self.nPriority,
               self.strComment, self.strStatusBar, self.strReserved)


class CAlert(object):
    def __init__(self):
        self.vchMsg = ""
        self.vchSig = ""

    def deserialize(self, f):
        self.vchMsg = deser_string(f)
        self.vchSig = deser_string(f)

    def serialize(self):
        r = ""
        r += ser_string(self.vchMsg)
        r += ser_string(self.vchSig)
        return r

    def __repr__(self):
        return "CAlert(vchMsg.sz %d, vchSig.sz %d)" \
            % (len(self.vchMsg), len(self.vchSig))


# Objects that correspond to messages on the wire
class msg_version(object):
    command = "version"

    def __init__(self):
        self.nVersion = MY_VERSION
        self.nServices = 1
        self.nTime = time.time()
        self.addrTo = CAddress()
        self.addrFrom = CAddress()
        self.nNonce = random.getrandbits(64)
        self.strSubVer = MY_SUBVERSION
        self.nStartingHeight = -1

    def deserialize(self, f):
        self.nVersion = struct.unpack("<i", f.read(4))[0]
        if self.nVersion == 10300:
            self.nVersion = 300
        self.nServices = struct.unpack("<Q", f.read(8))[0]
        self.nTime = struct.unpack("<q", f.read(8))[0]
        self.addrTo = CAddress()
        self.addrTo.deserialize(f)
        if self.nVersion >= 106:
            self.addrFrom = CAddress()
            self.addrFrom.deserialize(f)
            self.nNonce = struct.unpack("<Q", f.read(8))[0]
            self.strSubVer = deser_string(f)
            if self.nVersion >= 209:
                self.nStartingHeight = struct.unpack("<i", f.read(4))[0]
            else:
                self.nStartingHeight = None
        else:
            self.addrFrom = None
            self.nNonce = None
            self.strSubVer = None
            self.nStartingHeight = None

    def serialize(self):
        r = ""
        r += struct.pack("<i", self.nVersion)
        r += struct.pack("<Q", self.nServices)
        r += struct.pack("<q", self.nTime)
        r += self.addrTo.serialize()
        r += self.addrFrom.serialize()
        r += struct.pack("<Q", self.nNonce)
        r += ser_string(self.strSubVer)
        r += struct.pack("<i", self.nStartingHeight)
        return r

    def __repr__(self):
        return 'msg_version(nVersion=%i nServices=%i nTime=%s addrTo=%s addrFrom=%s nNonce=0x%016X strSubVer=%s nStartingHeight=%i)' \
            % (self.nVersion, self.nServices, time.ctime(self.nTime),
               repr(self.addrTo), repr(self.addrFrom), self.nNonce,
               self.strSubVer, self.nStartingHeight)


class msg_verack(object):
    command = "verack"

    def __init__(self):
        pass

    def deserialize(self, f):
        pass

    def serialize(self):
        return ""

    def __repr__(self):
        return "msg_verack()"


class msg_addr(object):
    command = "addr"

    def __init__(self):
        self.addrs = []

    def deserialize(self, f):
        self.addrs = deser_vector(f, CAddress)

    def serialize(self):
        return ser_vector(self.addrs)

    def __repr__(self):
        return "msg_addr(addrs=%s)" % (repr(self.addrs))


class msg_alert(object):
    command = "alert"

    def __init__(self):
        self.alert = CAlert()

    def deserialize(self, f):
        self.alert = CAlert()
        self.alert.deserialize(f)

    def serialize(self):
        r = ""
        r += self.alert.serialize()
        return r

    def __repr__(self):
        return "msg_alert(alert=%s)" % (repr(self.alert), )


class msg_inv(object):
    command = "inv"

    def __init__(self, inv=None):
        if inv is None:
            self.inv = []
        else:
            self.inv = inv

    def deserialize(self, f):
        self.inv = deser_vector(f, CInv)

    def serialize(self):
        return ser_vector(self.inv)

    def __repr__(self):
        return "msg_inv(inv=%s)" % (repr(self.inv))


class msg_getdata(object):
    command = "getdata"

    def __init__(self, inv=None):
        self.inv = inv if inv != None else []

    def deserialize(self, f):
        self.inv = deser_vector(f, CInv)

    def serialize(self):
        return ser_vector(self.inv)

    def __repr__(self):
        return "msg_getdata(inv=%s)" % (repr(self.inv))


class msg_getblocks(object):
    command = "getblocks"

    def __init__(self):
        self.locator = CBlockLocator()
        self.hashstop = 0L

    def deserialize(self, f):
        self.locator = CBlockLocator()
        self.locator.deserialize(f)
        self.hashstop = deser_uint256(f)

    def serialize(self):
        r = ""
        r += self.locator.serialize()
        r += ser_uint256(self.hashstop)
        return r

    def __repr__(self):
        return "msg_getblocks(locator=%s hashstop=%064x)" \
            % (repr(self.locator), self.hashstop)


class msg_tx(object):
    command = "tx"

    def __init__(self, tx=CTransaction()):
        self.tx = tx

    def deserialize(self, f):
        self.tx.deserialize(f)

    def serialize(self):
        return self.tx.serialize()

    def __repr__(self):
        return "msg_tx(tx=%s)" % (repr(self.tx))


class msg_block(object):
    command = "block"

    def __init__(self, block=None):
        if block is None:
            self.block = CBlock()
        else:
            self.block = block

    def deserialize(self, f):
        self.block.deserialize(f)

    def serialize(self):
        return self.block.serialize()

    def __repr__(self):
        return "msg_block(block=%s)" % (repr(self.block))


class msg_getaddr(object):
    command = "getaddr"

    def __init__(self):
        pass

    def deserialize(self, f):
        pass

    def serialize(self):
        return ""

    def __repr__(self):
        return "msg_getaddr()"


class msg_ping_prebip31(object):
    command = "ping"

    def __init__(self):
        pass

    def deserialize(self, f):
        pass

    def serialize(self):
        return ""

    def __repr__(self):
        return "msg_ping() (pre-bip31)"


class msg_ping(object):
    command = "ping"

    def __init__(self, nonce=0L):
        self.nonce = nonce

    def deserialize(self, f):
        self.nonce = struct.unpack("<Q", f.read(8))[0]

    def serialize(self):
        r = ""
        r += struct.pack("<Q", self.nonce)
        return r

    def __repr__(self):
        return "msg_ping(nonce=%08x)" % self.nonce


class msg_pong(object):
    command = "pong"

    def __init__(self, nonce=0L):
        self.nonce = nonce

    def deserialize(self, f):
        self.nonce = struct.unpack("<Q", f.read(8))[0]

    def serialize(self):
        r = ""
        r += struct.pack("<Q", self.nonce)
        return r

    def __repr__(self):
        return "msg_pong(nonce=%08x)" % self.nonce


class msg_mempool(object):
    command = "mempool"

    def __init__(self):
        pass

    def deserialize(self, f):
        pass

    def serialize(self):
        return ""

    def __repr__(self):
        return "msg_mempool()"

class msg_sendheaders(object):
    command = "sendheaders"

    def __init__(self):
        pass

    def deserialize(self, f):
        pass

    def serialize(self):
        return ""

    def __repr__(self):
        return "msg_sendheaders()"

# getheaders message has
# number of entries
# vector of hashes
# hash_stop (hash of last desired block header, 0 to get as many as possible)
class msg_getheaders(object):
    command = "getheaders"

    def __init__(self):
        self.locator = CBlockLocator()
        self.hashstop = 0L

    def deserialize(self, f):
        self.locator = CBlockLocator()
        self.locator.deserialize(f)
        self.hashstop = deser_uint256(f)

    def serialize(self):
        r = ""
        r += self.locator.serialize()
        r += ser_uint256(self.hashstop)
        return r

    def __repr__(self):
        return "msg_getheaders(locator=%s, stop=%064x)" \
            % (repr(self.locator), self.hashstop)


# headers message has
# <count> <vector of block headers>
class msg_headers(object):
    command = "headers"

    def __init__(self):
        self.headers = []

    def deserialize(self, f):
        # comment in bitcoind indicates these should be deserialized as blocks
        blocks = deser_vector(f, CBlock)
        for x in blocks:
            self.headers.append(CBlockHeader(x))

    def serialize(self):
        blocks = [CBlock(x) for x in self.headers]
        return ser_vector(blocks)

    def __repr__(self):
        return "msg_headers(headers=%s)" % repr(self.headers)


class msg_reject(object):
    command = "reject"

    def __init__(self):
        self.message = ""
        self.code = ""
        self.reason = ""
        self.data = 0L

    def deserialize(self, f):
        self.message = deser_string(f)
        self.code = struct.unpack("<B", f.read(1))[0]
        self.reason = deser_string(f)
        if (self.message == "block" or self.message == "tx"):
            self.data = deser_uint256(f)

    def serialize(self):
        r = ser_string(self.message)
        r += struct.pack("<B", self.code)
        r += ser_string(self.reason)
        if (self.message == "block" or self.message == "tx"):
            r += ser_uint256(self.data)
        return r

    def __repr__(self):
        return "msg_reject: %s %d %s [%064x]" \
            % (self.message, self.code, self.reason, self.data)


# This is what a callback should look like for NodeConn
# Reimplement the on_* functions to provide handling for events
class NodeConnCB(object):
    def __init__(self):
        self.verack_received = False
        # deliver_sleep_time is helpful for debugging race conditions in p2p
        # tests; it causes message delivery to sleep for the specified time
        # before acquiring the global lock and delivering the next message.
        self.deliver_sleep_time = None

    def set_deliver_sleep_time(self, value):
        with mininode_lock:
            self.deliver_sleep_time = value

    def get_deliver_sleep_time(self):
        with mininode_lock:
            return self.deliver_sleep_time

    # Spin until verack message is received from the node.
    # Tests may want to use this as a signal that the test can begin.
    # This can be called from the testing thread, so it needs to acquire the
    # global lock.
    def wait_for_verack(self):
        while True:
            with mininode_lock:
                if self.verack_received:
                    return
            time.sleep(0.05)

    def deliver(self, conn, message):
        deliver_sleep = self.get_deliver_sleep_time()
        if deliver_sleep is not None:
            time.sleep(deliver_sleep)
        with mininode_lock:
            try:
                getattr(self, 'on_' + message.command)(conn, message)
            except:
                print "ERROR delivering %s (%s)" % (repr(message),
                                                    sys.exc_info()[0])

    def on_version(self, conn, message):
        if message.nVersion >= 209:
            conn.send_message(msg_verack())
        conn.ver_send = min(MY_VERSION, message.nVersion)
        if message.nVersion < 209:
            conn.ver_recv = conn.ver_send

    def on_verack(self, conn, message):
        conn.ver_recv = conn.ver_send
        self.verack_received = True

    def on_inv(self, conn, message):
        want = msg_getdata()
        for i in message.inv:
            if i.type != 0:
                want.inv.append(i)
        if len(want.inv):
            conn.send_message(want)

    def on_addr(self, conn, message): pass
    def on_alert(self, conn, message): pass
    def on_getdata(self, conn, message): pass
    def on_getblocks(self, conn, message): pass
    def on_tx(self, conn, message): pass
    def on_block(self, conn, message): pass
    def on_getaddr(self, conn, message): pass
    def on_headers(self, conn, message): pass
    def on_getheaders(self, conn, message): pass
    def on_ping(self, conn, message):
        if conn.ver_send > BIP0031_VERSION:
            conn.send_message(msg_pong(message.nonce))
    def on_reject(self, conn, message): pass
    def on_close(self, conn): pass
    def on_mempool(self, conn): pass
    def on_pong(self, conn, message): pass


# The actual NodeConn class
# This class provides an interface for a p2p connection to a specified node
class NodeConn(asyncore.dispatcher):
    messagemap = {
        "version": msg_version,
        "verack": msg_verack,
        "addr": msg_addr,
        "alert": msg_alert,
        "inv": msg_inv,
        "getdata": msg_getdata,
        "getblocks": msg_getblocks,
        "tx": msg_tx,
        "block": msg_block,
        "getaddr": msg_getaddr,
        "ping": msg_ping,
        "pong": msg_pong,
        "headers": msg_headers,
        "getheaders": msg_getheaders,
        "reject": msg_reject,
        "mempool": msg_mempool
    }
    MAGIC_BYTES = {
        "mainnet": "\xf9\xbe\xb4\xd9",   # mainnet
        "testnet3": "\x0b\x11\x09\x07",  # testnet3
        "regtest": "\xfa\xbf\xb5\xda"    # regtest
    }

    def __init__(self, dstaddr, dstport, rpc, callback, net="regtest", services=1):
        asyncore.dispatcher.__init__(self, map=mininode_socket_map)
        self.log = logging.getLogger("NodeConn(%s:%d)" % (dstaddr, dstport))
        self.dstaddr = dstaddr
        self.dstport = dstport
        self.create_socket(socket.AF_INET, socket.SOCK_STREAM)
        self.sendbuf = ""
        self.recvbuf = ""
        self.ver_send = 209
        self.ver_recv = 209
        self.last_sent = 0
        self.state = "connecting"
        self.network = net
        self.cb = callback
        self.disconnect = False

        # stuff version msg into sendbuf
        vt = msg_version()
        vt.nServices = services
        vt.addrTo.ip = self.dstaddr
        vt.addrTo.port = self.dstport
        vt.addrFrom.ip = "0.0.0.0"
        vt.addrFrom.port = 0
        self.send_message(vt, True)
        print 'MiniNode: Connecting to Bitcoin Node IP # ' + dstaddr + ':' \
            + str(dstport)

        try:
            self.connect((dstaddr, dstport))
        except:
            self.handle_close()
        self.rpc = rpc

    def show_debug_msg(self, msg):
        self.log.debug(msg)

    def handle_connect(self):
        self.show_debug_msg("MiniNode: Connected & Listening: \n")
        self.state = "connected"

    def handle_close(self):
        self.show_debug_msg("MiniNode: Closing Connection to %s:%d... "
                            % (self.dstaddr, self.dstport))
        self.state = "closed"
        self.recvbuf = ""
        self.sendbuf = ""
        try:
            self.close()
        except:
            pass
        self.cb.on_close(self)

    def handle_read(self):
        try:
            t = self.recv(8192)
            if len(t) > 0:
                self.recvbuf += t
                self.got_data()
        except:
            pass

    def readable(self):
        return True

    def writable(self):
        with mininode_lock:
            length = len(self.sendbuf)
        return (length > 0)

    def handle_write(self):
        with mininode_lock:
            try:
                sent = self.send(self.sendbuf)
            except:
                self.handle_close()
                return
            self.sendbuf = self.sendbuf[sent:]

    def got_data(self):
        while True:
            if len(self.recvbuf) < 4:
                return
            if self.recvbuf[:4] != self.MAGIC_BYTES[self.network]:
                raise ValueError("got garbage %s" % repr(self.recvbuf))
            if self.ver_recv < 209:
                if len(self.recvbuf) < 4 + 12 + 4:
                    return
                command = self.recvbuf[4:4+12].split("\x00", 1)[0]
                msglen = struct.unpack("<i", self.recvbuf[4+12:4+12+4])[0]
                checksum = None
                if len(self.recvbuf) < 4 + 12 + 4 + msglen:
                    return
                msg = self.recvbuf[4+12+4:4+12+4+msglen]
                self.recvbuf = self.recvbuf[4+12+4+msglen:]
            else:
                if len(self.recvbuf) < 4 + 12 + 4 + 4:
                    return
                command = self.recvbuf[4:4+12].split("\x00", 1)[0]
                msglen = struct.unpack("<i", self.recvbuf[4+12:4+12+4])[0]
                checksum = self.recvbuf[4+12+4:4+12+4+4]
                if len(self.recvbuf) < 4 + 12 + 4 + 4 + msglen:
                    return
                msg = self.recvbuf[4+12+4+4:4+12+4+4+msglen]
                th = sha256(msg)
                h = sha256(th)
                if checksum != h[:4]:
                    raise ValueError("got bad checksum " + repr(self.recvbuf))
                self.recvbuf = self.recvbuf[4+12+4+4+msglen:]
            if command in self.messagemap:
                f = cStringIO.StringIO(msg)
                t = self.messagemap[command]()
                t.deserialize(f)
                self.got_message(t)
            else:
                self.show_debug_msg("Unknown command: '" + command + "' " +
                                    repr(msg))

    def send_message(self, message, pushbuf=False):
        if self.state != "connected" and not pushbuf:
            return
        self.show_debug_msg("Send %s" % repr(message))
        command = message.command
        data = message.serialize()
        tmsg = self.MAGIC_BYTES[self.network]
        tmsg += command
        tmsg += "\x00" * (12 - len(command))
        tmsg += struct.pack("<I", len(data))
        if self.ver_send >= 209:
            th = sha256(data)
            h = sha256(th)
            tmsg += h[:4]
        tmsg += data
        with mininode_lock:
            self.sendbuf += tmsg
            self.last_sent = time.time()

    def got_message(self, message):
        if message.command == "version":
            if message.nVersion <= BIP0031_VERSION:
                self.messagemap['ping'] = msg_ping_prebip31
        if self.last_sent + 30 * 60 < time.time():
            self.send_message(self.messagemap['ping']())
        self.show_debug_msg("Recv %s" % repr(message))
        self.cb.deliver(self, message)

    def disconnect_node(self):
        self.disconnect = True


class NetworkThread(Thread):
    def run(self):
        while mininode_socket_map:
            # We check for whether to disconnect outside of the asyncore
            # loop to workaround the behavior of asyncore when using
            # select
            disconnected = []
            for fd, obj in mininode_socket_map.items():
                if obj.disconnect:
                    disconnected.append(obj)
            [ obj.handle_close() for obj in disconnected ]
            asyncore.loop(0.1, use_poll=True, map=mininode_socket_map, count=1)


# An exception we can raise if we detect a potential disconnect
# (p2p or rpc) before the test is complete
class EarlyDisconnectError(Exception):
    def __init__(self, value):
        self.value = value

    def __str__(self):
        return repr(self.value)<|MERGE_RESOLUTION|>--- conflicted
+++ resolved
@@ -38,14 +38,12 @@
 MAX_INV_SZ = 50000
 MAX_BLOCK_SIZE = 1000000
 
-<<<<<<< HEAD
+COIN = 100000000L # 1 btc in satoshis
+
 # Constants for the auxpow block version.
 VERSION_AUXPOW = (1 << 8)
 VERSION_CHAIN_START = (1 << 16)
 CHAIN_ID = 1
-=======
-COIN = 100000000L # 1 btc in satoshis
->>>>>>> 29e1131c
 
 # Keep our own socket map for asyncore, so that we can track disconnects
 # ourselves (to workaround an issue with closing an asyncore socket when 
