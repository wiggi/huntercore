--- conflicted
+++ resolved
@@ -122,13 +122,9 @@
         parser.add_option("--noshutdown", dest="noshutdown", default=False, action="store_true",
                           help="Don't stop huntercoinds after the test execution")
         parser.add_option("--srcdir", dest="srcdir", default=os.path.normpath(os.path.dirname(os.path.realpath(__file__))+"/../../../src"),
-<<<<<<< HEAD
                           help="Source directory containing huntercoind/huntercoin-cli (default: %default)")
-=======
-                          help="Source directory containing namecoind/namecoin-cli (default: %default)")
         parser.add_option("--cachedir", dest="cachedir", default=os.path.normpath(os.path.dirname(os.path.realpath(__file__))+"/../../cache"),
                           help="Directory for caching pregenerated datadirs")
->>>>>>> 79c28247
         parser.add_option("--tmpdir", dest="tmpdir", default=tempfile.mkdtemp(prefix="test"),
                           help="Root directory for datadirs")
         parser.add_option("--tracerpc", dest="trace_rpc", default=False, action="store_true",
