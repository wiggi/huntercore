# Copyright (c) 2014 The Bitcoin Core developers
# Distributed under the MIT software license, see the accompanying
# file COPYING or http://www.opensource.org/licenses/mit-license.php.
#
# Helpful routines for regression testing
#

# Add python-bitcoinrpc to module search path:
import os
import sys
sys.path.append(os.path.join(os.path.dirname(os.path.abspath(__file__)), "python-bitcoinrpc"))

from decimal import Decimal, ROUND_DOWN
import json
import random
import shutil
import subprocess
import time
import re

from bitcoinrpc.authproxy import AuthServiceProxy, JSONRPCException
from util import *

def p2p_port(n):
    return 11000 + n + os.getpid()%999
def rpc_port(n):
    return 12000 + n + os.getpid()%999

def check_json_precision():
    """Make sure json library being used does not lose precision converting BTC values"""
    n = Decimal("20000000.00000003")
    satoshis = int(json.loads(json.dumps(float(n)))*1.0e8)
    if satoshis != 2000000000000003:
        raise RuntimeError("JSON encode/decode loses precision")

def sync_blocks(rpc_connections):
    """
    Wait until everybody has the same block count
    """
    while True:
        counts = [ x.getblockcount() for x in rpc_connections ]
        if counts == [ counts[0] ]*len(counts):
            break
        time.sleep(1)

def sync_mempools(rpc_connections):
    """
    Wait until everybody has the same transactions in their memory
    pools
    """
    while True:
        pool = set(rpc_connections[0].getrawmempool())
        num_match = 1
        for i in range(1, len(rpc_connections)):
            if set(rpc_connections[i].getrawmempool()) == pool:
                num_match = num_match+1
        if num_match == len(rpc_connections):
            break
        time.sleep(1)

bitcoind_processes = {}

def initialize_datadir(dirname, n):
    datadir = os.path.join(dirname, "node"+str(n))
    if not os.path.isdir(datadir):
        os.makedirs(datadir)
    with open(os.path.join(datadir, "namecoin.conf"), 'w') as f:
        f.write("regtest=1\n");
        f.write("rpcuser=rt\n");
        f.write("rpcpassword=rt\n");
        f.write("port="+str(p2p_port(n))+"\n");
        f.write("rpcport="+str(rpc_port(n))+"\n");
    return datadir

def initialize_chain(test_dir, extra_args = None):
    """
    Create (or copy from cache) a 200-block-long chain and
    4 wallets.
    namecoind and namecoin-cli must be in search path.
    """

    if extra_args is not None:
        assert len (extra_args) == 4

    if not os.path.isdir(os.path.join("cache", "node0")):
        devnull = open("/dev/null", "w+")
        # Create cache directories, run bitcoinds:
        for i in range(4):
            datadir=initialize_datadir("cache", i)
            args = [ os.getenv("NAMECOIND", "namecoind"), "-keypool=1", "-datadir="+datadir, "-discover=0" ]
            if extra_args is not None:
                args.extend(extra_args[i])
            if i > 0:
                args.append("-connect=127.0.0.1:"+str(p2p_port(0)))
            bitcoind_processes[i] = subprocess.Popen(args)
            subprocess.check_call([ os.getenv("NAMECOINCLI", "namecoin-cli"), "-datadir="+datadir,
                                    "-rpcwait", "getblockcount"], stdout=devnull)
        devnull.close()
        rpcs = []
        for i in range(4):
            try:
                url = "http://rt:rt@127.0.0.1:%d"%(rpc_port(i),)
                rpcs.append(AuthServiceProxy(url))
            except:
                sys.stderr.write("Error connecting to "+url+"\n")
                sys.exit(1)

        # Create a 200-block-long chain; each of the 4 nodes
        # gets 25 mature blocks and 25 immature.
        # blocks are created with timestamps 10 minutes apart, starting
        # at 1 Jan 2014
        block_time = 1388534400
        for i in range(2):
            for peer in range(4):
                for j in range(25):
                    set_node_times(rpcs, block_time)
                    rpcs[peer].generate(1)
                    block_time += 10*60
                # Must sync before next peer starts generating blocks
                sync_blocks(rpcs)

        # Shut them down, and clean up cache directories:
        stop_nodes(rpcs)
        wait_bitcoinds()
        for i in range(4):
            os.remove(log_filename("cache", i, "debug.log"))
            os.remove(log_filename("cache", i, "db.log"))
            os.remove(log_filename("cache", i, "peers.dat"))
            os.remove(log_filename("cache", i, "fee_estimates.dat"))

    for i in range(4):
        from_dir = os.path.join("cache", "node"+str(i))
        to_dir = os.path.join(test_dir,  "node"+str(i))
        shutil.copytree(from_dir, to_dir)
        initialize_datadir(test_dir, i) # Overwrite port/rpcport in bitcoin.conf

def initialize_chain_clean(test_dir, num_nodes):
    """
    Create an empty blockchain and num_nodes wallets.
    Useful if a test case wants complete control over initialization.
    """
    for i in range(num_nodes):
        datadir=initialize_datadir(test_dir, i)


def _rpchost_to_args(rpchost):
    '''Convert optional IP:port spec to rpcconnect/rpcport args'''
    if rpchost is None:
        return []

    match = re.match('(\[[0-9a-fA-f:]+\]|[^:]+)(?::([0-9]+))?$', rpchost)
    if not match:
        raise ValueError('Invalid RPC host spec ' + rpchost)

    rpcconnect = match.group(1)
    rpcport = match.group(2)

    if rpcconnect.startswith('['): # remove IPv6 [...] wrapping
        rpcconnect = rpcconnect[1:-1]

    rv = ['-rpcconnect=' + rpcconnect]
    if rpcport:
        rv += ['-rpcport=' + rpcport]
    return rv

<<<<<<< HEAD
def start_node(i, dirname, extra_args=[], rpchost=None):
=======
def start_node(i, dirname, extra_args=None, rpchost=None, timewait=None):
>>>>>>> 411e1f57
    """
    Start a namecoind and return RPC connection to it
    """
    datadir = os.path.join(dirname, "node"+str(i))
    args = [ os.getenv("NAMECOIND", "namecoind"), "-datadir="+datadir, "-keypool=1", "-discover=0", "-rest" ]
    args.extend(extra_args)
    bitcoind_processes[i] = subprocess.Popen(args)
    devnull = open("/dev/null", "w+")
    subprocess.check_call([ os.getenv("NAMECOINCLI", "namecoin-cli"), "-datadir="+datadir] +
                          _rpchost_to_args(rpchost)  +
                          ["-rpcwait", "getblockcount"], stdout=devnull)
    devnull.close()
    url = "http://rt:rt@%s:%d" % (rpchost or '127.0.0.1', rpc_port(i))
    if timewait is not None:
        proxy = AuthServiceProxy(url, timeout=timewait)
    else:
        proxy = AuthServiceProxy(url)
    proxy.url = url # store URL on proxy for info
    return proxy

def start_nodes(num_nodes, dirname, extra_args=None, rpchost=None):
    """
    Start multiple namecoinds, return RPC connections to them
    """
    if extra_args is None: extra_args = [ [] for i in range(num_nodes) ]
    return [ start_node(i, dirname, extra_args[i], rpchost) for i in range(num_nodes) ]

def log_filename(dirname, n_node, logname):
    return os.path.join(dirname, "node"+str(n_node), "regtest", logname)

def stop_node(node, i):
    node.stop()
    bitcoind_processes[i].wait()
    del bitcoind_processes[i]

def stop_nodes(nodes):
    for node in nodes:
        node.stop()
    del nodes[:] # Emptying array closes connections as a side effect

def set_node_times(nodes, t):
    for node in nodes:
        node.setmocktime(t)

def wait_bitcoinds():
    # Wait for all bitcoinds to cleanly exit
    for bitcoind in bitcoind_processes.values():
        bitcoind.wait()
    bitcoind_processes.clear()

def connect_nodes(from_connection, node_num):
    ip_port = "127.0.0.1:"+str(p2p_port(node_num))
    from_connection.addnode(ip_port, "onetry")
    # poll until version handshake complete to avoid race conditions
    # with transaction relaying
    while any(peer['version'] == 0 for peer in from_connection.getpeerinfo()):
        time.sleep(0.1)

def connect_nodes_bi(nodes, a, b):
    connect_nodes(nodes[a], b)
    connect_nodes(nodes[b], a)

def find_output(node, txid, amount):
    """
    Return index to output of txid with value amount
    Raises exception if there is none.
    """
    txdata = node.getrawtransaction(txid, 1)
    for i in range(len(txdata["vout"])):
        if txdata["vout"][i]["value"] == amount:
            return i
    raise RuntimeError("find_output txid %s : %s not found"%(txid,str(amount)))


def gather_inputs(from_node, amount_needed, confirmations_required=1):
    """
    Return a random set of unspent txouts that are enough to pay amount_needed
    """
    assert(confirmations_required >=0)
    utxo = from_node.listunspent(confirmations_required)
    random.shuffle(utxo)
    inputs = []
    total_in = Decimal("0.00000000")
    while total_in < amount_needed and len(utxo) > 0:
        t = utxo.pop()
        total_in += t["amount"]
        inputs.append({ "txid" : t["txid"], "vout" : t["vout"], "address" : t["address"] } )
    if total_in < amount_needed:
        raise RuntimeError("Insufficient funds: need %d, have %d"%(amount_needed, total_in))
    return (total_in, inputs)

def make_change(from_node, amount_in, amount_out, fee):
    """
    Create change output(s), return them
    """
    outputs = {}
    amount = amount_out+fee
    change = amount_in - amount
    if change > amount*2:
        # Create an extra change output to break up big inputs
        change_address = from_node.getnewaddress()
        # Split change in two, being careful of rounding:
        outputs[change_address] = Decimal(change/2).quantize(Decimal('0.00000001'), rounding=ROUND_DOWN)
        change = amount_in - amount - outputs[change_address]
    if change > 0:
        outputs[from_node.getnewaddress()] = change
    return outputs

def send_zeropri_transaction(from_node, to_node, amount, fee):
    """
    Create&broadcast a zero-priority transaction.
    Returns (txid, hex-encoded-txdata)
    Ensures transaction is zero-priority by first creating a send-to-self,
    then using it's output
    """

    # Create a send-to-self with confirmed inputs:
    self_address = from_node.getnewaddress()
    (total_in, inputs) = gather_inputs(from_node, amount+fee*2)
    outputs = make_change(from_node, total_in, amount+fee, fee)
    outputs[self_address] = float(amount+fee)

    self_rawtx = from_node.createrawtransaction(inputs, outputs)
    self_signresult = from_node.signrawtransaction(self_rawtx)
    self_txid = from_node.sendrawtransaction(self_signresult["hex"], True)

    vout = find_output(from_node, self_txid, amount+fee)
    # Now immediately spend the output to create a 1-input, 1-output
    # zero-priority transaction:
    inputs = [ { "txid" : self_txid, "vout" : vout } ]
    outputs = { to_node.getnewaddress() : float(amount) }

    rawtx = from_node.createrawtransaction(inputs, outputs)
    signresult = from_node.signrawtransaction(rawtx)
    txid = from_node.sendrawtransaction(signresult["hex"], True)

    return (txid, signresult["hex"])

def random_zeropri_transaction(nodes, amount, min_fee, fee_increment, fee_variants):
    """
    Create a random zero-priority transaction.
    Returns (txid, hex-encoded-transaction-data, fee)
    """
    from_node = random.choice(nodes)
    to_node = random.choice(nodes)
    fee = min_fee + fee_increment*random.randint(0,fee_variants)
    (txid, txhex) = send_zeropri_transaction(from_node, to_node, amount, fee)
    return (txid, txhex, fee)

def random_transaction(nodes, amount, min_fee, fee_increment, fee_variants):
    """
    Create a random transaction.
    Returns (txid, hex-encoded-transaction-data, fee)
    """
    from_node = random.choice(nodes)
    to_node = random.choice(nodes)
    fee = min_fee + fee_increment*random.randint(0,fee_variants)

    (total_in, inputs) = gather_inputs(from_node, amount+fee)
    outputs = make_change(from_node, total_in, amount, fee)
    outputs[to_node.getnewaddress()] = float(amount)

    rawtx = from_node.createrawtransaction(inputs, outputs)
    signresult = from_node.signrawtransaction(rawtx)
    txid = from_node.sendrawtransaction(signresult["hex"], True)

    return (txid, signresult["hex"], fee)

def assert_equal(thing1, thing2):
    if thing1 != thing2:
        raise AssertionError("%s != %s"%(str(thing1),str(thing2)))

def assert_greater_than(thing1, thing2):
    if thing1 <= thing2:
        raise AssertionError("%s <= %s"%(str(thing1),str(thing2)))

def assert_raises(exc, fun, *args, **kwds):
    try:
        fun(*args, **kwds)
    except exc:
        pass
    except Exception as e:
        raise AssertionError("Unexpected exception raised: "+type(e).__name__)
    else:
        raise AssertionError("No exception raised")<|MERGE_RESOLUTION|>--- conflicted
+++ resolved
@@ -163,11 +163,7 @@
         rv += ['-rpcport=' + rpcport]
     return rv
 
-<<<<<<< HEAD
-def start_node(i, dirname, extra_args=[], rpchost=None):
-=======
-def start_node(i, dirname, extra_args=None, rpchost=None, timewait=None):
->>>>>>> 411e1f57
+def start_node(i, dirname, extra_args=[], rpchost=None, timewait=None):
     """
     Start a namecoind and return RPC connection to it
     """
