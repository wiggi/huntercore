#!/usr/bin/env python2
# Copyright (c) 2014-2015 The Bitcoin Core developers
# Distributed under the MIT software license, see the accompanying
# file COPYING or http://www.opensource.org/licenses/mit-license.php.

"""
Run Regression Test Suite

This module calls down into individual test cases via subprocess. It will
forward all unrecognized arguments onto the individual test scripts, other
than:

    - `-extended`: run the "extended" test suite in addition to the basic one.
    - `-win`: signal that this is running in a Windows environment, and we
      should run the tests.
    - `--coverage`: this generates a basic coverage report for the RPC
      interface.

For a description of arguments recognized by test scripts, see
`qa/pull-tester/test_framework/test_framework.py:BitcoinTestFramework.main`.

"""

import os
import time
import shutil
import sys
import subprocess
import tempfile
import re

from tests_config import *

#If imported values are not defined then set to zero (or disabled)
if 'ENABLE_WALLET' not in vars():
    ENABLE_WALLET=0
if 'ENABLE_BITCOIND' not in vars():
    ENABLE_BITCOIND=0
if 'ENABLE_UTILS' not in vars():
    ENABLE_UTILS=0
if 'ENABLE_ZMQ' not in vars():
    ENABLE_ZMQ=0
    
# python-zmq may not be installed. Handle this gracefully and with some helpful info
if ENABLE_ZMQ:
    try:
        import zmq
    except ImportError:
        print("WARNING: \"import zmq\" failed. Setting ENABLE_ZMQ=0. " \
            "To run zmq tests, see dependency info in /qa/README.md.")
        ENABLE_ZMQ=0

ENABLE_COVERAGE=0

#Create a set to store arguments and create the passOn string
opts = set()
passOn = ""
p = re.compile("^--")

bold = ("","")
if (os.name == 'posix'):
    bold = ('\033[0m', '\033[1m')

for arg in sys.argv[1:]:
    if arg == '--coverage':
        ENABLE_COVERAGE = 1
    elif (p.match(arg) or arg == "-h"):
        passOn += " " + arg
    else:
        opts.add(arg)

#Set env vars
buildDir = BUILDDIR
if "BITCOIND" not in os.environ:
    os.environ["BITCOIND"] = buildDir + '/src/namecoind' + EXEEXT
if "BITCOINCLI" not in os.environ:
    os.environ["BITCOINCLI"] = buildDir + '/src/namecoin-cli' + EXEEXT

#Disable Windows tests by default
if EXEEXT == ".exe" and "-win" not in opts:
    print "Win tests currently disabled.  Use -win option to enable"
    sys.exit(0)

#Tests
testScripts = [
    'bip68-112-113-p2p.py',
    'wallet.py',
    'listtransactions.py',
    'receivedby.py',
    'mempool_resurrect_test.py',
    'txn_doublespend.py --mineblock',
    'txn_clone.py',
    'getchaintips.py',
    'rawtransactions.py',
    'rest.py',
    'mempool_spendcoinbase.py',
    'mempool_reorg.py',
    'mempool_limit.py',
    'httpbasics.py',
    'multi_rpc.py',
    'zapwallettxes.py',
    'proxy_test.py',
    'merkle_blocks.py',
    'fundrawtransaction.py',
    'signrawtransactions.py',
    'walletbackup.py',
    'nodehandling.py',
    'reindex.py',
    'decodescript.py',
    'p2p-fullblocktest.py',
    'blockchain.py',
    'disablewallet.py',
    'sendheaders.py',
    'keypool.py',
    'prioritise_transaction.py',
    'invalidblockrequest.py',
    'invalidtxrequest.py',
    'abandonconflict.py',
<<<<<<< HEAD
    'getstatsforheight.py',
=======
    # FIXME: Reenable and possibly fix once the BIP9 mining is activated.
    #'p2p-versionbits-warning.py',
    'importprunedfunds.py',
>>>>>>> 09bdf373

    # auxpow tests
    'getauxblock.py',
    'dualalgo.py',

    # name tests
    #'name_expiration.py',
    #'name_list.py',
    #'name_multisig.py',
    #'name_pending.py',
    #'name_rawtx.py',
    #'name_registration.py',
    #'name_reorg.py',
    #'name_scanning.py',
    #'name_wallet.py',

    # game tests
    'game_basicnames.py',
    'game_feepolicy.py',
    'game_txindex.py',
]
testScriptsExt = [
    'bip9-softforks.py',
    'bip65-cltv.py',
    'bip65-cltv-p2p.py',
    'bip68-sequence.py',
    'bipdersig-p2p.py',
    'bipdersig.py',
    'txn_doublespend.py',
    'txn_clone.py --mineblock',
    'forknotify.py',
    'invalidateblock.py',
#    'rpcbind_test.py', #temporary, bug in libevent, see #6655
    'smartfees.py',
    'maxblocksinflight.py',
    'p2p-acceptblock.py',
    'mempool_packages.py',
    'maxuploadtarget.py',
    'replace-by-fee.py',
    'p2p-feefilter.py',
    'pruning.py', # leave pruning last as it takes a REALLY long time
]

#Enable ZMQ tests
if ENABLE_ZMQ == 1:
    testScripts.append('zmq_test.py')


def runtests():
    coverage = None

    if ENABLE_COVERAGE:
        coverage = RPCCoverage()
        print("Initializing coverage directory at %s\n" % coverage.dir)

    if(ENABLE_WALLET == 1 and ENABLE_UTILS == 1 and ENABLE_BITCOIND == 1):
        rpcTestDir = buildDir + '/qa/rpc-tests/'
        run_extended = '-extended' in opts
        cov_flag = coverage.flag if coverage else ''
        flags = " --srcdir %s/src %s %s" % (buildDir, cov_flag, passOn)

        #Run Tests
        for i in range(len(testScripts)):
            if (len(opts) == 0
                    or (len(opts) == 1 and "-win" in opts )
                    or run_extended
                    or testScripts[i] in opts
                    or re.sub(".py$", "", testScripts[i]) in opts ):

                print("Running testscript %s%s%s ..." % (bold[1], testScripts[i], bold[0]))
                time0 = time.time()
                subprocess.check_call(
                    rpcTestDir + testScripts[i] + flags, shell=True)
                print("Duration: %s s\n" % (int(time.time() - time0)))

                # exit if help is called so we print just one set of
                # instructions
                p = re.compile(" -h| --help")
                if p.match(passOn):
                    sys.exit(0)

        # Run Extended Tests
        for i in range(len(testScriptsExt)):
            if (run_extended or testScriptsExt[i] in opts
                    or re.sub(".py$", "", testScriptsExt[i]) in opts):

                print(
                    "Running 2nd level testscript "
                    + "%s%s%s ..." % (bold[1], testScriptsExt[i], bold[0]))
                time0 = time.time()
                subprocess.check_call(
                    rpcTestDir + testScriptsExt[i] + flags, shell=True)
                print("Duration: %s s\n" % (int(time.time() - time0)))

        if coverage:
            coverage.report_rpc_coverage()

            print("Cleaning up coverage data")
            coverage.cleanup()

    else:
        print "No rpc tests to run. Wallet, utils, and bitcoind must all be enabled"


class RPCCoverage(object):
    """
    Coverage reporting utilities for pull-tester.

    Coverage calculation works by having each test script subprocess write
    coverage files into a particular directory. These files contain the RPC
    commands invoked during testing, as well as a complete listing of RPC
    commands per `bitcoin-cli help` (`rpc_interface.txt`).

    After all tests complete, the commands run are combined and diff'd against
    the complete list to calculate uncovered RPC commands.

    See also: qa/rpc-tests/test_framework/coverage.py

    """
    def __init__(self):
        self.dir = tempfile.mkdtemp(prefix="coverage")
        self.flag = '--coveragedir %s' % self.dir

    def report_rpc_coverage(self):
        """
        Print out RPC commands that were unexercised by tests.

        """
        uncovered = self._get_uncovered_rpc_commands()

        if uncovered:
            print("Uncovered RPC commands:")
            print("".join(("  - %s\n" % i) for i in sorted(uncovered)))
        else:
            print("All RPC commands covered.")

    def cleanup(self):
        return shutil.rmtree(self.dir)

    def _get_uncovered_rpc_commands(self):
        """
        Return a set of currently untested RPC commands.

        """
        # This is shared from `qa/rpc-tests/test-framework/coverage.py`
        REFERENCE_FILENAME = 'rpc_interface.txt'
        COVERAGE_FILE_PREFIX = 'coverage.'

        coverage_ref_filename = os.path.join(self.dir, REFERENCE_FILENAME)
        coverage_filenames = set()
        all_cmds = set()
        covered_cmds = set()

        if not os.path.isfile(coverage_ref_filename):
            raise RuntimeError("No coverage reference found")

        with open(coverage_ref_filename, 'r') as f:
            all_cmds.update([i.strip() for i in f.readlines()])

        for root, dirs, files in os.walk(self.dir):
            for filename in files:
                if filename.startswith(COVERAGE_FILE_PREFIX):
                    coverage_filenames.add(os.path.join(root, filename))

        for filename in coverage_filenames:
            with open(filename, 'r') as f:
                covered_cmds.update([i.strip() for i in f.readlines()])

        return all_cmds - covered_cmds


if __name__ == '__main__':
    runtests()<|MERGE_RESOLUTION|>--- conflicted
+++ resolved
@@ -116,13 +116,10 @@
     'invalidblockrequest.py',
     'invalidtxrequest.py',
     'abandonconflict.py',
-<<<<<<< HEAD
-    'getstatsforheight.py',
-=======
     # FIXME: Reenable and possibly fix once the BIP9 mining is activated.
     #'p2p-versionbits-warning.py',
     'importprunedfunds.py',
->>>>>>> 09bdf373
+    'getstatsforheight.py',
 
     # auxpow tests
     'getauxblock.py',
