#!/usr/bin/env python3
# Copyright (c) 2014-2016 The Bitcoin Core developers
# Distributed under the MIT software license, see the accompanying
# file COPYING or http://www.opensource.org/licenses/mit-license.php.

"""
Run Regression Test Suite

This module calls down into individual test cases via subprocess. It will
forward all unrecognized arguments onto the individual test scripts, other
than:

    - `-extended`: run the "extended" test suite in addition to the basic one.
    - `-win`: signal that this is running in a Windows environment, and we
      should run the tests.
    - `--coverage`: this generates a basic coverage report for the RPC
      interface.

For a description of arguments recognized by test scripts, see
`qa/pull-tester/test_framework/test_framework.py:BitcoinTestFramework.main`.

"""

import os
import time
import shutil
import sys
import subprocess
import tempfile
import re

sys.path.append("qa/pull-tester/")
from tests_config import *

BOLD = ("","")
if os.name == 'posix':
    # primitive formatting on supported
    # terminal via ANSI escape sequences:
    BOLD = ('\033[0m', '\033[1m')

RPC_TESTS_DIR = SRCDIR + '/qa/rpc-tests/'

#If imported values are not defined then set to zero (or disabled)
if 'ENABLE_WALLET' not in vars():
    ENABLE_WALLET=0
if 'ENABLE_BITCOIND' not in vars():
    ENABLE_BITCOIND=0
if 'ENABLE_UTILS' not in vars():
    ENABLE_UTILS=0
if 'ENABLE_ZMQ' not in vars():
    ENABLE_ZMQ=0

ENABLE_COVERAGE=0

#Create a set to store arguments and create the passon string
opts = set()
passon_args = []
PASSON_REGEX = re.compile("^--")
PARALLEL_REGEX = re.compile('^-parallel=')

print_help = False
run_parallel = 4

for arg in sys.argv[1:]:
    if arg == "--help" or arg == "-h" or arg == "-?":
        print_help = True
        break
    if arg == '--coverage':
        ENABLE_COVERAGE = 1
    elif PASSON_REGEX.match(arg):
        passon_args.append(arg)
    elif PARALLEL_REGEX.match(arg):
        run_parallel = int(arg.split(sep='=', maxsplit=1)[1])
    else:
        opts.add(arg)

#Set env vars
if "BITCOIND" not in os.environ:
    os.environ["BITCOIND"] = BUILDDIR + '/src/bitcoind' + EXEEXT

if EXEEXT == ".exe" and "-win" not in opts:
    # https://github.com/bitcoin/bitcoin/commit/d52802551752140cf41f0d9a225a43e84404d3e9
    # https://github.com/bitcoin/bitcoin/pull/5677#issuecomment-136646964
    print("Win tests currently disabled by default.  Use -win option to enable")
    sys.exit(0)

if not (ENABLE_WALLET == 1 and ENABLE_UTILS == 1 and ENABLE_BITCOIND == 1):
    print("No rpc tests to run. Wallet, utils, and bitcoind must all be enabled")
    sys.exit(0)

# python3-zmq may not be installed. Handle this gracefully and with some helpful info
if ENABLE_ZMQ:
    try:
        import zmq
    except ImportError:
        print("ERROR: \"import zmq\" failed. Set ENABLE_ZMQ=0 or "
              "to run zmq tests, see dependency info in /qa/README.md.")
        # ENABLE_ZMQ=0
        raise

testScripts = [
    # longest test should go first, to favor running tests in parallel
    'wallet-hd.py',
    'walletbackup.py',
    # vv Tests less than 5m vv
    'p2p-fullblocktest.py',
    'fundrawtransaction.py',
    'p2p-compactblocks.py',
    # FIXME: Reenable and possibly fix once the BIP9 mining is activated.
    #'segwit.py',
    # vv Tests less than 2m vv
    'wallet.py',
    'wallet-accounts.py',
    # FIXME: Reenable and possibly fix once the BIP9 mining is activated.
    #'p2p-segwit.py',
    'wallet-dump.py',
    'listtransactions.py',
    # vv Tests less than 60s vv
    'sendheaders.py',
    'zapwallettxes.py',
    'importmulti.py',
    'mempool_limit.py',
    'merkle_blocks.py',
    'receivedby.py',
    'abandonconflict.py',
    # FIXME: Enable once we activate BIP9.
    #'bip68-112-113-p2p.py',
    'rawtransactions.py',
    'reindex.py',
    # vv Tests less than 30s vv
    'mempool_resurrect_test.py',
    'txn_doublespend.py --mineblock',
    'txn_clone.py',
    'getchaintips.py',
    'rest.py',
    'mempool_spendcoinbase.py',
    'mempool_reorg.py',
    'httpbasics.py',
    'multi_rpc.py',
    'proxy_test.py',
    'signrawtransactions.py',
    'nodehandling.py',
    'decodescript.py',
    'blockchain.py',
    'disablewallet.py',
    'keypool.py',
    'p2p-mempool.py',
    'prioritise_transaction.py',
    'invalidblockrequest.py',
    'invalidtxrequest.py',
    # FIXME: Reenable and possibly fix once the BIP9 mining is activated.
    #'p2p-versionbits-warning.py',
    'preciousblock.py',
    'importprunedfunds.py',
    'signmessages.py',
    # FIXME: Reenable and possibly fix once the BIP9 mining is activated.
    #'nulldummy.py',
    'import-rescan.py',
    'bumpfee.py',
    'rpcnamedargs.py',
<<<<<<< HEAD

    # auxpow tests
    'getauxblock.py',
=======
    'listsinceblock.py',
>>>>>>> a7ea2f8f
]
if ENABLE_ZMQ:
    testScripts.append('zmq_test.py')

testScriptsExt = [
    'pruning.py',
    # vv Tests less than 20m vv
    'smartfees.py',
    # vv Tests less than 5m vv
    'maxuploadtarget.py',
    'mempool_packages.py',
    # vv Tests less than 2m vv
    'bip68-sequence.py',
    'getblocktemplate_longpoll.py',
    # vv Tests less than 60s vv
    'bip9-softforks.py',
    'p2p-feefilter.py',
    'rpcbind_test.py',
    # vv Tests less than 30s vv
    'bip65-cltv.py',
    'bip65-cltv-p2p.py',
    'bipdersig-p2p.py',
    'bipdersig.py',
    'getblocktemplate_proposals.py',
    'txn_doublespend.py',
    'txn_clone.py --mineblock',
    'forknotify.py',
    'invalidateblock.py',
    'maxblocksinflight.py',
    'p2p-acceptblock.py',
    'replace-by-fee.py',
]


def runtests():
    test_list = []
    if '-extended' in opts:
        test_list = testScripts + testScriptsExt
    elif len(opts) == 0 or (len(opts) == 1 and "-win" in opts):
        test_list = testScripts
    else:
        for t in testScripts + testScriptsExt:
            if t in opts or re.sub(".py$", "", t) in opts:
                test_list.append(t)

    if print_help:
        # Only print help of the first script and exit
        subprocess.check_call((RPC_TESTS_DIR + test_list[0]).split() + ['-h'])
        sys.exit(0)

    coverage = None

    if ENABLE_COVERAGE:
        coverage = RPCCoverage()
        print("Initializing coverage directory at %s\n" % coverage.dir)
    flags = ["--srcdir=%s/src" % BUILDDIR] + passon_args
    flags.append("--cachedir=%s/qa/cache" % BUILDDIR)
    if coverage:
        flags.append(coverage.flag)

    if len(test_list) > 1 and run_parallel > 1:
        # Populate cache
        subprocess.check_output([RPC_TESTS_DIR + 'create_cache.py'] + flags)

    #Run Tests
    max_len_name = len(max(test_list, key=len))
    time_sum = 0
    time0 = time.time()
    job_queue = RPCTestHandler(run_parallel, test_list, flags)
    results = BOLD[1] + "%s | %s | %s\n\n" % ("TEST".ljust(max_len_name), "PASSED", "DURATION") + BOLD[0]
    all_passed = True
    for _ in range(len(test_list)):
        (name, stdout, stderr, passed, duration) = job_queue.get_next()
        all_passed = all_passed and passed
        time_sum += duration

        print('\n' + BOLD[1] + name + BOLD[0] + ":")
        print('' if passed else stdout + '\n', end='')
        print('' if stderr == '' else 'stderr:\n' + stderr + '\n', end='')
        results += "%s | %s | %s s\n" % (name.ljust(max_len_name), str(passed).ljust(6), duration)
        print("Pass: %s%s%s, Duration: %s s\n" % (BOLD[1], passed, BOLD[0], duration))
    results += BOLD[1] + "\n%s | %s | %s s (accumulated)" % ("ALL".ljust(max_len_name), str(all_passed).ljust(6), time_sum) + BOLD[0]
    print(results)
    print("\nRuntime: %s s" % (int(time.time() - time0)))

    if coverage:
        coverage.report_rpc_coverage()

        print("Cleaning up coverage data")
        coverage.cleanup()

    sys.exit(not all_passed)


class RPCTestHandler:
    """
    Trigger the testscrips passed in via the list.
    """

    def __init__(self, num_tests_parallel, test_list=None, flags=None):
        assert(num_tests_parallel >= 1)
        self.num_jobs = num_tests_parallel
        self.test_list = test_list
        self.flags = flags
        self.num_running = 0
        # In case there is a graveyard of zombie bitcoinds, we can apply a
        # pseudorandom offset to hopefully jump over them.
        # (625 is PORT_RANGE/MAX_NODES)
        self.portseed_offset = int(time.time() * 1000) % 625
        self.jobs = []

    def get_next(self):
        while self.num_running < self.num_jobs and self.test_list:
            # Add tests
            self.num_running += 1
            t = self.test_list.pop(0)
            port_seed = ["--portseed={}".format(len(self.test_list) + self.portseed_offset)]
            log_stdout = tempfile.SpooledTemporaryFile(max_size=2**16)
            log_stderr = tempfile.SpooledTemporaryFile(max_size=2**16)
            self.jobs.append((t,
                              time.time(),
                              subprocess.Popen((RPC_TESTS_DIR + t).split() + self.flags + port_seed,
                                               universal_newlines=True,
                                               stdout=log_stdout,
                                               stderr=log_stderr),
                              log_stdout,
                              log_stderr))
        if not self.jobs:
            raise IndexError('pop from empty list')
        while True:
            # Return first proc that finishes
            time.sleep(.5)
            for j in self.jobs:
                (name, time0, proc, log_out, log_err) = j
                if proc.poll() is not None:
                    log_out.seek(0), log_err.seek(0)
                    [stdout, stderr] = [l.read().decode('utf-8') for l in (log_out, log_err)]
                    log_out.close(), log_err.close()
                    passed = stderr == "" and proc.returncode == 0
                    self.num_running -= 1
                    self.jobs.remove(j)
                    return name, stdout, stderr, passed, int(time.time() - time0)
            print('.', end='', flush=True)


class RPCCoverage(object):
    """
    Coverage reporting utilities for pull-tester.

    Coverage calculation works by having each test script subprocess write
    coverage files into a particular directory. These files contain the RPC
    commands invoked during testing, as well as a complete listing of RPC
    commands per `bitcoin-cli help` (`rpc_interface.txt`).

    After all tests complete, the commands run are combined and diff'd against
    the complete list to calculate uncovered RPC commands.

    See also: qa/rpc-tests/test_framework/coverage.py

    """
    def __init__(self):
        self.dir = tempfile.mkdtemp(prefix="coverage")
        self.flag = '--coveragedir=%s' % self.dir

    def report_rpc_coverage(self):
        """
        Print out RPC commands that were unexercised by tests.

        """
        uncovered = self._get_uncovered_rpc_commands()

        if uncovered:
            print("Uncovered RPC commands:")
            print("".join(("  - %s\n" % i) for i in sorted(uncovered)))
        else:
            print("All RPC commands covered.")

    def cleanup(self):
        return shutil.rmtree(self.dir)

    def _get_uncovered_rpc_commands(self):
        """
        Return a set of currently untested RPC commands.

        """
        # This is shared from `qa/rpc-tests/test-framework/coverage.py`
        REFERENCE_FILENAME = 'rpc_interface.txt'
        COVERAGE_FILE_PREFIX = 'coverage.'

        coverage_ref_filename = os.path.join(self.dir, REFERENCE_FILENAME)
        coverage_filenames = set()
        all_cmds = set()
        covered_cmds = set()

        if not os.path.isfile(coverage_ref_filename):
            raise RuntimeError("No coverage reference found")

        with open(coverage_ref_filename, 'r') as f:
            all_cmds.update([i.strip() for i in f.readlines()])

        for root, dirs, files in os.walk(self.dir):
            for filename in files:
                if filename.startswith(COVERAGE_FILE_PREFIX):
                    coverage_filenames.add(os.path.join(root, filename))

        for filename in coverage_filenames:
            with open(filename, 'r') as f:
                covered_cmds.update([i.strip() for i in f.readlines()])

        return all_cmds - covered_cmds


if __name__ == '__main__':
    runtests()<|MERGE_RESOLUTION|>--- conflicted
+++ resolved
@@ -158,13 +158,10 @@
     'import-rescan.py',
     'bumpfee.py',
     'rpcnamedargs.py',
-<<<<<<< HEAD
+    'listsinceblock.py',
 
     # auxpow tests
     'getauxblock.py',
-=======
-    'listsinceblock.py',
->>>>>>> a7ea2f8f
 ]
 if ENABLE_ZMQ:
     testScripts.append('zmq_test.py')
