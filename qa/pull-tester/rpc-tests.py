#!/usr/bin/env python2
# Copyright (c) 2014-2015 The Bitcoin Core developers
# Distributed under the MIT software license, see the accompanying
# file COPYING or http://www.opensource.org/licenses/mit-license.php.

"""
Run Regression Test Suite

This module calls down into individual test cases via subprocess. It will
forward all unrecognized arguments onto the individual test scripts, other
than:

    - `-extended`: run the "extended" test suite in addition to the basic one.
    - `-win`: signal that this is running in a Windows environment, and we
      should run the tests.
    - `--coverage`: this generates a basic coverage report for the RPC
      interface.

For a description of arguments recognized by test scripts, see
`qa/pull-tester/test_framework/test_framework.py:BitcoinTestFramework.main`.

"""

import os
import time
import shutil
import sys
import subprocess
import tempfile
import re

from tests_config import *

#If imported values are not defined then set to zero (or disabled)
if not vars().has_key('ENABLE_WALLET'):
    ENABLE_WALLET=0
if not vars().has_key('ENABLE_BITCOIND'):
    ENABLE_BITCOIND=0
if not vars().has_key('ENABLE_UTILS'):
    ENABLE_UTILS=0
if not vars().has_key('ENABLE_ZMQ'):
    ENABLE_ZMQ=0
    
# python-zmq may not be installed. Handle this gracefully and with some helpful info
if ENABLE_ZMQ:
    try:
        import zmq
    except ImportError:
        print("WARNING: \"import zmq\" failed. Setting ENABLE_ZMQ=0. " \
            "To run zmq tests, see dependency info in /qa/README.md.")
        ENABLE_ZMQ=0

ENABLE_COVERAGE=0

#Create a set to store arguments and create the passOn string
opts = set()
passOn = ""
p = re.compile("^--")

bold = ("","")
if (os.name == 'posix'):
    bold = ('\033[0m', '\033[1m')

for arg in sys.argv[1:]:
    if arg == '--coverage':
        ENABLE_COVERAGE = 1
    elif (p.match(arg) or arg == "-h"):
        passOn += " " + arg
    else:
        opts.add(arg)

#Set env vars
buildDir = BUILDDIR
if "BITCOIND" not in os.environ:
    os.environ["BITCOIND"] = buildDir + '/src/bitcoind' + EXEEXT
if "BITCOINCLI" not in os.environ:
    os.environ["BITCOINCLI"] = buildDir + '/src/bitcoin-cli' + EXEEXT

#Disable Windows tests by default
if EXEEXT == ".exe" and "-win" not in opts:
    print "Win tests currently disabled.  Use -win option to enable"
    sys.exit(0)

#Tests
testScripts = [
    'wallet.py',
    'listtransactions.py',
    'receivedby.py',
    'mempool_resurrect_test.py',
    'txn_doublespend.py --mineblock',
    'txn_clone.py',
    'getchaintips.py',
    'rawtransactions.py',
    'rest.py',
    'mempool_spendcoinbase.py',
    'mempool_reorg.py',
    'mempool_limit.py',
    'httpbasics.py',
    'multi_rpc.py',
    'zapwallettxes.py',
    'proxy_test.py',
    'merkle_blocks.py',
    'fundrawtransaction.py',
    'signrawtransactions.py',
    'walletbackup.py',
    'nodehandling.py',
    'reindex.py',
    'decodescript.py',
    'p2p-fullblocktest.py',
    'blockchain.py',
    'disablewallet.py',
    'sendheaders.py',
    'keypool.py',
    'prioritise_transaction.py',
    'invalidblockrequest.py',
    'invalidtxrequest.py',
    'abandonconflict.py',
<<<<<<< HEAD

    # auxpow tests
    'getauxblock.py',
=======
    'p2p-versionbits-warning.py',
>>>>>>> 29e1131c
]
testScriptsExt = [
    'bip65-cltv.py',
    'bip65-cltv-p2p.py',
    'bip68-sequence.py',
    'bipdersig-p2p.py',
    'bipdersig.py',
    'txn_doublespend.py',
    'txn_clone.py --mineblock',
    'pruning.py',
    'forknotify.py',
    'invalidateblock.py',
#    'rpcbind_test.py', #temporary, bug in libevent, see #6655
    'smartfees.py',
    'maxblocksinflight.py',
    'p2p-acceptblock.py',
    'mempool_packages.py',
    'maxuploadtarget.py',
    'replace-by-fee.py',
]

#Enable ZMQ tests
if ENABLE_ZMQ == 1:
    testScripts.append('zmq_test.py')


def runtests():
    coverage = None

    if ENABLE_COVERAGE:
        coverage = RPCCoverage()
        print("Initializing coverage directory at %s\n" % coverage.dir)

    if(ENABLE_WALLET == 1 and ENABLE_UTILS == 1 and ENABLE_BITCOIND == 1):
        rpcTestDir = buildDir + '/qa/rpc-tests/'
        run_extended = '-extended' in opts
        cov_flag = coverage.flag if coverage else ''
        flags = " --srcdir %s/src %s %s" % (buildDir, cov_flag, passOn)

        #Run Tests
        for i in range(len(testScripts)):
            if (len(opts) == 0
                    or (len(opts) == 1 and "-win" in opts )
                    or run_extended
                    or testScripts[i] in opts
                    or re.sub(".py$", "", testScripts[i]) in opts ):

                print("Running testscript %s%s%s ..." % (bold[1], testScripts[i], bold[0]))
                time0 = time.time()
                subprocess.check_call(
                    rpcTestDir + testScripts[i] + flags, shell=True)
                print("Duration: %s s\n" % (int(time.time() - time0)))

                # exit if help is called so we print just one set of
                # instructions
                p = re.compile(" -h| --help")
                if p.match(passOn):
                    sys.exit(0)

        # Run Extended Tests
        for i in range(len(testScriptsExt)):
            if (run_extended or testScriptsExt[i] in opts
                    or re.sub(".py$", "", testScriptsExt[i]) in opts):

                print(
                    "Running 2nd level testscript "
                    + "%s%s%s ..." % (bold[1], testScriptsExt[i], bold[0]))
                time0 = time.time()
                subprocess.check_call(
                    rpcTestDir + testScriptsExt[i] + flags, shell=True)
                print("Duration: %s s\n" % (int(time.time() - time0)))

        if coverage:
            coverage.report_rpc_coverage()

            print("Cleaning up coverage data")
            coverage.cleanup()

    else:
        print "No rpc tests to run. Wallet, utils, and bitcoind must all be enabled"


class RPCCoverage(object):
    """
    Coverage reporting utilities for pull-tester.

    Coverage calculation works by having each test script subprocess write
    coverage files into a particular directory. These files contain the RPC
    commands invoked during testing, as well as a complete listing of RPC
    commands per `bitcoin-cli help` (`rpc_interface.txt`).

    After all tests complete, the commands run are combined and diff'd against
    the complete list to calculate uncovered RPC commands.

    See also: qa/rpc-tests/test_framework/coverage.py

    """
    def __init__(self):
        self.dir = tempfile.mkdtemp(prefix="coverage")
        self.flag = '--coveragedir %s' % self.dir

    def report_rpc_coverage(self):
        """
        Print out RPC commands that were unexercised by tests.

        """
        uncovered = self._get_uncovered_rpc_commands()

        if uncovered:
            print("Uncovered RPC commands:")
            print("".join(("  - %s\n" % i) for i in sorted(uncovered)))
        else:
            print("All RPC commands covered.")

    def cleanup(self):
        return shutil.rmtree(self.dir)

    def _get_uncovered_rpc_commands(self):
        """
        Return a set of currently untested RPC commands.

        """
        # This is shared from `qa/rpc-tests/test-framework/coverage.py`
        REFERENCE_FILENAME = 'rpc_interface.txt'
        COVERAGE_FILE_PREFIX = 'coverage.'

        coverage_ref_filename = os.path.join(self.dir, REFERENCE_FILENAME)
        coverage_filenames = set()
        all_cmds = set()
        covered_cmds = set()

        if not os.path.isfile(coverage_ref_filename):
            raise RuntimeError("No coverage reference found")

        with open(coverage_ref_filename, 'r') as f:
            all_cmds.update([i.strip() for i in f.readlines()])

        for root, dirs, files in os.walk(self.dir):
            for filename in files:
                if filename.startswith(COVERAGE_FILE_PREFIX):
                    coverage_filenames.add(os.path.join(root, filename))

        for filename in coverage_filenames:
            with open(filename, 'r') as f:
                covered_cmds.update([i.strip() for i in f.readlines()])

        return all_cmds - covered_cmds


if __name__ == '__main__':
    runtests()<|MERGE_RESOLUTION|>--- conflicted
+++ resolved
@@ -115,13 +115,10 @@
     'invalidblockrequest.py',
     'invalidtxrequest.py',
     'abandonconflict.py',
-<<<<<<< HEAD
+    'p2p-versionbits-warning.py',
 
     # auxpow tests
     'getauxblock.py',
-=======
-    'p2p-versionbits-warning.py',
->>>>>>> 29e1131c
 ]
 testScriptsExt = [
     'bip65-cltv.py',
