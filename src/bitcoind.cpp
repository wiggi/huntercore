--- conflicted
+++ resolved
@@ -120,7 +120,7 @@
         // Command-line RPC
         bool fCommandLine = false;
         for (int i = 1; i < argc; i++)
-            if (!IsSwitchChar(argv[i][0]) && !boost::algorithm::istarts_with(argv[i], "bitcoin:"))
+            if (!IsSwitchChar(argv[i][0]) && !boost::algorithm::istarts_with(argv[i], "namecoin:"))
                 fCommandLine = true;
 
         if (fCommandLine)
@@ -130,12 +130,8 @@
         }
         if (GetBoolArg("-daemon", false))
         {
-<<<<<<< HEAD
+#if HAVE_DECL_DAEMON
             fprintf(stdout, "Namecoin server starting\n");
-=======
-#if HAVE_DECL_DAEMON
-            fprintf(stdout, "Bitcoin server starting\n");
->>>>>>> 4e7071bc
 
             // Daemonize
             if (daemon(1, 0)) { // don't chdir (1), do close FDs (0)
