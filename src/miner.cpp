--- conflicted
+++ resolved
@@ -80,13 +80,8 @@
     CBlock *pblock = &pblocktemplate->block; // pointer for convenience
 
     /* Initialise the block version.  */
-<<<<<<< HEAD
-    pblock->nVersion.SetAlgo(algo);
-    pblock->nVersion.SetBaseVersion(CBlockHeader::CURRENT_VERSION);
-=======
-    const int32_t nChainId = chainparams.GetConsensus ().nAuxpowChainId;
+    const int32_t nChainId = chainparams.GetConsensus ().nAuxpowChainId[algo];
     pblock->nVersion.SetBaseVersion(CBlockHeader::CURRENT_VERSION, nChainId);
->>>>>>> 20c2dace
 
     // -regtest only: allow overriding block.nVersion with
     // -blockversion=N to test forking scenarios
