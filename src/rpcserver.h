// Copyright (c) 2010 Satoshi Nakamoto
// Copyright (c) 2009-2014 The Bitcoin Core developers
// Distributed under the MIT software license, see the accompanying
// file COPYING or http://www.opensource.org/licenses/mit-license.php.

#ifndef BITCOIN_RPCSERVER_H
#define BITCOIN_RPCSERVER_H

#include "amount.h"
#include "rpcprotocol.h"
#include "script/script.h"
#include "uint256.h"

#include <list>
#include <map>
#include <stdint.h>
#include <string>

#include <boost/function.hpp>

#include "univalue/univalue.h"

class CRPCCommand;

namespace RPCServer
{
    void OnStarted(boost::function<void ()> slot);
    void OnStopped(boost::function<void ()> slot);
    void OnPreCommand(boost::function<void (const CRPCCommand&)> slot);
    void OnPostCommand(boost::function<void (const CRPCCommand&)> slot);
}

class CBlockIndex;
class CMutableTransaction;
class CNameData;
class CNetAddr;
class COutPoint;
class CTxIn;
class CWalletTx;

class JSONRequest
{
public:
    UniValue id;
    std::string strMethod;
    UniValue params;

    JSONRequest() { id = NullUniValue; }
    void parse(const UniValue& valRequest);
};

/** Query whether RPC is running */
bool IsRPCRunning();

/**
 * Set the RPC warmup status.  When this is done, all RPC calls will error out
 * immediately with RPC_IN_WARMUP.
 */
void SetRPCWarmupStatus(const std::string& newStatus);
/* Mark warmup as done.  RPC calls will be processed from now on.  */
void SetRPCWarmupFinished();

/* returns the current warmup state.  */
bool RPCIsInWarmup(std::string *statusOut);

/**
 * Type-check arguments; throws JSONRPCError if wrong type given. Does not check that
 * the right number of arguments are passed, just that any passed are the correct type.
 * Use like:  RPCTypeCheck(params, boost::assign::list_of(str_type)(int_type)(obj_type));
 */
void RPCTypeCheck(const UniValue& params,
                  const std::list<UniValue::VType>& typesExpected, bool fAllowNull=false);

/*
  Check for expected keys/value types in an Object.
  Use like: RPCTypeCheckObj(object, boost::assign::map_list_of("name", str_type)("value", int_type));
*/
void RPCTypeCheckObj(const UniValue& o,
                  const std::map<std::string, UniValue::VType>& typesExpected, bool fAllowNull=false);

/** Opaque base class for timers returned by NewTimerFunc.
 * This provides no methods at the moment, but makes sure that delete
 * cleans up the whole state.
 */
class RPCTimerBase
{
public:
    virtual ~RPCTimerBase() {}
};

/**
 * RPC timer "driver".
 */
class RPCTimerInterface
{
public:
    virtual ~RPCTimerInterface() {}
    /** Implementation name */
    virtual const char *Name() = 0;
    /** Factory function for timers.
     * RPC will call the function to create a timer that will call func in *millis* milliseconds.
     * @note As the RPC mechanism is backend-neutral, it can use different implementations of timers.
     * This is needed to cope with the case in which there is no HTTP server, but
     * only GUI RPC console, and to break the dependency of pcserver on httprpc.
     */
    virtual RPCTimerBase* NewTimer(boost::function<void(void)>& func, int64_t millis) = 0;
};

/** Register factory function for timers */
void RPCRegisterTimerInterface(RPCTimerInterface *iface);
/** Unregister factory function for timers */
void RPCUnregisterTimerInterface(RPCTimerInterface *iface);

/**
 * Run func nSeconds from now.
 * Overrides previous timer <name> (if any).
 */
void RPCRunLater(const std::string& name, boost::function<void(void)> func, int64_t nSeconds);

typedef UniValue(*rpcfn_type)(const UniValue& params, bool fHelp);

class CRPCCommand
{
public:
    std::string category;
    std::string name;
    rpcfn_type actor;
    bool okSafeMode;
};

/**
 * Bitcoin RPC command dispatcher.
 */
class CRPCTable
{
private:
    std::map<std::string, const CRPCCommand*> mapCommands;
public:
    CRPCTable();
    const CRPCCommand* operator[](const std::string& name) const;
    std::string help(const std::string& name) const;

    /**
     * Execute a method.
     * @param method   Method to execute
     * @param params   UniValue Array of arguments (JSON objects)
     * @returns Result of the call.
     * @throws an exception (UniValue) when an error happens.
     */
    UniValue execute(const std::string &method, const UniValue &params) const;
};

extern const CRPCTable tableRPC;

/**
 * Utilities: convert hex-encoded Values
 * (throws error if not hex).
 */
extern uint256 ParseHashV(const UniValue& v, std::string strName);
extern uint256 ParseHashO(const UniValue& o, std::string strKey);
extern std::vector<unsigned char> ParseHexV(const UniValue& v, std::string strName);
extern std::vector<unsigned char> ParseHexO(const UniValue& o, std::string strKey);

extern int64_t nWalletUnlockTime;
extern CAmount AmountFromValue(const UniValue& value);
extern UniValue ValueFromAmount(const CAmount& amount);
extern double GetDifficulty(const CBlockIndex* blockindex = NULL);
extern std::string HelpRequiringPassphrase();
extern std::string HelpExampleCli(const std::string& methodname, const std::string& args);
extern std::string HelpExampleRpc(const std::string& methodname, const std::string& args);

extern bool EnsureWalletIsAvailable(bool avoidException);
extern void EnsureWalletIsUnlocked();
extern void SendMoneyToScript(const CScript& scriptPubKey, const CTxIn* withInput, CAmount nValue, bool fSubtractFeeFromAmount, CWalletTx& wtxNew);

extern void AddRawTxNameOperation(CMutableTransaction& tx, const UniValue& obj);
extern UniValue getNameInfo(const valtype& name, const valtype& value, const COutPoint& outp, const CScript& addr, int height);
extern UniValue getNameInfo(const valtype& name, const CNameData& data);
extern std::string getNameInfoHelp(const std::string& indent, const std::string& trailing);

extern UniValue getconnectioncount(const UniValue& params, bool fHelp); // in rpcnet.cpp
extern UniValue getpeerinfo(const UniValue& params, bool fHelp);
extern UniValue ping(const UniValue& params, bool fHelp);
extern UniValue addnode(const UniValue& params, bool fHelp);
extern UniValue disconnectnode(const UniValue& params, bool fHelp);
extern UniValue getaddednodeinfo(const UniValue& params, bool fHelp);
extern UniValue getnettotals(const UniValue& params, bool fHelp);
extern UniValue setban(const UniValue& params, bool fHelp);
extern UniValue listbanned(const UniValue& params, bool fHelp);
extern UniValue clearbanned(const UniValue& params, bool fHelp);

extern UniValue dumpprivkey(const UniValue& params, bool fHelp); // in rpcdump.cpp
extern UniValue importprivkey(const UniValue& params, bool fHelp);
extern UniValue importaddress(const UniValue& params, bool fHelp);
extern UniValue importpubkey(const UniValue& params, bool fHelp);
extern UniValue dumpwallet(const UniValue& params, bool fHelp);
extern UniValue importwallet(const UniValue& params, bool fHelp);

extern UniValue getgenerate(const UniValue& params, bool fHelp); // in rpcmining.cpp
extern UniValue setgenerate(const UniValue& params, bool fHelp);
extern UniValue generate(const UniValue& params, bool fHelp);
extern UniValue getnetworkhashps(const UniValue& params, bool fHelp);
extern UniValue getmininginfo(const UniValue& params, bool fHelp);
extern UniValue prioritisetransaction(const UniValue& params, bool fHelp);
extern UniValue getblocktemplate(const UniValue& params, bool fHelp);
extern UniValue submitblock(const UniValue& params, bool fHelp);
extern UniValue estimatefee(const UniValue& params, bool fHelp);
extern UniValue estimatepriority(const UniValue& params, bool fHelp);
extern UniValue getauxblock(const UniValue& params, bool fHelp);

extern UniValue getnewaddress(const UniValue& params, bool fHelp); // in rpcwallet.cpp
extern UniValue getaccountaddress(const UniValue& params, bool fHelp);
extern UniValue getrawchangeaddress(const UniValue& params, bool fHelp);
extern UniValue setaccount(const UniValue& params, bool fHelp);
extern UniValue getaccount(const UniValue& params, bool fHelp);
extern UniValue getaddressesbyaccount(const UniValue& params, bool fHelp);
extern UniValue sendtoaddress(const UniValue& params, bool fHelp);
extern UniValue signmessage(const UniValue& params, bool fHelp);
extern UniValue verifymessage(const UniValue& params, bool fHelp);
extern UniValue getreceivedbyaddress(const UniValue& params, bool fHelp);
extern UniValue getreceivedbyaccount(const UniValue& params, bool fHelp);
extern UniValue getbalance(const UniValue& params, bool fHelp);
extern UniValue getunconfirmedbalance(const UniValue& params, bool fHelp);
extern UniValue movecmd(const UniValue& params, bool fHelp);
extern UniValue sendfrom(const UniValue& params, bool fHelp);
extern UniValue sendmany(const UniValue& params, bool fHelp);
extern UniValue addmultisigaddress(const UniValue& params, bool fHelp);
extern UniValue createmultisig(const UniValue& params, bool fHelp);
extern UniValue listreceivedbyaddress(const UniValue& params, bool fHelp);
extern UniValue listreceivedbyaccount(const UniValue& params, bool fHelp);
extern UniValue listtransactions(const UniValue& params, bool fHelp);
extern UniValue listaddressgroupings(const UniValue& params, bool fHelp);
extern UniValue listaccounts(const UniValue& params, bool fHelp);
extern UniValue listsinceblock(const UniValue& params, bool fHelp);
extern UniValue gettransaction(const UniValue& params, bool fHelp);
extern UniValue backupwallet(const UniValue& params, bool fHelp);
extern UniValue keypoolrefill(const UniValue& params, bool fHelp);
extern UniValue walletpassphrase(const UniValue& params, bool fHelp);
extern UniValue walletpassphrasechange(const UniValue& params, bool fHelp);
extern UniValue walletlock(const UniValue& params, bool fHelp);
extern UniValue encryptwallet(const UniValue& params, bool fHelp);
extern UniValue validateaddress(const UniValue& params, bool fHelp);
extern UniValue getinfo(const UniValue& params, bool fHelp);
extern UniValue getwalletinfo(const UniValue& params, bool fHelp);
extern UniValue getblockchaininfo(const UniValue& params, bool fHelp);
extern UniValue getnetworkinfo(const UniValue& params, bool fHelp);
extern UniValue setmocktime(const UniValue& params, bool fHelp);
extern UniValue resendwallettransactions(const UniValue& params, bool fHelp);

extern UniValue getrawtransaction(const UniValue& params, bool fHelp); // in rcprawtransaction.cpp
extern UniValue listunspent(const UniValue& params, bool fHelp);
extern UniValue lockunspent(const UniValue& params, bool fHelp);
extern UniValue listlockunspent(const UniValue& params, bool fHelp);
extern UniValue createrawtransaction(const UniValue& params, bool fHelp);
extern UniValue decoderawtransaction(const UniValue& params, bool fHelp);
extern UniValue decodescript(const UniValue& params, bool fHelp);
extern UniValue fundrawtransaction(const UniValue& params, bool fHelp);
extern UniValue signrawtransaction(const UniValue& params, bool fHelp);
extern UniValue sendrawtransaction(const UniValue& params, bool fHelp);
extern UniValue gettxoutproof(const UniValue& params, bool fHelp);
extern UniValue verifytxoutproof(const UniValue& params, bool fHelp);

extern UniValue getblockcount(const UniValue& params, bool fHelp); // in rpcblockchain.cpp
extern UniValue getbestblockhash(const UniValue& params, bool fHelp);
extern UniValue getdifficulty(const UniValue& params, bool fHelp);
extern UniValue settxfee(const UniValue& params, bool fHelp);
extern UniValue getmempoolinfo(const UniValue& params, bool fHelp);
extern UniValue getrawmempool(const UniValue& params, bool fHelp);
extern UniValue getblockhash(const UniValue& params, bool fHelp);
extern UniValue getblockheader(const UniValue& params, bool fHelp);
extern UniValue getblock(const UniValue& params, bool fHelp);
extern UniValue gettxoutsetinfo(const UniValue& params, bool fHelp);
extern UniValue gettxout(const UniValue& params, bool fHelp);
extern UniValue verifychain(const UniValue& params, bool fHelp);
extern UniValue getchaintips(const UniValue& params, bool fHelp);
extern UniValue invalidateblock(const UniValue& params, bool fHelp);
extern UniValue reconsiderblock(const UniValue& params, bool fHelp);

<<<<<<< HEAD
/* In rpcnames.cpp.  */
extern UniValue name_show(const UniValue& params, bool fHelp);
extern UniValue name_history(const UniValue& params, bool fHelp);
extern UniValue name_scan(const UniValue& params, bool fHelp);
extern UniValue name_filter(const UniValue& params, bool fHelp);
extern UniValue name_pending(const UniValue& params, bool fHelp);
extern UniValue name_list(const UniValue& params, bool fHelp);
extern UniValue name_new(const UniValue& params, bool fHelp);
extern UniValue name_firstupdate(const UniValue& params, bool fHelp);
extern UniValue name_update(const UniValue& params, bool fHelp);
extern UniValue sendtoname(const UniValue& params, bool fHelp);
extern UniValue name_checkdb(const UniValue& params, bool fHelp);

// in rest.cpp
extern bool HTTPReq_REST(AcceptedConnection *conn,
                  const std::string& strURI,
                  const std::string& strRequest,
                  const std::map<std::string, std::string>& mapHeaders,
                  bool fRun);
=======
bool StartRPC();
void InterruptRPC();
void StopRPC();
std::string JSONRPCExecBatch(const UniValue& vReq);
>>>>>>> 9b336b21

#endif // BITCOINRPC_SERVER_H<|MERGE_RESOLUTION|>--- conflicted
+++ resolved
@@ -276,7 +276,6 @@
 extern UniValue invalidateblock(const UniValue& params, bool fHelp);
 extern UniValue reconsiderblock(const UniValue& params, bool fHelp);
 
-<<<<<<< HEAD
 /* In rpcnames.cpp.  */
 extern UniValue name_show(const UniValue& params, bool fHelp);
 extern UniValue name_history(const UniValue& params, bool fHelp);
@@ -290,17 +289,9 @@
 extern UniValue sendtoname(const UniValue& params, bool fHelp);
 extern UniValue name_checkdb(const UniValue& params, bool fHelp);
 
-// in rest.cpp
-extern bool HTTPReq_REST(AcceptedConnection *conn,
-                  const std::string& strURI,
-                  const std::string& strRequest,
-                  const std::map<std::string, std::string>& mapHeaders,
-                  bool fRun);
-=======
 bool StartRPC();
 void InterruptRPC();
 void StopRPC();
 std::string JSONRPCExecBatch(const UniValue& vReq);
->>>>>>> 9b336b21
 
 #endif // BITCOINRPC_SERVER_H