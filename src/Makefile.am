--- conflicted
+++ resolved
@@ -98,7 +98,7 @@
   consensus/consensus.h \
   core_io.h \
   core_memusage.h \
-<<<<<<< HEAD
+  cuckoocache.h \
   game/common.h \
   game/db.h \
   game/map.h \
@@ -106,9 +106,6 @@
   game/movecreator.h \
   game/state.h \
   game/tx.h \
-=======
-  cuckoocache.h \
->>>>>>> df2ffcc2
   httprpc.h \
   httpserver.h \
   indirectmap.h \
