// Copyright (c) 2010 Satoshi Nakamoto
// Copyright (c) 2009-2015 The Bitcoin Core developers
// Distributed under the MIT software license, see the accompanying
// file COPYING or http://www.opensource.org/licenses/mit-license.php.

#include "base58.h"
#include "clientversion.h"
#include "game/db.h"
#include "game/state.h"
#include "init.h"
#include "main.h"
#include "net.h"
#include "netbase.h"
#include "rpc/server.h"
#include "timedata.h"
#include "util.h"
#include "utilstrencodings.h"
#ifdef ENABLE_WALLET
#include "wallet/wallet.h"
#include "wallet/walletdb.h"
#endif

#include <stdint.h>

#include <boost/assign/list_of.hpp>

#include <univalue.h>

using namespace std;

/**
 * @note Do not add or change anything in the information returned by this
 * method. `getinfo` exists for backwards-compatibility only. It combines
 * information from wildly different sources in the program, which is a mess,
 * and is thus planned to be deprecated eventually.
 *
 * Based on the source of the information, new information should be added to:
 * - `getblockchaininfo`,
 * - `getnetworkinfo` or
 * - `getwalletinfo`
 *
 * Or alternatively, create a specific query method for the information.
 **/
UniValue getinfo(const JSONRPCRequest& request)
{
    if (request.fHelp || request.params.size() != 0)
        throw runtime_error(
            "getinfo\n"
            "\nDEPRECATED. Returns an object containing various state info.\n"
            "\nResult:\n"
            "{\n"
            "  \"version\": xxxxx,           (numeric) the server version\n"
            "  \"protocolversion\": xxxxx,   (numeric) the protocol version\n"
            "  \"walletversion\": xxxxx,     (numeric) the wallet version\n"
            "  \"balance\": xxxxxxx,         (numeric) the total namecoin balance of the wallet\n"
            "  \"blocks\": xxxxxx,           (numeric) the current number of blocks processed in the server\n"
            "  \"timeoffset\": xxxxx,        (numeric) the time offset\n"
            "  \"connections\": xxxxx,       (numeric) the number of connections\n"
            "  \"proxy\": \"host:port\",     (string, optional) the proxy used by the server\n"
            "  \"difficulty_algo\": xxxxxx,  (numeric) the current difficulty for algo\n"
            "  \"testnet\": true|false,      (boolean) if the server is using testnet or not\n"
            "  \"keypoololdest\": xxxxxx,    (numeric) the timestamp (seconds since Unix epoch) of the oldest pre-generated key in the key pool\n"
            "  \"keypoolsize\": xxxx,        (numeric) how many new keys are pre-generated\n"
            "  \"unlocked_until\": ttt,      (numeric) the timestamp in seconds since epoch (midnight Jan 1 1970 GMT) that the wallet is unlocked for transfers, or 0 if the wallet is locked\n"
            "  \"paytxfee\": x.xxxx,         (numeric) the transaction fee set in " + CURRENCY_UNIT + "/kB\n"
            "  \"relayfee\": x.xxxx,         (numeric) minimum relay fee for non-free transactions in " + CURRENCY_UNIT + "/kB\n"
            "  \"errors\": \"...\"           (string) any error messages\n"
            "}\n"
            "\nExamples:\n"
            + HelpExampleCli("getinfo", "")
            + HelpExampleRpc("getinfo", "")
        );

#ifdef ENABLE_WALLET
    LOCK2(cs_main, pwalletMain ? &pwalletMain->cs_wallet : NULL);
#else
    LOCK(cs_main);
#endif

    proxyType proxy;
    GetProxy(NET_IPV4, proxy);

    UniValue obj(UniValue::VOBJ);
    obj.push_back(Pair("version", CLIENT_VERSION));
    obj.push_back(Pair("protocolversion", PROTOCOL_VERSION));
#ifdef ENABLE_WALLET
    if (pwalletMain) {
        obj.push_back(Pair("walletversion", pwalletMain->GetVersion()));
        obj.push_back(Pair("balance",       ValueFromAmount(pwalletMain->GetBalance())));
    }
#endif
    obj.push_back(Pair("blocks",        (int)chainActive.Height()));
    obj.push_back(Pair("timeoffset",    GetTimeOffset()));
    if(g_connman)
        obj.push_back(Pair("connections",   (int)g_connman->GetNodeCount(CConnman::CONNECTIONS_ALL)));
    obj.push_back(Pair("proxy",         (proxy.IsValid() ? proxy.proxy.ToStringIPPort() : string())));
<<<<<<< HEAD
    obj.push_back(Pair("difficulty_sha256d", (double)GetDifficulty(ALGO_SHA256D)));
    obj.push_back(Pair("difficulty_scrypt", (double)GetDifficulty(ALGO_SCRYPT)));
    obj.push_back(Pair("testnet",       Params().TestnetToBeDeprecatedFieldRPC()));
=======
    obj.push_back(Pair("difficulty",    (double)GetDifficulty()));
    obj.push_back(Pair("testnet",       Params().NetworkIDString() == CBaseChainParams::TESTNET));
>>>>>>> a7bbc6da
#ifdef ENABLE_WALLET
    if (pwalletMain) {
        obj.push_back(Pair("keypoololdest", pwalletMain->GetOldestKeyPoolTime()));
        obj.push_back(Pair("keypoolsize",   (int)pwalletMain->GetKeyPoolSize()));
    }
    if (pwalletMain && pwalletMain->IsCrypted())
        obj.push_back(Pair("unlocked_until", nWalletUnlockTime));
    obj.push_back(Pair("paytxfee",      ValueFromAmount(payTxFee.GetFeePerK())));
#endif
    obj.push_back(Pair("relayfee",      ValueFromAmount(::minRelayTxFee.GetFeePerK())));
    obj.push_back(Pair("errors",        GetWarnings("statusbar")));
    return obj;
}

#ifdef ENABLE_WALLET
class DescribeAddressVisitor : public boost::static_visitor<UniValue>
{
public:
    UniValue operator()(const CNoDestination &dest) const { return UniValue(UniValue::VOBJ); }

    UniValue operator()(const CKeyID &keyID) const {
        UniValue obj(UniValue::VOBJ);
        CPubKey vchPubKey;
        obj.push_back(Pair("isscript", false));
        if (pwalletMain && pwalletMain->GetPubKey(keyID, vchPubKey)) {
            obj.push_back(Pair("pubkey", HexStr(vchPubKey)));
            obj.push_back(Pair("iscompressed", vchPubKey.IsCompressed()));
        }
        return obj;
    }

    UniValue operator()(const CScriptID &scriptID) const {
        UniValue obj(UniValue::VOBJ);
        CScript subscript;
        obj.push_back(Pair("isscript", true));
        if (pwalletMain && pwalletMain->GetCScript(scriptID, subscript)) {
            std::vector<CTxDestination> addresses;
            txnouttype whichType;
            int nRequired;
            ExtractDestinations(subscript, whichType, addresses, nRequired);
            obj.push_back(Pair("script", GetTxnOutputType(whichType)));
            obj.push_back(Pair("hex", HexStr(subscript.begin(), subscript.end())));
            UniValue a(UniValue::VARR);
            BOOST_FOREACH(const CTxDestination& addr, addresses)
                a.push_back(CBitcoinAddress(addr).ToString());
            obj.push_back(Pair("addresses", a));
            if (whichType == TX_MULTISIG)
                obj.push_back(Pair("sigsrequired", nRequired));
        }
        return obj;
    }
};
#endif

UniValue validateaddress(const JSONRPCRequest& request)
{
    if (request.fHelp || request.params.size() != 1)
        throw runtime_error(
            "validateaddress \"namecoinaddress\"\n"
            "\nReturn information about the given namecoin address.\n"
            "\nArguments:\n"
            "1. \"namecoinaddress\"     (string, required) The namecoin address to validate\n"
            "\nResult:\n"
            "{\n"
            "  \"isvalid\" : true|false,       (boolean) If the address is valid or not. If not, this is the only property returned.\n"
            "  \"address\" : \"namecoinaddress\", (string) The namecoin address validated\n"
            "  \"scriptPubKey\" : \"hex\",       (string) The hex encoded scriptPubKey generated by the address\n"
            "  \"ismine\" : true|false,        (boolean) If the address is yours or not\n"
            "  \"iswatchonly\" : true|false,   (boolean) If the address is watchonly\n"
            "  \"isscript\" : true|false,      (boolean) If the key is a script\n"
            "  \"pubkey\" : \"publickeyhex\",    (string) The hex value of the raw public key\n"
            "  \"iscompressed\" : true|false,  (boolean) If the address is compressed\n"
            "  \"account\" : \"account\"         (string) DEPRECATED. The account associated with the address, \"\" is the default account\n"
            "  \"hdkeypath\" : \"keypath\"       (string, optional) The HD keypath if the key is HD and available\n"
            "  \"hdmasterkeyid\" : \"<hash160>\" (string, optional) The Hash160 of the HD master pubkey\n"
            "}\n"
            "\nExamples:\n"
            + HelpExampleCli("validateaddress", "\"N2xHFZ8NWNkGuuXfDxv8iMXdQGMd3tjZfx\"")
            + HelpExampleRpc("validateaddress", "\"N2xHFZ8NWNkGuuXfDxv8iMXdQGMd3tjZfx\"")
        );

#ifdef ENABLE_WALLET
    LOCK2(cs_main, pwalletMain ? &pwalletMain->cs_wallet : NULL);
#else
    LOCK(cs_main);
#endif

    CBitcoinAddress address(request.params[0].get_str());
    bool isValid = address.IsValid();

    UniValue ret(UniValue::VOBJ);
    ret.push_back(Pair("isvalid", isValid));
    if (isValid)
    {
        CTxDestination dest = address.Get();
        string currentAddress = address.ToString();
        ret.push_back(Pair("address", currentAddress));

        CScript scriptPubKey = GetScriptForDestination(dest);
        ret.push_back(Pair("scriptPubKey", HexStr(scriptPubKey.begin(), scriptPubKey.end())));

#ifdef ENABLE_WALLET
        isminetype mine = pwalletMain ? IsMine(*pwalletMain, dest) : ISMINE_NO;
        ret.push_back(Pair("ismine", (mine & ISMINE_SPENDABLE) ? true : false));
        ret.push_back(Pair("iswatchonly", (mine & ISMINE_WATCH_ONLY) ? true: false));
        UniValue detail = boost::apply_visitor(DescribeAddressVisitor(), dest);
        ret.pushKVs(detail);
        if (pwalletMain && pwalletMain->mapAddressBook.count(dest))
            ret.push_back(Pair("account", pwalletMain->mapAddressBook[dest].name));
        CKeyID keyID;
        if (pwalletMain && address.GetKeyID(keyID) && pwalletMain->mapKeyMetadata.count(keyID) && !pwalletMain->mapKeyMetadata[keyID].hdKeypath.empty())
        {
            ret.push_back(Pair("hdkeypath", pwalletMain->mapKeyMetadata[keyID].hdKeypath));
            ret.push_back(Pair("hdmasterkeyid", pwalletMain->mapKeyMetadata[keyID].hdMasterKeyID.GetHex()));
        }
#endif
    }
    return ret;
}

/**
 * Used by addmultisigaddress / createmultisig:
 */
CScript _createmultisig_redeemScript(const UniValue& params)
{
    int nRequired = params[0].get_int();
    const UniValue& keys = params[1].get_array();

    // Gather public keys
    if (nRequired < 1)
        throw runtime_error("a multisignature address must require at least one key to redeem");
    if ((int)keys.size() < nRequired)
        throw runtime_error(
            strprintf("not enough keys supplied "
                      "(got %u keys, but need at least %d to redeem)", keys.size(), nRequired));
    if (keys.size() > 16)
        throw runtime_error("Number of addresses involved in the multisignature address creation > 16\nReduce the number");
    std::vector<CPubKey> pubkeys;
    pubkeys.resize(keys.size());
    for (unsigned int i = 0; i < keys.size(); i++)
    {
        const std::string& ks = keys[i].get_str();
#ifdef ENABLE_WALLET
        // Case 1: Bitcoin address and we have full public key:
        CBitcoinAddress address(ks);
        if (pwalletMain && address.IsValid())
        {
            CKeyID keyID;
            if (!address.GetKeyID(keyID))
                throw runtime_error(
                    strprintf("%s does not refer to a key",ks));
            CPubKey vchPubKey;
            if (!pwalletMain->GetPubKey(keyID, vchPubKey))
                throw runtime_error(
                    strprintf("no full public key for address %s",ks));
            if (!vchPubKey.IsFullyValid())
                throw runtime_error(" Invalid public key: "+ks);
            pubkeys[i] = vchPubKey;
        }

        // Case 2: hex public key
        else
#endif
        if (IsHex(ks))
        {
            CPubKey vchPubKey(ParseHex(ks));
            if (!vchPubKey.IsFullyValid())
                throw runtime_error(" Invalid public key: "+ks);
            pubkeys[i] = vchPubKey;
        }
        else
        {
            throw runtime_error(" Invalid public key: "+ks);
        }
    }
    CScript result = GetScriptForMultisig(nRequired, pubkeys);

    if (result.size() > MAX_SCRIPT_ELEMENT_SIZE)
        throw runtime_error(
                strprintf("redeemScript exceeds size limit: %d > %d", result.size(), MAX_SCRIPT_ELEMENT_SIZE));

    return result;
}

UniValue createmultisig(const JSONRPCRequest& request)
{
    if (request.fHelp || request.params.size() < 2 || request.params.size() > 2)
    {
        string msg = "createmultisig nrequired [\"key\",...]\n"
            "\nCreates a multi-signature address with n signature of m keys required.\n"
            "It returns a json object with the address and redeemScript.\n"

            "\nArguments:\n"
            "1. nrequired      (numeric, required) The number of required signatures out of the n keys or addresses.\n"
            "2. \"keys\"       (string, required) A json array of keys which are namecoin addresses or hex-encoded public keys\n"
            "     [\n"
            "       \"key\"    (string) namecoin address or hex-encoded public key\n"
            "       ,...\n"
            "     ]\n"

            "\nResult:\n"
            "{\n"
            "  \"address\":\"multisigaddress\",  (string) The value of the new multisig address.\n"
            "  \"redeemScript\":\"script\"       (string) The string value of the hex-encoded redemption script.\n"
            "}\n"

            "\nExamples:\n"
            "\nCreate a multisig address from 2 addresses\n"
            + HelpExampleCli("createmultisig", "2 \"[\\\"N2xHFZ8NWNkGuuXfDxv8iMXdQGMd3tjZfx\\\",\\\"NDLTK7j8CzK5YAbpCdUxC3Gi1bXGDCdV5h\\\"]\"") +
            "\nAs a json rpc call\n"
            + HelpExampleRpc("createmultisig", "2, \"[\\\"N2xHFZ8NWNkGuuXfDxv8iMXdQGMd3tjZfx\\\",\\\"NDLTK7j8CzK5YAbpCdUxC3Gi1bXGDCdV5h\\\"]\"")
        ;
        throw runtime_error(msg);
    }

    // Construct using pay-to-script-hash:
    CScript inner = _createmultisig_redeemScript(request.params);
    CScriptID innerID(inner);
    CBitcoinAddress address(innerID);

    UniValue result(UniValue::VOBJ);
    result.push_back(Pair("address", address.ToString()));
    result.push_back(Pair("redeemScript", HexStr(inner.begin(), inner.end())));

    return result;
}

UniValue verifymessage(const JSONRPCRequest& request)
{
    if (request.fHelp || request.params.size() != 3)
        throw runtime_error(
            "verifymessage \"namecoinaddress\" \"signature\" \"message\"\n"
            "\nVerify a signed message\n"
            "\nArguments:\n"
            "1. \"namecoinaddress\"  (string, required) The namecoin address to use for the signature.\n"
            "2. \"signature\"       (string, required) The signature provided by the signer in base 64 encoding (see signmessage).\n"
            "3. \"message\"         (string, required) The message that was signed.\n"
            "\nResult:\n"
            "true|false   (boolean) If the signature is verified or not.\n"
            "\nExamples:\n"
            "\nUnlock the wallet for 30 seconds\n"
            + HelpExampleCli("walletpassphrase", "\"mypassphrase\" 30") +
            "\nCreate the signature\n"
            + HelpExampleCli("signmessage", "\"NDLTK7j8CzK5YAbpCdUxC3Gi1bXGDCdV5h\" \"my message\"") +
            "\nVerify the signature\n"
            + HelpExampleCli("verifymessage", "\"NDLTK7j8CzK5YAbpCdUxC3Gi1bXGDCdV5h\" \"signature\" \"my message\"") +
            "\nAs json rpc\n"
            + HelpExampleRpc("verifymessage", "\"NDLTK7j8CzK5YAbpCdUxC3Gi1bXGDCdV5h\", \"signature\", \"my message\"")
        );

    LOCK(cs_main);

    string strAddress  = request.params[0].get_str();
    string strSign     = request.params[1].get_str();
    string strMessage  = request.params[2].get_str();

    CBitcoinAddress addr(strAddress);
    if (!addr.IsValid())
        throw JSONRPCError(RPC_TYPE_ERROR, "Invalid address");

    CKeyID keyID;
    if (!addr.GetKeyID(keyID))
        throw JSONRPCError(RPC_TYPE_ERROR, "Address does not refer to key");

    bool fInvalid = false;
    vector<unsigned char> vchSig = DecodeBase64(strSign.c_str(), &fInvalid);

    if (fInvalid)
        throw JSONRPCError(RPC_INVALID_ADDRESS_OR_KEY, "Malformed base64 encoding");

    CHashWriter ss(SER_GETHASH, 0);
    ss << strMessageMagic;
    ss << strMessage;

    CPubKey pubkey;
    if (!pubkey.RecoverCompact(ss.GetHash(), vchSig))
        return false;

    return (pubkey.GetID() == keyID);
}

UniValue signmessagewithprivkey(const JSONRPCRequest& request)
{
    if (request.fHelp || request.params.size() != 2)
        throw runtime_error(
            "signmessagewithprivkey \"privkey\" \"message\"\n"
            "\nSign a message with the private key of an address\n"
            "\nArguments:\n"
            "1. \"privkey\"         (string, required) The private key to sign the message with.\n"
            "2. \"message\"         (string, required) The message to create a signature of.\n"
            "\nResult:\n"
            "\"signature\"          (string) The signature of the message encoded in base 64\n"
            "\nExamples:\n"
            "\nCreate the signature\n"
            + HelpExampleCli("signmessagewithprivkey", "\"privkey\" \"my message\"") +
            "\nVerify the signature\n"
            + HelpExampleCli("verifymessage", "\"1D1ZrZNe3JUo7ZycKEYQQiQAWd9y54F4XZ\" \"signature\" \"my message\"") +
            "\nAs json rpc\n"
            + HelpExampleRpc("signmessagewithprivkey", "\"privkey\", \"my message\"")
        );

    string strPrivkey = request.params[0].get_str();
    string strMessage = request.params[1].get_str();

    CBitcoinSecret vchSecret;
    bool fGood = vchSecret.SetString(strPrivkey);
    if (!fGood)
        throw JSONRPCError(RPC_INVALID_ADDRESS_OR_KEY, "Invalid private key");
    CKey key = vchSecret.GetKey();
    if (!key.IsValid())
        throw JSONRPCError(RPC_INVALID_ADDRESS_OR_KEY, "Private key outside allowed range");

    CHashWriter ss(SER_GETHASH, 0);
    ss << strMessageMagic;
    ss << strMessage;

    vector<unsigned char> vchSig;
    if (!key.SignCompact(ss.GetHash(), vchSig))
        throw JSONRPCError(RPC_INVALID_ADDRESS_OR_KEY, "Sign failed");

    return EncodeBase64(&vchSig[0], vchSig.size());
}

UniValue setmocktime(const JSONRPCRequest& request)
{
    if (request.fHelp || request.params.size() != 1)
        throw runtime_error(
            "setmocktime timestamp\n"
            "\nSet the local time to given timestamp (-regtest only)\n"
            "\nArguments:\n"
            "1. timestamp  (integer, required) Unix seconds-since-epoch timestamp\n"
            "   Pass 0 to go back to using the system time."
        );

    if (!Params().MineBlocksOnDemand())
        throw runtime_error("setmocktime for regression testing (-regtest mode) only");

    // cs_vNodes is locked and node send/receive times are updated
    // atomically with the time change to prevent peers from being
    // disconnected because we think we haven't communicated with them
    // in a long time.
    LOCK(cs_main);

    RPCTypeCheck(request.params, boost::assign::list_of(UniValue::VNUM));
    SetMockTime(request.params[0].get_int64());

    uint64_t t = GetTime();
    if(g_connman) {
        g_connman->ForEachNode([t](CNode* pnode) {
            pnode->nLastSend = pnode->nLastRecv = t;
        });
    }

    return NullUniValue;
}

<<<<<<< HEAD
UniValue
getstatsforheight (const UniValue& params, bool fHelp)
{
  if (fHelp || params.size() != 1)
    throw runtime_error (
      "getstatsforheight height\n"
      "\nGet basic blockchain statistics about the block at height\n"
      "\nArguments:\n"
      "1. height  (integer, required) Block height for which to query\n"
      "\nResult:\n"
      "{\n"
      "  \"blockhash\": xxxx, (string) The block's hash\n"
      "  \"height\": xxxx,    (numeric) The block's height\n"
      "  \"time\": xxx,       (numeric) The block time as UNIX timestamp\n"
      "  \"size\": xxx,       (numeric) Size of the block in bytes\n"
      "  \"transactions\": {  (object) Stats about transactions in the block\n"
      "    \"currency\": xxx, (numeric) Number of currency transactions\n"
      "    \"name\": xxx,     (numeric) Number of name transactions\n"
      "    \"game\": xxx,     (numeric) Number of game transactions\n"
      "  },\n"
      "  \"game\": {          (object) Information about the game world\n"
      "    \"players\": xxx,  (numeric) Number of active players on the map\n"
      "    \"hunters\": xxx,  (numeric) Number of hunters on the map\n"
      "  },\n"
      "}\n"
      "\nExamples:\n"
      + HelpExampleCli("getstats", "12345")
      + HelpExampleRpc("getstats", "12345")
    );

  LOCK(cs_main);

  const int nHeight = params[0].get_int ();
  if (nHeight < 0 || nHeight > chainActive.Height ())
    throw JSONRPCError (RPC_INVALID_PARAMETER, "Block height out of range");

  const CBlockIndex* pblockindex = chainActive[nHeight];
  if (fHavePruned
        && !(pblockindex->nStatus & BLOCK_HAVE_DATA) && pblockindex->nTx > 0)
    throw JSONRPCError (RPC_INTERNAL_ERROR,
                        "Block not available (pruned data)");

  CBlock block;
  std::vector<CTransaction> vGameTx;
  if(!ReadBlockFromDisk (block, vGameTx, pblockindex,
                         Params ().GetConsensus ()))
    throw JSONRPCError (RPC_INTERNAL_ERROR, "Can't read block from disk");
  const int nSize = GetSerializeSize (block, SER_NETWORK, PROTOCOL_VERSION);

  UniValue transactions(UniValue::VOBJ);
  unsigned nCurrencyTx = 0;
  unsigned nNameTx = 0;
  BOOST_FOREACH (const CTransaction& tx, block.vtx)
    {
      bool isNameTx = false;
      BOOST_FOREACH (const CTxOut& txout, tx.vout)
        {
          const CNameScript op(txout.scriptPubKey);
          if (op.isNameOp ())
            {
              isNameTx = true;
              break;
            }
        }

      if (isNameTx)
        ++nNameTx;
      else
        ++nCurrencyTx;
    }
  assert (nNameTx + nCurrencyTx == block.vtx.size ());
  transactions.push_back (Pair ("currency", static_cast<int> (nCurrencyTx)));
  transactions.push_back (Pair ("name", static_cast<int> (nNameTx)));
  transactions.push_back (Pair ("game", vGameTx.size ()));

  GameState gameState(Params ().GetConsensus ());
  if (!pgameDb->get (block.GetHash (), gameState))
    throw JSONRPCError (RPC_DATABASE_ERROR, "Failed to fetch game state");
  unsigned nHunters = 0;
  BOOST_FOREACH (const PAIRTYPE(const PlayerID, PlayerState)& cur,
                 gameState.players)
    nHunters += cur.second.characters.size ();
  UniValue game(UniValue::VOBJ);
  const unsigned nPlayers = gameState.players.size ();
  game.push_back (Pair ("players", static_cast<int> (nPlayers)));
  game.push_back (Pair ("hunters", static_cast<int> (nHunters)));

  UniValue ret(UniValue::VOBJ);
  ret.push_back (Pair ("blockhash", block.GetHash ().GetHex ()));
  ret.push_back (Pair ("height", nHeight));
  ret.push_back (Pair ("time", static_cast<int> (block.nTime)));
  ret.push_back (Pair ("size", nSize));
  ret.push_back (Pair ("transactions", transactions));
  ret.push_back (Pair ("game", game));

  return ret;
=======
static UniValue RPCLockedMemoryInfo()
{
    LockedPool::Stats stats = LockedPoolManager::Instance().stats();
    UniValue obj(UniValue::VOBJ);
    obj.push_back(Pair("used", uint64_t(stats.used)));
    obj.push_back(Pair("free", uint64_t(stats.free)));
    obj.push_back(Pair("total", uint64_t(stats.total)));
    obj.push_back(Pair("locked", uint64_t(stats.locked)));
    obj.push_back(Pair("chunks_used", uint64_t(stats.chunks_used)));
    obj.push_back(Pair("chunks_free", uint64_t(stats.chunks_free)));
    return obj;
}

UniValue getmemoryinfo(const JSONRPCRequest& request)
{
    /* Please, avoid using the word "pool" here in the RPC interface or help,
     * as users will undoubtedly confuse it with the other "memory pool"
     */
    if (request.fHelp || request.params.size() != 0)
        throw runtime_error(
            "getmemoryinfo\n"
            "Returns an object containing information about memory usage.\n"
            "\nResult:\n"
            "{\n"
            "  \"locked\": {               (json object) Information about locked memory manager\n"
            "    \"used\": xxxxx,          (numeric) Number of bytes used\n"
            "    \"free\": xxxxx,          (numeric) Number of bytes available in current arenas\n"
            "    \"total\": xxxxxxx,       (numeric) Total number of bytes managed\n"
            "    \"locked\": xxxxxx,       (numeric) Amount of bytes that succeeded locking. If this number is smaller than total, locking pages failed at some point and key data could be swapped to disk.\n"
            "    \"chunks_used\": xxxxx,   (numeric) Number allocated chunks\n"
            "    \"chunks_free\": xxxxx,   (numeric) Number unused chunks\n"
            "  }\n"
            "}\n"
            "\nExamples:\n"
            + HelpExampleCli("getmemoryinfo", "")
            + HelpExampleRpc("getmemoryinfo", "")
        );
    UniValue obj(UniValue::VOBJ);
    obj.push_back(Pair("locked", RPCLockedMemoryInfo()));
    return obj;
>>>>>>> a7bbc6da
}

static const CRPCCommand commands[] =
{ //  category              name                      actor (function)         okSafeMode
  //  --------------------- ------------------------  -----------------------  ----------
    { "control",            "getinfo",                &getinfo,                true  }, /* uses wallet if enabled */
    { "control",            "getmemoryinfo",          &getmemoryinfo,          true  },
    { "util",               "validateaddress",        &validateaddress,        true  }, /* uses wallet if enabled */
    { "util",               "createmultisig",         &createmultisig,         true  },
    { "util",               "verifymessage",          &verifymessage,          true  },
    { "util",               "signmessagewithprivkey", &signmessagewithprivkey, true  },
    { "blockchain",         "getstatsforheight",      &getstatsforheight,      true  },

    /* Not shown in help */
    { "hidden",             "setmocktime",            &setmocktime,            true  },
};

void RegisterMiscRPCCommands(CRPCTable &t)
{
    for (unsigned int vcidx = 0; vcidx < ARRAYLEN(commands); vcidx++)
        t.appendCommand(commands[vcidx].name, &commands[vcidx]);
}<|MERGE_RESOLUTION|>--- conflicted
+++ resolved
@@ -94,14 +94,9 @@
     if(g_connman)
         obj.push_back(Pair("connections",   (int)g_connman->GetNodeCount(CConnman::CONNECTIONS_ALL)));
     obj.push_back(Pair("proxy",         (proxy.IsValid() ? proxy.proxy.ToStringIPPort() : string())));
-<<<<<<< HEAD
     obj.push_back(Pair("difficulty_sha256d", (double)GetDifficulty(ALGO_SHA256D)));
     obj.push_back(Pair("difficulty_scrypt", (double)GetDifficulty(ALGO_SCRYPT)));
-    obj.push_back(Pair("testnet",       Params().TestnetToBeDeprecatedFieldRPC()));
-=======
-    obj.push_back(Pair("difficulty",    (double)GetDifficulty()));
     obj.push_back(Pair("testnet",       Params().NetworkIDString() == CBaseChainParams::TESTNET));
->>>>>>> a7bbc6da
 #ifdef ENABLE_WALLET
     if (pwalletMain) {
         obj.push_back(Pair("keypoololdest", pwalletMain->GetOldestKeyPoolTime()));
@@ -458,11 +453,52 @@
     return NullUniValue;
 }
 
-<<<<<<< HEAD
+static UniValue RPCLockedMemoryInfo()
+{
+    LockedPool::Stats stats = LockedPoolManager::Instance().stats();
+    UniValue obj(UniValue::VOBJ);
+    obj.push_back(Pair("used", uint64_t(stats.used)));
+    obj.push_back(Pair("free", uint64_t(stats.free)));
+    obj.push_back(Pair("total", uint64_t(stats.total)));
+    obj.push_back(Pair("locked", uint64_t(stats.locked)));
+    obj.push_back(Pair("chunks_used", uint64_t(stats.chunks_used)));
+    obj.push_back(Pair("chunks_free", uint64_t(stats.chunks_free)));
+    return obj;
+}
+
+UniValue getmemoryinfo(const JSONRPCRequest& request)
+{
+    /* Please, avoid using the word "pool" here in the RPC interface or help,
+     * as users will undoubtedly confuse it with the other "memory pool"
+     */
+    if (request.fHelp || request.params.size() != 0)
+        throw runtime_error(
+            "getmemoryinfo\n"
+            "Returns an object containing information about memory usage.\n"
+            "\nResult:\n"
+            "{\n"
+            "  \"locked\": {               (json object) Information about locked memory manager\n"
+            "    \"used\": xxxxx,          (numeric) Number of bytes used\n"
+            "    \"free\": xxxxx,          (numeric) Number of bytes available in current arenas\n"
+            "    \"total\": xxxxxxx,       (numeric) Total number of bytes managed\n"
+            "    \"locked\": xxxxxx,       (numeric) Amount of bytes that succeeded locking. If this number is smaller than total, locking pages failed at some point and key data could be swapped to disk.\n"
+            "    \"chunks_used\": xxxxx,   (numeric) Number allocated chunks\n"
+            "    \"chunks_free\": xxxxx,   (numeric) Number unused chunks\n"
+            "  }\n"
+            "}\n"
+            "\nExamples:\n"
+            + HelpExampleCli("getmemoryinfo", "")
+            + HelpExampleRpc("getmemoryinfo", "")
+        );
+    UniValue obj(UniValue::VOBJ);
+    obj.push_back(Pair("locked", RPCLockedMemoryInfo()));
+    return obj;
+}
+
 UniValue
-getstatsforheight (const UniValue& params, bool fHelp)
-{
-  if (fHelp || params.size() != 1)
+getstatsforheight (const JSONRPCRequest& request)
+{
+  if (request.fHelp || request.params.size() != 1)
     throw runtime_error (
       "getstatsforheight height\n"
       "\nGet basic blockchain statistics about the block at height\n"
@@ -491,7 +527,7 @@
 
   LOCK(cs_main);
 
-  const int nHeight = params[0].get_int ();
+  const int nHeight = request.params[0].get_int ();
   if (nHeight < 0 || nHeight > chainActive.Height ())
     throw JSONRPCError (RPC_INVALID_PARAMETER, "Block height out of range");
 
@@ -502,7 +538,7 @@
                         "Block not available (pruned data)");
 
   CBlock block;
-  std::vector<CTransaction> vGameTx;
+  std::vector<CTransactionRef> vGameTx;
   if(!ReadBlockFromDisk (block, vGameTx, pblockindex,
                          Params ().GetConsensus ()))
     throw JSONRPCError (RPC_INTERNAL_ERROR, "Can't read block from disk");
@@ -511,10 +547,10 @@
   UniValue transactions(UniValue::VOBJ);
   unsigned nCurrencyTx = 0;
   unsigned nNameTx = 0;
-  BOOST_FOREACH (const CTransaction& tx, block.vtx)
+  for (const auto& tx : block.vtx)
     {
       bool isNameTx = false;
-      BOOST_FOREACH (const CTxOut& txout, tx.vout)
+      for (const auto& txout : tx->vout)
         {
           const CNameScript op(txout.scriptPubKey);
           if (op.isNameOp ())
@@ -555,48 +591,6 @@
   ret.push_back (Pair ("game", game));
 
   return ret;
-=======
-static UniValue RPCLockedMemoryInfo()
-{
-    LockedPool::Stats stats = LockedPoolManager::Instance().stats();
-    UniValue obj(UniValue::VOBJ);
-    obj.push_back(Pair("used", uint64_t(stats.used)));
-    obj.push_back(Pair("free", uint64_t(stats.free)));
-    obj.push_back(Pair("total", uint64_t(stats.total)));
-    obj.push_back(Pair("locked", uint64_t(stats.locked)));
-    obj.push_back(Pair("chunks_used", uint64_t(stats.chunks_used)));
-    obj.push_back(Pair("chunks_free", uint64_t(stats.chunks_free)));
-    return obj;
-}
-
-UniValue getmemoryinfo(const JSONRPCRequest& request)
-{
-    /* Please, avoid using the word "pool" here in the RPC interface or help,
-     * as users will undoubtedly confuse it with the other "memory pool"
-     */
-    if (request.fHelp || request.params.size() != 0)
-        throw runtime_error(
-            "getmemoryinfo\n"
-            "Returns an object containing information about memory usage.\n"
-            "\nResult:\n"
-            "{\n"
-            "  \"locked\": {               (json object) Information about locked memory manager\n"
-            "    \"used\": xxxxx,          (numeric) Number of bytes used\n"
-            "    \"free\": xxxxx,          (numeric) Number of bytes available in current arenas\n"
-            "    \"total\": xxxxxxx,       (numeric) Total number of bytes managed\n"
-            "    \"locked\": xxxxxx,       (numeric) Amount of bytes that succeeded locking. If this number is smaller than total, locking pages failed at some point and key data could be swapped to disk.\n"
-            "    \"chunks_used\": xxxxx,   (numeric) Number allocated chunks\n"
-            "    \"chunks_free\": xxxxx,   (numeric) Number unused chunks\n"
-            "  }\n"
-            "}\n"
-            "\nExamples:\n"
-            + HelpExampleCli("getmemoryinfo", "")
-            + HelpExampleRpc("getmemoryinfo", "")
-        );
-    UniValue obj(UniValue::VOBJ);
-    obj.push_back(Pair("locked", RPCLockedMemoryInfo()));
-    return obj;
->>>>>>> a7bbc6da
 }
 
 static const CRPCCommand commands[] =
