// Copyright (c) 2010 Satoshi Nakamoto
// Copyright (c) 2009-2016 The Bitcoin Core developers
// Distributed under the MIT software license, see the accompanying
// file COPYING or http://www.opensource.org/licenses/mit-license.php.

#include "base58.h"
#include "clientversion.h"
#include "game/db.h"
#include "game/state.h"
#include "init.h"
#include "validation.h"
#include "net.h"
#include "netbase.h"
#include "rpc/server.h"
#include "timedata.h"
#include "util.h"
#include "utilstrencodings.h"
#ifdef ENABLE_WALLET
#include "wallet/wallet.h"
#include "wallet/walletdb.h"
#endif

#include <stdint.h>

#include <boost/assign/list_of.hpp>

#include <univalue.h>

using namespace std;

/**
 * @note Do not add or change anything in the information returned by this
 * method. `getinfo` exists for backwards-compatibility only. It combines
 * information from wildly different sources in the program, which is a mess,
 * and is thus planned to be deprecated eventually.
 *
 * Based on the source of the information, new information should be added to:
 * - `getblockchaininfo`,
 * - `getnetworkinfo` or
 * - `getwalletinfo`
 *
 * Or alternatively, create a specific query method for the information.
 **/
UniValue getinfo(const JSONRPCRequest& request)
{
    if (request.fHelp || request.params.size() != 0)
        throw runtime_error(
            "getinfo\n"
            "\nDEPRECATED. Returns an object containing various state info.\n"
            "\nResult:\n"
            "{\n"
            "  \"version\": xxxxx,           (numeric) the server version\n"
            "  \"protocolversion\": xxxxx,   (numeric) the protocol version\n"
            "  \"walletversion\": xxxxx,     (numeric) the wallet version\n"
            "  \"balance\": xxxxxxx,         (numeric) the total namecoin balance of the wallet\n"
            "  \"blocks\": xxxxxx,           (numeric) the current number of blocks processed in the server\n"
            "  \"timeoffset\": xxxxx,        (numeric) the time offset\n"
            "  \"connections\": xxxxx,       (numeric) the number of connections\n"
            "  \"proxy\": \"host:port\",     (string, optional) the proxy used by the server\n"
            "  \"difficulty_algo\": xxxxxx,  (numeric) the current difficulty for algo\n"
            "  \"testnet\": true|false,      (boolean) if the server is using testnet or not\n"
            "  \"keypoololdest\": xxxxxx,    (numeric) the timestamp (seconds since Unix epoch) of the oldest pre-generated key in the key pool\n"
            "  \"keypoolsize\": xxxx,        (numeric) how many new keys are pre-generated\n"
            "  \"unlocked_until\": ttt,      (numeric) the timestamp in seconds since epoch (midnight Jan 1 1970 GMT) that the wallet is unlocked for transfers, or 0 if the wallet is locked\n"
            "  \"paytxfee\": x.xxxx,         (numeric) the transaction fee set in " + CURRENCY_UNIT + "/kB\n"
            "  \"relayfee\": x.xxxx,         (numeric) minimum relay fee for non-free transactions in " + CURRENCY_UNIT + "/kB\n"
            "  \"errors\": \"...\"           (string) any error messages\n"
            "}\n"
            "\nExamples:\n"
            + HelpExampleCli("getinfo", "")
            + HelpExampleRpc("getinfo", "")
        );

#ifdef ENABLE_WALLET
    LOCK2(cs_main, pwalletMain ? &pwalletMain->cs_wallet : NULL);
#else
    LOCK(cs_main);
#endif

    proxyType proxy;
    GetProxy(NET_IPV4, proxy);

    UniValue obj(UniValue::VOBJ);
    obj.push_back(Pair("version", CLIENT_VERSION));
    obj.push_back(Pair("protocolversion", PROTOCOL_VERSION));
#ifdef ENABLE_WALLET
    if (pwalletMain) {
        obj.push_back(Pair("walletversion", pwalletMain->GetVersion()));
        obj.push_back(Pair("balance",       ValueFromAmount(pwalletMain->GetBalance())));
    }
#endif
    obj.push_back(Pair("blocks",        (int)chainActive.Height()));
    obj.push_back(Pair("timeoffset",    GetTimeOffset()));
    if(g_connman)
        obj.push_back(Pair("connections",   (int)g_connman->GetNodeCount(CConnman::CONNECTIONS_ALL)));
    obj.push_back(Pair("proxy",         (proxy.IsValid() ? proxy.proxy.ToStringIPPort() : string())));
    obj.push_back(Pair("difficulty_sha256d", (double)GetDifficulty(ALGO_SHA256D)));
    obj.push_back(Pair("difficulty_scrypt", (double)GetDifficulty(ALGO_SCRYPT)));
    obj.push_back(Pair("testnet",       Params().NetworkIDString() == CBaseChainParams::TESTNET));
#ifdef ENABLE_WALLET
    if (pwalletMain) {
        obj.push_back(Pair("keypoololdest", pwalletMain->GetOldestKeyPoolTime()));
        obj.push_back(Pair("keypoolsize",   (int)pwalletMain->GetKeyPoolSize()));
    }
    if (pwalletMain && pwalletMain->IsCrypted())
        obj.push_back(Pair("unlocked_until", nWalletUnlockTime));
    obj.push_back(Pair("paytxfee",      ValueFromAmount(payTxFee.GetFeePerK())));
#endif
    obj.push_back(Pair("relayfee",      ValueFromAmount(::minRelayTxFee.GetFeePerK())));
    obj.push_back(Pair("errors",        GetWarnings("statusbar")));
    return obj;
}

#ifdef ENABLE_WALLET
class DescribeAddressVisitor : public boost::static_visitor<UniValue>
{
public:
    UniValue operator()(const CNoDestination &dest) const { return UniValue(UniValue::VOBJ); }

    UniValue operator()(const CKeyID &keyID) const {
        UniValue obj(UniValue::VOBJ);
        CPubKey vchPubKey;
        obj.push_back(Pair("isscript", false));
        if (pwalletMain && pwalletMain->GetPubKey(keyID, vchPubKey)) {
            obj.push_back(Pair("pubkey", HexStr(vchPubKey)));
            obj.push_back(Pair("iscompressed", vchPubKey.IsCompressed()));
        }
        return obj;
    }

    UniValue operator()(const CScriptID &scriptID) const {
        UniValue obj(UniValue::VOBJ);
        CScript subscript;
        obj.push_back(Pair("isscript", true));
        if (pwalletMain && pwalletMain->GetCScript(scriptID, subscript)) {
            std::vector<CTxDestination> addresses;
            txnouttype whichType;
            int nRequired;
            ExtractDestinations(subscript, whichType, addresses, nRequired);
            obj.push_back(Pair("script", GetTxnOutputType(whichType)));
            obj.push_back(Pair("hex", HexStr(subscript.begin(), subscript.end())));
            UniValue a(UniValue::VARR);
            BOOST_FOREACH(const CTxDestination& addr, addresses)
                a.push_back(CBitcoinAddress(addr).ToString());
            obj.push_back(Pair("addresses", a));
            if (whichType == TX_MULTISIG)
                obj.push_back(Pair("sigsrequired", nRequired));
        }
        return obj;
    }
};
#endif

UniValue validateaddress(const JSONRPCRequest& request)
{
    if (request.fHelp || request.params.size() != 1)
        throw runtime_error(
            "validateaddress \"address\"\n"
            "\nReturn information about the given namecoin address.\n"
            "\nArguments:\n"
            "1. \"address\"     (string, required) The namecoin address to validate\n"
            "\nResult:\n"
            "{\n"
            "  \"isvalid\" : true|false,       (boolean) If the address is valid or not. If not, this is the only property returned.\n"
            "  \"address\" : \"address\", (string) The bitcoin address validated\n"
            "  \"scriptPubKey\" : \"hex\",       (string) The hex encoded scriptPubKey generated by the address\n"
            "  \"ismine\" : true|false,        (boolean) If the address is yours or not\n"
            "  \"iswatchonly\" : true|false,   (boolean) If the address is watchonly\n"
            "  \"isscript\" : true|false,      (boolean) If the key is a script\n"
            "  \"pubkey\" : \"publickeyhex\",    (string) The hex value of the raw public key\n"
            "  \"iscompressed\" : true|false,  (boolean) If the address is compressed\n"
            "  \"account\" : \"account\"         (string) DEPRECATED. The account associated with the address, \"\" is the default account\n"
            "  \"hdkeypath\" : \"keypath\"       (string, optional) The HD keypath if the key is HD and available\n"
            "  \"hdmasterkeyid\" : \"<hash160>\" (string, optional) The Hash160 of the HD master pubkey\n"
            "}\n"
            "\nExamples:\n"
            + HelpExampleCli("validateaddress", "\"N2xHFZ8NWNkGuuXfDxv8iMXdQGMd3tjZfx\"")
            + HelpExampleRpc("validateaddress", "\"N2xHFZ8NWNkGuuXfDxv8iMXdQGMd3tjZfx\"")
        );

#ifdef ENABLE_WALLET
    LOCK2(cs_main, pwalletMain ? &pwalletMain->cs_wallet : NULL);
#else
    LOCK(cs_main);
#endif

    CBitcoinAddress address(request.params[0].get_str());
    bool isValid = address.IsValid();

    UniValue ret(UniValue::VOBJ);
    ret.push_back(Pair("isvalid", isValid));
    if (isValid)
    {
        CTxDestination dest = address.Get();
        string currentAddress = address.ToString();
        ret.push_back(Pair("address", currentAddress));

        CScript scriptPubKey = GetScriptForDestination(dest);
        ret.push_back(Pair("scriptPubKey", HexStr(scriptPubKey.begin(), scriptPubKey.end())));

#ifdef ENABLE_WALLET
        isminetype mine = pwalletMain ? IsMine(*pwalletMain, dest) : ISMINE_NO;
        ret.push_back(Pair("ismine", (mine & ISMINE_SPENDABLE) ? true : false));
        ret.push_back(Pair("iswatchonly", (mine & ISMINE_WATCH_ONLY) ? true: false));
        UniValue detail = boost::apply_visitor(DescribeAddressVisitor(), dest);
        ret.pushKVs(detail);
        if (pwalletMain && pwalletMain->mapAddressBook.count(dest))
            ret.push_back(Pair("account", pwalletMain->mapAddressBook[dest].name));
        CKeyID keyID;
        if (pwalletMain && address.GetKeyID(keyID) && pwalletMain->mapKeyMetadata.count(keyID) && !pwalletMain->mapKeyMetadata[keyID].hdKeypath.empty())
        {
            ret.push_back(Pair("hdkeypath", pwalletMain->mapKeyMetadata[keyID].hdKeypath));
            ret.push_back(Pair("hdmasterkeyid", pwalletMain->mapKeyMetadata[keyID].hdMasterKeyID.GetHex()));
        }
#endif
    }
    return ret;
}

/**
 * Used by addmultisigaddress / createmultisig:
 */
CScript _createmultisig_redeemScript(const UniValue& params)
{
    int nRequired = params[0].get_int();
    const UniValue& keys = params[1].get_array();

    // Gather public keys
    if (nRequired < 1)
        throw runtime_error("a multisignature address must require at least one key to redeem");
    if ((int)keys.size() < nRequired)
        throw runtime_error(
            strprintf("not enough keys supplied "
                      "(got %u keys, but need at least %d to redeem)", keys.size(), nRequired));
    if (keys.size() > 16)
        throw runtime_error("Number of addresses involved in the multisignature address creation > 16\nReduce the number");
    std::vector<CPubKey> pubkeys;
    pubkeys.resize(keys.size());
    for (unsigned int i = 0; i < keys.size(); i++)
    {
        const std::string& ks = keys[i].get_str();
#ifdef ENABLE_WALLET
        // Case 1: Bitcoin address and we have full public key:
        CBitcoinAddress address(ks);
        if (pwalletMain && address.IsValid())
        {
            CKeyID keyID;
            if (!address.GetKeyID(keyID))
                throw runtime_error(
                    strprintf("%s does not refer to a key",ks));
            CPubKey vchPubKey;
            if (!pwalletMain->GetPubKey(keyID, vchPubKey))
                throw runtime_error(
                    strprintf("no full public key for address %s",ks));
            if (!vchPubKey.IsFullyValid())
                throw runtime_error(" Invalid public key: "+ks);
            pubkeys[i] = vchPubKey;
        }

        // Case 2: hex public key
        else
#endif
        if (IsHex(ks))
        {
            CPubKey vchPubKey(ParseHex(ks));
            if (!vchPubKey.IsFullyValid())
                throw runtime_error(" Invalid public key: "+ks);
            pubkeys[i] = vchPubKey;
        }
        else
        {
            throw runtime_error(" Invalid public key: "+ks);
        }
    }
    CScript result = GetScriptForMultisig(nRequired, pubkeys);

    if (result.size() > MAX_SCRIPT_ELEMENT_SIZE)
        throw runtime_error(
                strprintf("redeemScript exceeds size limit: %d > %d", result.size(), MAX_SCRIPT_ELEMENT_SIZE));

    return result;
}

UniValue createmultisig(const JSONRPCRequest& request)
{
    if (request.fHelp || request.params.size() < 2 || request.params.size() > 2)
    {
        string msg = "createmultisig nrequired [\"key\",...]\n"
            "\nCreates a multi-signature address with n signature of m keys required.\n"
            "It returns a json object with the address and redeemScript.\n"

            "\nArguments:\n"
            "1. nrequired      (numeric, required) The number of required signatures out of the n keys or addresses.\n"
            "2. \"keys\"       (string, required) A json array of keys which are namecoin addresses or hex-encoded public keys\n"
            "     [\n"
            "       \"key\"    (string) namecoin address or hex-encoded public key\n"
            "       ,...\n"
            "     ]\n"

            "\nResult:\n"
            "{\n"
            "  \"address\":\"multisigaddress\",  (string) The value of the new multisig address.\n"
            "  \"redeemScript\":\"script\"       (string) The string value of the hex-encoded redemption script.\n"
            "}\n"

            "\nExamples:\n"
            "\nCreate a multisig address from 2 addresses\n"
            + HelpExampleCli("createmultisig", "2 \"[\\\"N2xHFZ8NWNkGuuXfDxv8iMXdQGMd3tjZfx\\\",\\\"NDLTK7j8CzK5YAbpCdUxC3Gi1bXGDCdV5h\\\"]\"") +
            "\nAs a json rpc call\n"
            + HelpExampleRpc("createmultisig", "2, \"[\\\"N2xHFZ8NWNkGuuXfDxv8iMXdQGMd3tjZfx\\\",\\\"NDLTK7j8CzK5YAbpCdUxC3Gi1bXGDCdV5h\\\"]\"")
        ;
        throw runtime_error(msg);
    }

    // Construct using pay-to-script-hash:
    CScript inner = _createmultisig_redeemScript(request.params);
    CScriptID innerID(inner);
    CBitcoinAddress address(innerID);

    UniValue result(UniValue::VOBJ);
    result.push_back(Pair("address", address.ToString()));
    result.push_back(Pair("redeemScript", HexStr(inner.begin(), inner.end())));

    return result;
}

UniValue verifymessage(const JSONRPCRequest& request)
{
    if (request.fHelp || request.params.size() != 3)
        throw runtime_error(
            "verifymessage \"address\" \"signature\" \"message\"\n"
            "\nVerify a signed message\n"
            "\nArguments:\n"
            "1. \"address\"         (string, required) The namecoin address to use for the signature.\n"
            "2. \"signature\"       (string, required) The signature provided by the signer in base 64 encoding (see signmessage).\n"
            "3. \"message\"         (string, required) The message that was signed.\n"
            "\nResult:\n"
            "true|false   (boolean) If the signature is verified or not.\n"
            "\nExamples:\n"
            "\nUnlock the wallet for 30 seconds\n"
            + HelpExampleCli("walletpassphrase", "\"mypassphrase\" 30") +
            "\nCreate the signature\n"
            + HelpExampleCli("signmessage", "\"NDLTK7j8CzK5YAbpCdUxC3Gi1bXGDCdV5h\" \"my message\"") +
            "\nVerify the signature\n"
            + HelpExampleCli("verifymessage", "\"NDLTK7j8CzK5YAbpCdUxC3Gi1bXGDCdV5h\" \"signature\" \"my message\"") +
            "\nAs json rpc\n"
            + HelpExampleRpc("verifymessage", "\"NDLTK7j8CzK5YAbpCdUxC3Gi1bXGDCdV5h\", \"signature\", \"my message\"")
        );

    LOCK(cs_main);

    string strAddress  = request.params[0].get_str();
    string strSign     = request.params[1].get_str();
    string strMessage  = request.params[2].get_str();

    CBitcoinAddress addr(strAddress);
    if (!addr.IsValid())
        throw JSONRPCError(RPC_TYPE_ERROR, "Invalid address");

    CKeyID keyID;
    if (!addr.GetKeyID(keyID))
        throw JSONRPCError(RPC_TYPE_ERROR, "Address does not refer to key");

    bool fInvalid = false;
    vector<unsigned char> vchSig = DecodeBase64(strSign.c_str(), &fInvalid);

    if (fInvalid)
        throw JSONRPCError(RPC_INVALID_ADDRESS_OR_KEY, "Malformed base64 encoding");

    CHashWriter ss(SER_GETHASH, 0);
    ss << strMessageMagic;
    ss << strMessage;

    CPubKey pubkey;
    if (!pubkey.RecoverCompact(ss.GetHash(), vchSig))
        return false;

    return (pubkey.GetID() == keyID);
}

UniValue signmessagewithprivkey(const JSONRPCRequest& request)
{
    if (request.fHelp || request.params.size() != 2)
        throw runtime_error(
            "signmessagewithprivkey \"privkey\" \"message\"\n"
            "\nSign a message with the private key of an address\n"
            "\nArguments:\n"
            "1. \"privkey\"         (string, required) The private key to sign the message with.\n"
            "2. \"message\"         (string, required) The message to create a signature of.\n"
            "\nResult:\n"
            "\"signature\"          (string) The signature of the message encoded in base 64\n"
            "\nExamples:\n"
            "\nCreate the signature\n"
            + HelpExampleCli("signmessagewithprivkey", "\"privkey\" \"my message\"") +
            "\nVerify the signature\n"
            + HelpExampleCli("verifymessage", "\"1D1ZrZNe3JUo7ZycKEYQQiQAWd9y54F4XZ\" \"signature\" \"my message\"") +
            "\nAs json rpc\n"
            + HelpExampleRpc("signmessagewithprivkey", "\"privkey\", \"my message\"")
        );

    string strPrivkey = request.params[0].get_str();
    string strMessage = request.params[1].get_str();

    CBitcoinSecret vchSecret;
    bool fGood = vchSecret.SetString(strPrivkey);
    if (!fGood)
        throw JSONRPCError(RPC_INVALID_ADDRESS_OR_KEY, "Invalid private key");
    CKey key = vchSecret.GetKey();
    if (!key.IsValid())
        throw JSONRPCError(RPC_INVALID_ADDRESS_OR_KEY, "Private key outside allowed range");

    CHashWriter ss(SER_GETHASH, 0);
    ss << strMessageMagic;
    ss << strMessage;

    vector<unsigned char> vchSig;
    if (!key.SignCompact(ss.GetHash(), vchSig))
        throw JSONRPCError(RPC_INVALID_ADDRESS_OR_KEY, "Sign failed");

    return EncodeBase64(&vchSig[0], vchSig.size());
}

UniValue setmocktime(const JSONRPCRequest& request)
{
    if (request.fHelp || request.params.size() != 1)
        throw runtime_error(
            "setmocktime timestamp\n"
            "\nSet the local time to given timestamp (-regtest only)\n"
            "\nArguments:\n"
            "1. timestamp  (integer, required) Unix seconds-since-epoch timestamp\n"
            "   Pass 0 to go back to using the system time."
        );

    if (!Params().MineBlocksOnDemand())
        throw runtime_error("setmocktime for regression testing (-regtest mode) only");

    // cs_vNodes is locked and node send/receive times are updated
    // atomically with the time change to prevent peers from being
    // disconnected because we think we haven't communicated with them
    // in a long time.
    LOCK(cs_main);

    RPCTypeCheck(request.params, boost::assign::list_of(UniValue::VNUM));
    SetMockTime(request.params[0].get_int64());

    uint64_t t = GetTime();
    if(g_connman) {
        g_connman->ForEachNode([t](CNode* pnode) {
            pnode->nLastSend = pnode->nLastRecv = t;
        });
    }

    return NullUniValue;
}

static UniValue RPCLockedMemoryInfo()
{
    LockedPool::Stats stats = LockedPoolManager::Instance().stats();
    UniValue obj(UniValue::VOBJ);
    obj.push_back(Pair("used", uint64_t(stats.used)));
    obj.push_back(Pair("free", uint64_t(stats.free)));
    obj.push_back(Pair("total", uint64_t(stats.total)));
    obj.push_back(Pair("locked", uint64_t(stats.locked)));
    obj.push_back(Pair("chunks_used", uint64_t(stats.chunks_used)));
    obj.push_back(Pair("chunks_free", uint64_t(stats.chunks_free)));
    return obj;
}

UniValue getmemoryinfo(const JSONRPCRequest& request)
{
    /* Please, avoid using the word "pool" here in the RPC interface or help,
     * as users will undoubtedly confuse it with the other "memory pool"
     */
    if (request.fHelp || request.params.size() != 0)
        throw runtime_error(
            "getmemoryinfo\n"
            "Returns an object containing information about memory usage.\n"
            "\nResult:\n"
            "{\n"
            "  \"locked\": {               (json object) Information about locked memory manager\n"
            "    \"used\": xxxxx,          (numeric) Number of bytes used\n"
            "    \"free\": xxxxx,          (numeric) Number of bytes available in current arenas\n"
            "    \"total\": xxxxxxx,       (numeric) Total number of bytes managed\n"
            "    \"locked\": xxxxxx,       (numeric) Amount of bytes that succeeded locking. If this number is smaller than total, locking pages failed at some point and key data could be swapped to disk.\n"
            "    \"chunks_used\": xxxxx,   (numeric) Number allocated chunks\n"
            "    \"chunks_free\": xxxxx,   (numeric) Number unused chunks\n"
            "  }\n"
            "}\n"
            "\nExamples:\n"
            + HelpExampleCli("getmemoryinfo", "")
            + HelpExampleRpc("getmemoryinfo", "")
        );
    UniValue obj(UniValue::VOBJ);
    obj.push_back(Pair("locked", RPCLockedMemoryInfo()));
    return obj;
}

<<<<<<< HEAD
UniValue
getstatsforheight (const JSONRPCRequest& request)
{
  if (request.fHelp || request.params.size() != 1)
    throw runtime_error (
      "getstatsforheight height\n"
      "\nGet basic blockchain statistics about the block at height\n"
      "\nArguments:\n"
      "1. height  (integer, required) Block height for which to query\n"
      "\nResult:\n"
      "{\n"
      "  \"blockhash\": xxxx, (string) The block's hash\n"
      "  \"height\": xxxx,    (numeric) The block's height\n"
      "  \"time\": xxx,       (numeric) The block time as UNIX timestamp\n"
      "  \"size\": xxx,       (numeric) Size of the block in bytes\n"
      "  \"transactions\": {  (object) Stats about transactions in the block\n"
      "    \"currency\": xxx, (numeric) Number of currency transactions\n"
      "    \"name\": xxx,     (numeric) Number of name transactions\n"
      "    \"game\": xxx,     (numeric) Number of game transactions\n"
      "  },\n"
      "  \"game\": {          (object) Information about the game world\n"
      "    \"players\": xxx,  (numeric) Number of active players on the map\n"
      "    \"hunters\": xxx,  (numeric) Number of hunters on the map\n"
      "  },\n"
      "}\n"
      "\nExamples:\n"
      + HelpExampleCli("getstats", "12345")
      + HelpExampleRpc("getstats", "12345")
    );

  LOCK(cs_main);

  const int nHeight = request.params[0].get_int ();
  if (nHeight < 0 || nHeight > chainActive.Height ())
    throw JSONRPCError (RPC_INVALID_PARAMETER, "Block height out of range");

  const CBlockIndex* pblockindex = chainActive[nHeight];
  if (fHavePruned
        && !(pblockindex->nStatus & BLOCK_HAVE_DATA) && pblockindex->nTx > 0)
    throw JSONRPCError (RPC_INTERNAL_ERROR,
                        "Block not available (pruned data)");

  CBlock block;
  std::vector<CTransactionRef> vGameTx;
  if(!ReadBlockFromDisk (block, vGameTx, pblockindex,
                         Params ().GetConsensus ()))
    throw JSONRPCError (RPC_INTERNAL_ERROR, "Can't read block from disk");
  const int nSize = GetSerializeSize (block, SER_NETWORK, PROTOCOL_VERSION);

  UniValue transactions(UniValue::VOBJ);
  unsigned nCurrencyTx = 0;
  unsigned nNameTx = 0;
  for (const auto& tx : block.vtx)
    {
      bool isNameTx = false;
      for (const auto& txout : tx->vout)
        {
          const CNameScript op(txout.scriptPubKey);
          if (op.isNameOp ())
            {
              isNameTx = true;
              break;
            }
        }

      if (isNameTx)
        ++nNameTx;
      else
        ++nCurrencyTx;
    }
  assert (nNameTx + nCurrencyTx == block.vtx.size ());
  transactions.push_back (Pair ("currency", static_cast<int> (nCurrencyTx)));
  transactions.push_back (Pair ("name", static_cast<int> (nNameTx)));
  transactions.push_back (Pair ("game", vGameTx.size ()));

  GameState gameState(Params ().GetConsensus ());
  if (!pgameDb->get (block.GetHash (), gameState))
    throw JSONRPCError (RPC_DATABASE_ERROR, "Failed to fetch game state");
  unsigned nHunters = 0;
  BOOST_FOREACH (const PAIRTYPE(const PlayerID, PlayerState)& cur,
                 gameState.players)
    nHunters += cur.second.characters.size ();
  UniValue game(UniValue::VOBJ);
  const unsigned nPlayers = gameState.players.size ();
  game.push_back (Pair ("players", static_cast<int> (nPlayers)));
  game.push_back (Pair ("hunters", static_cast<int> (nHunters)));

  UniValue ret(UniValue::VOBJ);
  ret.push_back (Pair ("blockhash", block.GetHash ().GetHex ()));
  ret.push_back (Pair ("height", nHeight));
  ret.push_back (Pair ("time", static_cast<int> (block.nTime)));
  ret.push_back (Pair ("size", nSize));
  ret.push_back (Pair ("transactions", transactions));
  ret.push_back (Pair ("game", game));

  return ret;
=======
UniValue echo(const JSONRPCRequest& request)
{
    if (request.fHelp)
        throw runtime_error(
            "echo|echojson \"message\" ...\n"
            "\nSimply echo back the input arguments. This command is for testing.\n"
            "\nThe difference between echo and echojson is that echojson has argument conversion enabled in the client-side table in"
            "bitcoin-cli and the GUI. There is no server-side difference."
        );

    return request.params;
>>>>>>> df2ffcc2
}

static const CRPCCommand commands[] =
{ //  category              name                      actor (function)         okSafeMode
  //  --------------------- ------------------------  -----------------------  ----------
<<<<<<< HEAD
    { "control",            "getinfo",                &getinfo,                true  }, /* uses wallet if enabled */
    { "control",            "getmemoryinfo",          &getmemoryinfo,          true  },
    { "util",               "validateaddress",        &validateaddress,        true  }, /* uses wallet if enabled */
    { "util",               "createmultisig",         &createmultisig,         true  },
    { "util",               "verifymessage",          &verifymessage,          true  },
    { "util",               "signmessagewithprivkey", &signmessagewithprivkey, true  },
    { "blockchain",         "getstatsforheight",      &getstatsforheight,      true  },
=======
    { "control",            "getinfo",                &getinfo,                true,  {} }, /* uses wallet if enabled */
    { "control",            "getmemoryinfo",          &getmemoryinfo,          true,  {} },
    { "util",               "validateaddress",        &validateaddress,        true,  {"address"} }, /* uses wallet if enabled */
    { "util",               "createmultisig",         &createmultisig,         true,  {"nrequired","keys"} },
    { "util",               "verifymessage",          &verifymessage,          true,  {"address","signature","message"} },
    { "util",               "signmessagewithprivkey", &signmessagewithprivkey, true,  {"privkey","message"} },
>>>>>>> df2ffcc2

    /* Not shown in help */
    { "hidden",             "setmocktime",            &setmocktime,            true,  {"timestamp"}},
    { "hidden",             "echo",                   &echo,                   true,  {"arg0","arg1","arg2","arg3","arg4","arg5","arg6","arg7","arg8","arg9"}},
    { "hidden",             "echojson",               &echo,                  true,  {"arg0","arg1","arg2","arg3","arg4","arg5","arg6","arg7","arg8","arg9"}},
};

void RegisterMiscRPCCommands(CRPCTable &t)
{
    for (unsigned int vcidx = 0; vcidx < ARRAYLEN(commands); vcidx++)
        t.appendCommand(commands[vcidx].name, &commands[vcidx]);
}<|MERGE_RESOLUTION|>--- conflicted
+++ resolved
@@ -495,7 +495,19 @@
     return obj;
 }
 
-<<<<<<< HEAD
+UniValue echo(const JSONRPCRequest& request)
+{
+    if (request.fHelp)
+        throw runtime_error(
+            "echo|echojson \"message\" ...\n"
+            "\nSimply echo back the input arguments. This command is for testing.\n"
+            "\nThe difference between echo and echojson is that echojson has argument conversion enabled in the client-side table in"
+            "bitcoin-cli and the GUI. There is no server-side difference."
+        );
+
+    return request.params;
+}
+
 UniValue
 getstatsforheight (const JSONRPCRequest& request)
 {
@@ -592,40 +604,18 @@
   ret.push_back (Pair ("game", game));
 
   return ret;
-=======
-UniValue echo(const JSONRPCRequest& request)
-{
-    if (request.fHelp)
-        throw runtime_error(
-            "echo|echojson \"message\" ...\n"
-            "\nSimply echo back the input arguments. This command is for testing.\n"
-            "\nThe difference between echo and echojson is that echojson has argument conversion enabled in the client-side table in"
-            "bitcoin-cli and the GUI. There is no server-side difference."
-        );
-
-    return request.params;
->>>>>>> df2ffcc2
 }
 
 static const CRPCCommand commands[] =
 { //  category              name                      actor (function)         okSafeMode
   //  --------------------- ------------------------  -----------------------  ----------
-<<<<<<< HEAD
-    { "control",            "getinfo",                &getinfo,                true  }, /* uses wallet if enabled */
-    { "control",            "getmemoryinfo",          &getmemoryinfo,          true  },
-    { "util",               "validateaddress",        &validateaddress,        true  }, /* uses wallet if enabled */
-    { "util",               "createmultisig",         &createmultisig,         true  },
-    { "util",               "verifymessage",          &verifymessage,          true  },
-    { "util",               "signmessagewithprivkey", &signmessagewithprivkey, true  },
-    { "blockchain",         "getstatsforheight",      &getstatsforheight,      true  },
-=======
     { "control",            "getinfo",                &getinfo,                true,  {} }, /* uses wallet if enabled */
     { "control",            "getmemoryinfo",          &getmemoryinfo,          true,  {} },
     { "util",               "validateaddress",        &validateaddress,        true,  {"address"} }, /* uses wallet if enabled */
     { "util",               "createmultisig",         &createmultisig,         true,  {"nrequired","keys"} },
     { "util",               "verifymessage",          &verifymessage,          true,  {"address","signature","message"} },
     { "util",               "signmessagewithprivkey", &signmessagewithprivkey, true,  {"privkey","message"} },
->>>>>>> df2ffcc2
+    { "blockchain",         "getstatsforheight",      &getstatsforheight,      true,  {"height"} },
 
     /* Not shown in help */
     { "hidden",             "setmocktime",            &setmocktime,            true,  {"timestamp"}},
