--- conflicted
+++ resolved
@@ -547,11 +547,8 @@
     { "util",               "validateaddress",        &validateaddress,        true  }, /* uses wallet if enabled */
     { "util",               "createmultisig",         &createmultisig,         true  },
     { "util",               "verifymessage",          &verifymessage,          true  },
-<<<<<<< HEAD
+    { "util",               "signmessagewithprivkey", &signmessagewithprivkey, true  },
     { "blockchain",         "getstatsforheight",      &getstatsforheight,      true  },
-=======
-    { "util",               "signmessagewithprivkey", &signmessagewithprivkey, true  },
->>>>>>> 55421d71
 
     /* Not shown in help */
     { "hidden",             "setmocktime",            &setmocktime,            true  },
