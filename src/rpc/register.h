--- conflicted
+++ resolved
@@ -26,22 +26,13 @@
 
 static inline void RegisterAllCoreRPCCommands(CRPCTable &t)
 {
-<<<<<<< HEAD
-    RegisterBlockchainRPCCommands(tableRPC);
-    RegisterNetRPCCommands(tableRPC);
-    RegisterMiscRPCCommands(tableRPC);
-    RegisterMiningRPCCommands(tableRPC);
-    RegisterRawTransactionRPCCommands(tableRPC);
-    RegisterNameRPCCommands(tableRPC);
-    RegisterGameRPCCommands(tableRPC);
-=======
     RegisterBlockchainRPCCommands(t);
     RegisterNetRPCCommands(t);
     RegisterMiscRPCCommands(t);
     RegisterMiningRPCCommands(t);
     RegisterRawTransactionRPCCommands(t);
     RegisterNameRPCCommands(t);
->>>>>>> 10208c6d
+    RegisterGameRPCCommands(t);
 }
 
 #endif