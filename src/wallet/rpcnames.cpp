// Copyright (c) 2014-2015 Daniel Kraft
// Distributed under the MIT/X11 software license, see the accompanying
// file COPYING or http://www.opensource.org/licenses/mit-license.php.

#include "base58.h"
#include "coins.h"
#include "game/db.h"
#include "game/move.h"
#include "game/state.h"
#include "init.h"
#include "main.h"
#include "names/common.h"
#include "names/main.h"
#include "primitives/transaction.h"
#include "random.h"
#include "rpc/server.h"
#include "script/names.h"
#include "txmempool.h"
#include "util.h"
#include "wallet/wallet.h"

#include <univalue.h>

/**
 * Helper routine to fetch the name output of a previous transaction.  This
 * is required for name_firstupdate.
 * @param txid Previous transaction ID.
 * @param txOut Set to the corresponding output.
 * @param txIn Set to the CTxIn to include in the new tx.
 * @return True if the output could be found.
 */
static bool
getNamePrevout (const uint256& txid, CTxOut& txOut, CTxIn& txIn)
{
  AssertLockHeld (cs_main);

  CCoins coins;
  if (!pcoinsTip->GetCoins (txid, coins))
    return false;

  for (unsigned i = 0; i < coins.vout.size (); ++i)
    if (!coins.vout[i].IsNull ()
        && CNameScript::isNameScript (coins.vout[i].scriptPubKey))
      {
        txOut = coins.vout[i];
        txIn = CTxIn (COutPoint (txid, i));
        return true;
      }

  return false;
}

/**
 * Compute required game fee for a certain move.
 * @param name The name that is updated.
 * @param value The value encoding the move.
 * @return The required game fee for that move.
 */
static CAmount
GetRequiredGameFee (const valtype& name, const valtype& value)
{
  Move m;
  const bool ok = m.Parse (ValtypeToString (name), ValtypeToString (value));
  if (!ok)
    throw JSONRPCError (RPC_INVALID_PARAMETER, "invalid move");

  {
    LOCK (cs_main);
    return m.MinimumGameFee (Params ().GetConsensus (),
                             chainActive.Height () + 1);
  }
}

/* ************************************************************************** */

UniValue
name_list (const UniValue& params, bool fHelp)
{
  if (!EnsureWalletIsAvailable (fHelp))
    return NullUniValue;

  if (fHelp || params.size () > 1)
    throw std::runtime_error (
        "name_list (\"name\")\n"
        "\nShow status of names in the wallet.\n"
        "\nArguments:\n"
        "1. \"name\"          (string, optional) only include this name\n"
        "\nResult:\n"
        "[\n"
        + getNameInfoHelp ("  ", ",") +
        "  ...\n"
        "]\n"
        "\nExamples:\n"
        + HelpExampleCli ("name_list", "")
        + HelpExampleCli ("name_list", "\"myname\"")
        + HelpExampleRpc ("name_list", "")
      );

  valtype nameFilter;
  if (params.size () == 1)
    nameFilter = ValtypeFromString (params[0].get_str ());

  std::map<valtype, int> mapHeights;
  std::map<valtype, UniValue> mapObjects;

  {
  LOCK2 (cs_main, pwalletMain->cs_wallet);
  BOOST_FOREACH (const PAIRTYPE(const uint256, CWalletTx)& item,
                 pwalletMain->mapWallet)
    {
      const CWalletTx& tx = item.second;
      if (!tx.IsNamecoin ())
        continue;

      CNameScript nameOp;
      int nOut = -1;
      for (unsigned i = 0; i < tx.vout.size (); ++i)
        {
          const CNameScript cur(tx.vout[i].scriptPubKey);
          if (cur.isNameOp ())
            {
              if (nOut != -1)
                LogPrintf ("ERROR: wallet contains tx with multiple"
                           " name outputs");
              else
                {
                  nameOp = cur;
                  nOut = i;
                }
            }
        }

      if (nOut == -1 || !nameOp.isAnyUpdate ())
        continue;

      const valtype& name = nameOp.getOpName ();
      if (!nameFilter.empty () && nameFilter != name)
        continue;

      const CBlockIndex* pindex;
      const int depth = tx.GetDepthInMainChain (pindex);
      if (depth <= 0)
        continue;

      const std::map<valtype, int>::const_iterator mit = mapHeights.find (name);
      if (mit != mapHeights.end () && mit->second > pindex->nHeight)
        continue;

      /* FIXME: Handle dead players.  */
      UniValue obj
        = getNameInfo (name, nameOp.getOpValue (), false,
                       COutPoint (tx.GetHash (), nOut),
                       nameOp.getAddress (), pindex->nHeight);

      const bool mine = IsMine (*pwalletMain, nameOp.getAddress ());
      obj.push_back (Pair ("transferred", !mine));

      mapHeights[name] = pindex->nHeight;
      mapObjects[name] = obj;
    }
  }

  UniValue res(UniValue::VARR);
  BOOST_FOREACH (const PAIRTYPE(const valtype, UniValue)& item, mapObjects)
    res.push_back (item.second);

  return res;
}

/* ************************************************************************** */

UniValue
name_new (const UniValue& params, bool fHelp)
{
  if (!EnsureWalletIsAvailable (fHelp))
    return NullUniValue;

  if (fHelp || params.size () != 1)
    throw std::runtime_error (
        "name_new \"name\"\n"
        "\nStart registration of the given name.  Must be followed up with"
        " name_firstupdate to finish the registration.\n"
        + HelpRequiringPassphrase () +
        "\nArguments:\n"
        "1. \"name\"          (string, required) the name to register\n"
        "\nResult:\n"
        "[\n"
        "  xxxxx,   (string) the txid, required for name_firstupdate\n"
        "  xxxxx    (string) random value for name_firstupdate\n"
        "]\n"
        "\nExamples:\n"
        + HelpExampleCli ("name_new", "\"myname\"")
        + HelpExampleRpc ("name_new", "\"myname\"")
      );

  const std::string nameStr = params[0].get_str ();
  const valtype name = ValtypeFromString (nameStr);
  if (name.size () > MAX_NAME_LENGTH)
    throw JSONRPCError (RPC_INVALID_PARAMETER, "the name is too long");
  if (!Move::IsValidPlayerName (nameStr))
    throw JSONRPCError (RPC_INVALID_PARAMETER, "the name is not valid");

  valtype rand(20);
  GetRandBytes (&rand[0], rand.size ());

  valtype toHash(rand);
  toHash.insert (toHash.end (), name.begin (), name.end ());
  const uint160 hash = Hash160 (toHash);

  /* No explicit locking should be necessary.  CReserveKey takes care
     of locking the wallet, and CommitTransaction (called when sending
     the tx) locks cs_main as necessary.  */

  EnsureWalletIsUnlocked ();

  CReserveKey keyName(pwalletMain);
  CPubKey pubKey;
  const bool ok = keyName.GetReservedKey (pubKey);
  assert (ok);
  const CScript addrName = GetScriptForDestination (pubKey.GetID ());
  const CScript newScript = CNameScript::buildNameNew (addrName, hash);

  CWalletTx wtx;
  SendMoneyToScript (newScript, NULL, NAMENEW_COIN_AMOUNT, false, wtx);

  keyName.KeepKey ();

  const std::string randStr = HexStr (rand);
  const std::string txid = wtx.GetHash ().GetHex ();
  LogPrintf ("name_new: name=%s, rand=%s, tx=%s\n",
             nameStr.c_str (), randStr.c_str (), txid.c_str ());

  UniValue res(UniValue::VARR);
  res.push_back (txid);
  res.push_back (randStr);

  return res;
}

/* ************************************************************************** */

UniValue
name_firstupdate (const UniValue& params, bool fHelp)
{
  if (!EnsureWalletIsAvailable (fHelp))
    return NullUniValue;

  /* There is an undocumented sixth argument that can be used to disable
     the check for already existing names here (it will still be checked
     by the mempool and tx validation logic, of course).  This is used
     by the regtests to catch a bug that was previously present but
     has presumably no other use.  */

  if (fHelp || params.size () < 4 || params.size () > 6)
    throw std::runtime_error (
        "name_firstupdate \"name\" \"rand\" \"tx\" \"value\" (\"toaddress\")\n"
        "\nFinish the registration of a name.  Depends on name_new being"
        " already issued.\n"
        + HelpRequiringPassphrase () +
        "\nArguments:\n"
        "1. \"name\"          (string, required) the name to register\n"
        "2. \"rand\"          (string, required) the rand value of name_new\n"
        "3. \"tx\"            (string, required) the name_new txid\n"
        "4. \"value\"         (string, required) value for the name\n"
        "5. \"toaddress\"     (string, optional) address to send the name to\n"
        "\nResult:\n"
        "\"txid\"             (string) the name_firstupdate's txid\n"
        "\nExamples:\n"
        + HelpExampleCli ("name_firstupdate", "\"myname\", \"555844f2db9c7f4b25da6cb8277596de45021ef2\" \"a77ceb22aa03304b7de64ec43328974aeaca211c37dd29dcce4ae461bb80ca84\", \"my-value\"")
        + HelpExampleCli ("name_firstupdate", "\"myname\", \"555844f2db9c7f4b25da6cb8277596de45021ef2\" \"a77ceb22aa03304b7de64ec43328974aeaca211c37dd29dcce4ae461bb80ca84\", \"my-value\", \"NEX4nME5p3iyNK3gFh4FUeUriHXxEFemo9\"")
        + HelpExampleRpc ("name_firstupdate", "\"myname\", \"555844f2db9c7f4b25da6cb8277596de45021ef2\" \"a77ceb22aa03304b7de64ec43328974aeaca211c37dd29dcce4ae461bb80ca84\", \"my-value\"")
      );

  const std::string nameStr = params[0].get_str ();
  const valtype name = ValtypeFromString (nameStr);
  if (name.size () > MAX_NAME_LENGTH)
    throw JSONRPCError (RPC_INVALID_PARAMETER, "the name is too long");
  if (!Move::IsValidPlayerName (nameStr))
    throw JSONRPCError (RPC_INVALID_PARAMETER, "the name is not valid");

  const valtype rand = ParseHexV (params[1], "rand");
  if (rand.size () > 20)
    throw JSONRPCError (RPC_INVALID_PARAMETER, "invalid rand value");

  const uint256 prevTxid = ParseHashV (params[2], "txid");

  const std::string valueStr = params[3].get_str ();
  const valtype value = ValtypeFromString (valueStr);
  if (value.size () > MAX_VALUE_LENGTH)
    throw JSONRPCError (RPC_INVALID_PARAMETER, "the value is too long");

  {
    LOCK (mempool.cs);
    if (mempool.registersName (name))
      throw JSONRPCError (RPC_TRANSACTION_ERROR,
                          "this name is already being registered");
  }

<<<<<<< HEAD
  {
    LOCK (cs_main);
    CNameData oldData;
    if (pcoinsTip->GetName (name, oldData) && !oldData.isDead ())
      throw JSONRPCError (RPC_TRANSACTION_ERROR, "this name is already active");
  }
=======
  if (params.size () < 6 || !params[5].get_bool ())
    {
      LOCK (cs_main);
      CNameData oldData;
      if (pcoinsTip->GetName (name, oldData) && !oldData.isExpired ())
        throw JSONRPCError (RPC_TRANSACTION_ERROR,
                            "this name is already active");
    }
>>>>>>> cb765737

  CTxOut prevOut;
  CTxIn txIn;
  {
    LOCK (cs_main);
    if (!getNamePrevout (prevTxid, prevOut, txIn))
      throw JSONRPCError (RPC_TRANSACTION_ERROR, "previous txid not found");
  }

  const CNameScript prevNameOp(prevOut.scriptPubKey);
  assert (prevNameOp.isNameOp ());
  if (prevNameOp.getNameOp () != OP_NAME_NEW)
    throw JSONRPCError (RPC_TRANSACTION_ERROR, "previous tx is not name_new");

  valtype toHash(rand);
  toHash.insert (toHash.end (), name.begin (), name.end ());
  if (uint160 (prevNameOp.getOpHash ()) != Hash160 (toHash))
    throw JSONRPCError (RPC_TRANSACTION_ERROR, "rand value is wrong");

  /* No more locking required, similarly to name_new.  */

  EnsureWalletIsUnlocked ();

  CReserveKey keyName(pwalletMain);
  CPubKey pubKeyReserve;
  const bool ok = keyName.GetReservedKey (pubKeyReserve);
  assert (ok);
  bool usedKey = false;

  CScript addrName;
  if (params.size () >= 5)
    {
      keyName.ReturnKey ();
      const CBitcoinAddress toAddress(params[4].get_str ());
      if (!toAddress.IsValid ())
        throw JSONRPCError (RPC_INVALID_ADDRESS_OR_KEY, "invalid address");

      addrName = GetScriptForDestination (toAddress.Get ());
    }
  else
    {
      usedKey = true;
      addrName = GetScriptForDestination (pubKeyReserve.GetID ());
    }

  const CScript nameScript
    = CNameScript::buildNameFirstupdate (addrName, name, value, rand);
  const CAmount amount = GetRequiredGameFee (name, value);

  CWalletTx wtx;
  SendMoneyToScript (nameScript, &txIn, amount, false, wtx);

  if (usedKey)
    keyName.KeepKey ();

  return wtx.GetHash ().GetHex ();
}

/* ************************************************************************** */

UniValue
name_update (const UniValue& params, bool fHelp)
{
  if (!EnsureWalletIsAvailable (fHelp))
    return NullUniValue;

  if (fHelp || (params.size () != 2 && params.size () != 3))
    throw std::runtime_error (
        "name_update \"name\" \"value\" (\"toaddress\")\n"
        "\nUpdate a name and possibly transfer it.\n"
        + HelpRequiringPassphrase () +
        "\nArguments:\n"
        "1. \"name\"          (string, required) the name to update\n"
        "4. \"value\"         (string, required) value for the name\n"
        "5. \"toaddress\"     (string, optional) address to send the name to\n"
        "\nResult:\n"
        "\"txid\"             (string) the name_update's txid\n"
        "\nExamples:\n"
        + HelpExampleCli ("name_update", "\"myname\", \"new-value\"")
        + HelpExampleCli ("name_update", "\"myname\", \"new-value\", \"NEX4nME5p3iyNK3gFh4FUeUriHXxEFemo9\"")
        + HelpExampleRpc ("name_update", "\"myname\", \"new-value\"")
      );

  const std::string nameStr = params[0].get_str ();
  const valtype name = ValtypeFromString (nameStr);
  if (name.size () > MAX_NAME_LENGTH)
    throw JSONRPCError (RPC_INVALID_PARAMETER, "the name is too long");

  const std::string valueStr = params[1].get_str ();
  const valtype value = ValtypeFromString (valueStr);
  if (value.size () > MAX_VALUE_LENGTH)
    throw JSONRPCError (RPC_INVALID_PARAMETER, "the value is too long");

  /* Reject updates to a name for which the mempool already has
     a pending update.  This is not a hard rule enforced by network
     rules, but it is necessary with the current mempool implementation.  */
  {
    LOCK (mempool.cs);
    if (mempool.updatesName (name))
      throw JSONRPCError (RPC_TRANSACTION_ERROR,
                          "there is already a pending update for this name");
  }

  CNameData oldData;
  GameState gameState(Params ().GetConsensus ());
  {
    LOCK (cs_main);
    if (!pcoinsTip->GetName (name, oldData) || oldData.isDead ())
      throw JSONRPCError (RPC_TRANSACTION_ERROR,
                          "this name can not be updated");
    if (!pgameDb->get (pcoinsTip->GetBestBlock (), gameState))
      throw JSONRPCError (RPC_INTERNAL_ERROR, "failed to load game state");
  }

  const COutPoint outp = oldData.getUpdateOutpoint ();
  const CTxIn txIn(outp);

  /* No more locking required, similarly to name_new.  */

  EnsureWalletIsUnlocked ();

  CReserveKey keyName(pwalletMain);
  CPubKey pubKeyReserve;
  const bool ok = keyName.GetReservedKey (pubKeyReserve);
  assert (ok);
  bool usedKey = false;

  CScript addrName;
  if (params.size () == 3)
    {
      keyName.ReturnKey ();
      const CBitcoinAddress toAddress(params[2].get_str ());
      if (!toAddress.IsValid ())
        throw JSONRPCError (RPC_INVALID_ADDRESS_OR_KEY, "invalid address");

      addrName = GetScriptForDestination (toAddress.Get ());
    }
  else
    {
      usedKey = true;
      addrName = GetScriptForDestination (pubKeyReserve.GetID ());
    }

  const CScript nameScript
    = CNameScript::buildNameUpdate (addrName, name, value);

  /* Find amount locked in the name and add required game fee.  */
  const PlayerStateMap::const_iterator mi = gameState.players.find (nameStr);
  if (mi == gameState.players.end ())
    throw JSONRPCError (RPC_INTERNAL_ERROR,
                        "failed to find player in game state");
  CAmount amount = mi->second.lockedCoins;
  amount += GetRequiredGameFee (name, value);

  CWalletTx wtx;
  SendMoneyToScript (nameScript, &txIn, amount, false, wtx);

  if (usedKey)
    keyName.KeepKey ();

  return wtx.GetHash ().GetHex ();
}

/* ************************************************************************** */

UniValue
sendtoname (const UniValue& params, bool fHelp)
{
  if (!EnsureWalletIsAvailable (fHelp))
    return NullUniValue;
  
  if (fHelp || params.size () < 2 || params.size () > 5)
    throw std::runtime_error (
        "sendtoname \"name\" amount ( \"comment\" \"comment-to\" subtractfeefromamount )\n"
        "\nSend an amount to the owner of a name. "
        " The amount is a real and is rounded to the nearest 0.00000001.\n"
        + HelpRequiringPassphrase () +
        "\nArguments:\n"
        "1. \"name\"        (string, required) The name to send to.\n"
        "2. \"amount\"      (numeric, required) The amount in nmc to send. eg 0.1\n"
        "3. \"comment\"     (string, optional) A comment used to store what the transaction is for. \n"
        "                             This is not part of the transaction, just kept in your wallet.\n"
        "4. \"comment-to\"  (string, optional) A comment to store the name of the person or organization \n"
        "                             to which you're sending the transaction. This is not part of the \n"
        "                             transaction, just kept in your wallet.\n"
        "5. subtractfeefromamount  (boolean, optional, default=false) The fee will be deducted from the amount being sent.\n"
        "                             The recipient will receive less namecoins than you enter in the amount field.\n"
        "\nResult:\n"
        "\"transactionid\"  (string) The transaction id.\n"
        "\nExamples:\n"
        + HelpExampleCli ("sendtoname", "\"id/foobar\" 0.1")
        + HelpExampleCli ("sendtoname", "\"id/foobar\" 0.1 \"donation\" \"seans outpost\"")
        + HelpExampleCli ("sendtoname", "\"id/foobar\" 0.1 \"\" \"\" true")
        + HelpExampleRpc ("sendtoname", "\"id/foobar\", 0.1, \"donation\", \"seans outpost\"")
      );

  if (IsInitialBlockDownload ())
    throw JSONRPCError(RPC_CLIENT_IN_INITIAL_DOWNLOAD,
                       "Namecoin is downloading blocks...");

  LOCK2 (cs_main, pwalletMain->cs_wallet);

  const std::string nameStr = params[0].get_str ();
  const valtype name = ValtypeFromString (nameStr);

  CNameData data;
  if (!pcoinsTip->GetName (name, data))
    {
      std::ostringstream msg;
      msg << "name not found: '" << nameStr << "'";
      throw JSONRPCError (RPC_INVALID_ADDRESS_OR_KEY, msg.str ());
    }
  /* FIXME: Check for dead player?  */

  /* The code below is strongly based on sendtoaddress.  Make sure to
     keep it in sync.  */

  // Amount
  CAmount nAmount = AmountFromValue(params[1]);
  if (nAmount <= 0)
      throw JSONRPCError(RPC_TYPE_ERROR, "Invalid amount for send");

  // Wallet comments
  CWalletTx wtx;
  if (params.size() > 2 && !params[2].isNull() && !params[2].get_str().empty())
      wtx.mapValue["comment"] = params[2].get_str();
  if (params.size() > 3 && !params[3].isNull() && !params[3].get_str().empty())
      wtx.mapValue["to"]      = params[3].get_str();

  bool fSubtractFeeFromAmount = false;
  if (params.size() > 4)
      fSubtractFeeFromAmount = params[4].get_bool();

  EnsureWalletIsUnlocked();

  SendMoneyToScript (data.getAddress (), NULL,
                     nAmount, fSubtractFeeFromAmount, wtx);

  return wtx.GetHash ().GetHex ();
}<|MERGE_RESOLUTION|>--- conflicted
+++ resolved
@@ -296,23 +296,14 @@
                           "this name is already being registered");
   }
 
-<<<<<<< HEAD
-  {
-    LOCK (cs_main);
-    CNameData oldData;
-    if (pcoinsTip->GetName (name, oldData) && !oldData.isDead ())
-      throw JSONRPCError (RPC_TRANSACTION_ERROR, "this name is already active");
-  }
-=======
   if (params.size () < 6 || !params[5].get_bool ())
     {
       LOCK (cs_main);
       CNameData oldData;
-      if (pcoinsTip->GetName (name, oldData) && !oldData.isExpired ())
+      if (pcoinsTip->GetName (name, oldData) && !oldData.isDead ())
         throw JSONRPCError (RPC_TRANSACTION_ERROR,
                             "this name is already active");
     }
->>>>>>> cb765737
 
   CTxOut prevOut;
   CTxIn txIn;
