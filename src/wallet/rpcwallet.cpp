// Copyright (c) 2010 Satoshi Nakamoto
// Copyright (c) 2009-2016 The Bitcoin Core developers
// Distributed under the MIT software license, see the accompanying
// file COPYING or http://www.opensource.org/licenses/mit-license.php.

#include "amount.h"
#include "base58.h"
#include "chain.h"
#include "consensus/validation.h"
#include "core_io.h"
#include "init.h"
#include "validation.h"
#include "net.h"
#include "policy/rbf.h"
#include "rpc/server.h"
#include "timedata.h"
#include "util.h"
#include "utilmoneystr.h"
#include "wallet.h"
#include "walletdb.h"

#include <stdint.h>

#include <boost/assign/list_of.hpp>

#include <univalue.h>

using namespace std;

int64_t nWalletUnlockTime;
static CCriticalSection cs_nWalletUnlockTime;

std::string HelpRequiringPassphrase()
{
    return pwalletMain && pwalletMain->IsCrypted()
        ? "\nRequires wallet passphrase to be set with walletpassphrase call."
        : "";
}

bool EnsureWalletIsAvailable(bool avoidException)
{
    if (!pwalletMain)
    {
        if (!avoidException)
            throw JSONRPCError(RPC_METHOD_NOT_FOUND, "Method not found (disabled)");
        else
            return false;
    }
    return true;
}

void EnsureWalletIsUnlocked()
{
    if (pwalletMain->IsLocked())
        throw JSONRPCError(RPC_WALLET_UNLOCK_NEEDED, "Error: Please enter the wallet passphrase with walletpassphrase first.");
}

void WalletTxToJSON(const CWalletTx& wtx, UniValue& entry)
{
    int confirms = wtx.GetDepthInMainChain();
    entry.push_back(Pair("confirmations", confirms));
    if (wtx.IsCoinBase())
        entry.push_back(Pair("generated", true));
    if (wtx.IsBountyTx())
        entry.push_back(Pair("bounty", true));
    if (confirms > 0)
    {
        entry.push_back(Pair("blockhash", wtx.hashBlock.GetHex()));
        entry.push_back(Pair("blockindex", wtx.nIndex));
        entry.push_back(Pair("blocktime", mapBlockIndex[wtx.hashBlock]->GetBlockTime()));
    } else {
        entry.push_back(Pair("trusted", wtx.IsTrusted()));
    }
    uint256 hash = wtx.GetHash();
    entry.push_back(Pair("txid", hash.GetHex()));
    UniValue conflicts(UniValue::VARR);
    BOOST_FOREACH(const uint256& conflict, wtx.GetConflicts())
        conflicts.push_back(conflict.GetHex());
    entry.push_back(Pair("walletconflicts", conflicts));
    entry.push_back(Pair("time", wtx.GetTxTime()));
    entry.push_back(Pair("timereceived", (int64_t)wtx.nTimeReceived));

    // Add opt-in RBF status
    std::string rbfStatus = "no";
    if (confirms <= 0) {
        LOCK(mempool.cs);
        RBFTransactionState rbfState = IsRBFOptIn(wtx, mempool);
        if (rbfState == RBF_TRANSACTIONSTATE_UNKNOWN)
            rbfStatus = "unknown";
        else if (rbfState == RBF_TRANSACTIONSTATE_REPLACEABLE_BIP125)
            rbfStatus = "yes";
    }
    entry.push_back(Pair("bip125-replaceable", rbfStatus));

    BOOST_FOREACH(const PAIRTYPE(string,string)& item, wtx.mapValue)
        entry.push_back(Pair(item.first, item.second));
}

string AccountFromValue(const UniValue& value)
{
    string strAccount = value.get_str();
    if (strAccount == "*")
        throw JSONRPCError(RPC_WALLET_INVALID_ACCOUNT_NAME, "Invalid account name");
    return strAccount;
}

UniValue getnewaddress(const JSONRPCRequest& request)
{
    if (!EnsureWalletIsAvailable(request.fHelp))
        return NullUniValue;

    if (request.fHelp || request.params.size() > 1)
        throw runtime_error(
            "getnewaddress ( \"account\" )\n"
            "\nReturns a new Namecoin address for receiving payments.\n"
            "If 'account' is specified (DEPRECATED), it is added to the address book \n"
            "so payments received with the address will be credited to 'account'.\n"
            "\nArguments:\n"
            "1. \"account\"        (string, optional) DEPRECATED. The account name for the address to be linked to. If not provided, the default account \"\" is used. It can also be set to the empty string \"\" to represent the default account. The account does not need to exist, it will be created if there is no account by the given name.\n"
            "\nResult:\n"
            "\"namecoinaddress\"    (string) The new namecoin address\n"
            "\nExamples:\n"
            + HelpExampleCli("getnewaddress", "")
            + HelpExampleRpc("getnewaddress", "")
        );

    LOCK2(cs_main, pwalletMain->cs_wallet);

    // Parse the account first so we don't generate a key if there's an error
    string strAccount;
    if (request.params.size() > 0)
        strAccount = AccountFromValue(request.params[0]);

    if (!pwalletMain->IsLocked())
        pwalletMain->TopUpKeyPool();

    // Generate a new key that is added to wallet
    CPubKey newKey;
    if (!pwalletMain->GetKeyFromPool(newKey))
        throw JSONRPCError(RPC_WALLET_KEYPOOL_RAN_OUT, "Error: Keypool ran out, please call keypoolrefill first");
    CKeyID keyID = newKey.GetID();

    pwalletMain->SetAddressBook(keyID, strAccount, "receive");

    return CBitcoinAddress(keyID).ToString();
}


CBitcoinAddress GetAccountAddress(string strAccount, bool bForceNew=false)
{
    CPubKey pubKey;
    if (!pwalletMain->GetAccountPubkey(pubKey, strAccount, bForceNew)) {
        throw JSONRPCError(RPC_WALLET_KEYPOOL_RAN_OUT, "Error: Keypool ran out, please call keypoolrefill first");
    }

    return CBitcoinAddress(pubKey.GetID());
}

UniValue getaccountaddress(const JSONRPCRequest& request)
{
    if (!EnsureWalletIsAvailable(request.fHelp))
        return NullUniValue;

    if (request.fHelp || request.params.size() != 1)
        throw runtime_error(
            "getaccountaddress \"account\"\n"
            "\nDEPRECATED. Returns the current Namecoin address for receiving payments to this account.\n"
            "\nArguments:\n"
            "1. \"account\"       (string, required) The account name for the address. It can also be set to the empty string \"\" to represent the default account. The account does not need to exist, it will be created and a new address created  if there is no account by the given name.\n"
            "\nResult:\n"
            "\"namecoinaddress\"   (string) The account namecoin address\n"
            "\nExamples:\n"
            + HelpExampleCli("getaccountaddress", "")
            + HelpExampleCli("getaccountaddress", "\"\"")
            + HelpExampleCli("getaccountaddress", "\"myaccount\"")
            + HelpExampleRpc("getaccountaddress", "\"myaccount\"")
        );

    LOCK2(cs_main, pwalletMain->cs_wallet);

    // Parse the account first so we don't generate a key if there's an error
    string strAccount = AccountFromValue(request.params[0]);

    UniValue ret(UniValue::VSTR);

    ret = GetAccountAddress(strAccount).ToString();
    return ret;
}


UniValue getrawchangeaddress(const JSONRPCRequest& request)
{
    if (!EnsureWalletIsAvailable(request.fHelp))
        return NullUniValue;

    if (request.fHelp || request.params.size() > 1)
        throw runtime_error(
            "getrawchangeaddress\n"
            "\nReturns a new Namecoin address, for receiving change.\n"
            "This is for use with raw transactions, NOT normal use.\n"
            "\nResult:\n"
            "\"address\"    (string) The address\n"
            "\nExamples:\n"
            + HelpExampleCli("getrawchangeaddress", "")
            + HelpExampleRpc("getrawchangeaddress", "")
       );

    LOCK2(cs_main, pwalletMain->cs_wallet);

    if (!pwalletMain->IsLocked())
        pwalletMain->TopUpKeyPool();

    CReserveKey reservekey(pwalletMain);
    CPubKey vchPubKey;
    if (!reservekey.GetReservedKey(vchPubKey))
        throw JSONRPCError(RPC_WALLET_KEYPOOL_RAN_OUT, "Error: Keypool ran out, please call keypoolrefill first");

    reservekey.KeepKey();

    CKeyID keyID = vchPubKey.GetID();

    return CBitcoinAddress(keyID).ToString();
}


UniValue setaccount(const JSONRPCRequest& request)
{
    if (!EnsureWalletIsAvailable(request.fHelp))
        return NullUniValue;

    if (request.fHelp || request.params.size() < 1 || request.params.size() > 2)
        throw runtime_error(
            "setaccount \"namecoinaddress\" \"account\"\n"
            "\nDEPRECATED. Sets the account associated with the given address.\n"
            "\nArguments:\n"
            "1. \"namecoinaddress\"  (string, required) The namecoin address to be associated with an account.\n"
            "2. \"account\"         (string, required) The account to assign the address to.\n"
            "\nExamples:\n"
            + HelpExampleCli("setaccount", "\"N2xHFZ8NWNkGuuXfDxv8iMXdQGMd3tjZfx\" \"tabby\"")
            + HelpExampleRpc("setaccount", "\"N2xHFZ8NWNkGuuXfDxv8iMXdQGMd3tjZfx\", \"tabby\"")
        );

    LOCK2(cs_main, pwalletMain->cs_wallet);

    CBitcoinAddress address(request.params[0].get_str());
    if (!address.IsValid())
        throw JSONRPCError(RPC_INVALID_ADDRESS_OR_KEY, "Invalid Namecoin address");

    string strAccount;
    if (request.params.size() > 1)
        strAccount = AccountFromValue(request.params[1]);

    // Only add the account if the address is yours.
    if (IsMine(*pwalletMain, address.Get()))
    {
        // Detect when changing the account of an address that is the 'unused current key' of another account:
        if (pwalletMain->mapAddressBook.count(address.Get()))
        {
            string strOldAccount = pwalletMain->mapAddressBook[address.Get()].name;
            if (address == GetAccountAddress(strOldAccount))
                GetAccountAddress(strOldAccount, true);
        }
        pwalletMain->SetAddressBook(address.Get(), strAccount, "receive");
    }
    else
        throw JSONRPCError(RPC_MISC_ERROR, "setaccount can only be used with own address");

    return NullUniValue;
}


UniValue getaccount(const JSONRPCRequest& request)
{
    if (!EnsureWalletIsAvailable(request.fHelp))
        return NullUniValue;

    if (request.fHelp || request.params.size() != 1)
        throw runtime_error(
            "getaccount \"namecoinaddress\"\n"
            "\nDEPRECATED. Returns the account associated with the given address.\n"
            "\nArguments:\n"
            "1. \"namecoinaddress\"  (string, required) The namecoin address for account lookup.\n"
            "\nResult:\n"
            "\"accountname\"        (string) the account address\n"
            "\nExamples:\n"
            + HelpExampleCli("getaccount", "\"N2xHFZ8NWNkGuuXfDxv8iMXdQGMd3tjZfx\"")
            + HelpExampleRpc("getaccount", "\"N2xHFZ8NWNkGuuXfDxv8iMXdQGMd3tjZfx\"")
        );

    LOCK2(cs_main, pwalletMain->cs_wallet);

    CBitcoinAddress address(request.params[0].get_str());
    if (!address.IsValid())
        throw JSONRPCError(RPC_INVALID_ADDRESS_OR_KEY, "Invalid Namecoin address");

    string strAccount;
    map<CTxDestination, CAddressBookData>::iterator mi = pwalletMain->mapAddressBook.find(address.Get());
    if (mi != pwalletMain->mapAddressBook.end() && !(*mi).second.name.empty())
        strAccount = (*mi).second.name;
    return strAccount;
}


UniValue getaddressesbyaccount(const JSONRPCRequest& request)
{
    if (!EnsureWalletIsAvailable(request.fHelp))
        return NullUniValue;

    if (request.fHelp || request.params.size() != 1)
        throw runtime_error(
            "getaddressesbyaccount \"account\"\n"
            "\nDEPRECATED. Returns the list of addresses for the given account.\n"
            "\nArguments:\n"
            "1. \"account\"  (string, required) The account name.\n"
            "\nResult:\n"
            "[                     (json array of string)\n"
            "  \"namecoinaddress\"  (string) a namecoin address associated with the given account\n"
            "  ,...\n"
            "]\n"
            "\nExamples:\n"
            + HelpExampleCli("getaddressesbyaccount", "\"tabby\"")
            + HelpExampleRpc("getaddressesbyaccount", "\"tabby\"")
        );

    LOCK2(cs_main, pwalletMain->cs_wallet);

    string strAccount = AccountFromValue(request.params[0]);

    // Find all addresses that have the given account
    UniValue ret(UniValue::VARR);
    BOOST_FOREACH(const PAIRTYPE(CBitcoinAddress, CAddressBookData)& item, pwalletMain->mapAddressBook)
    {
        const CBitcoinAddress& address = item.first;
        const string& strName = item.second.name;
        if (strName == strAccount)
            ret.push_back(address.ToString());
    }
    return ret;
}

static void SendMoney(const CTxDestination &address, CAmount nValue, bool fSubtractFeeFromAmount, CWalletTx& wtxNew)
{
    // Parse Bitcoin address
    CScript scriptPubKey = GetScriptForDestination(address);

    return SendMoneyToScript(scriptPubKey, NULL, nValue, fSubtractFeeFromAmount, wtxNew);
}

void SendMoneyToScript(const CScript &scriptPubKey, const CTxIn* withInput, CAmount nValue, bool fSubtractFeeFromAmount, CWalletTx& wtxNew)
{
    CAmount curBalance = pwalletMain->GetBalance();

    // Check amount
    if (nValue <= 0)
        throw JSONRPCError(RPC_INVALID_PARAMETER, "Invalid amount");

    if (nValue > curBalance)
        throw JSONRPCError(RPC_WALLET_INSUFFICIENT_FUNDS, "Insufficient funds");

    if (pwalletMain->GetBroadcastTransactions() && !g_connman)
        throw JSONRPCError(RPC_CLIENT_P2P_DISABLED, "Error: Peer-to-peer functionality missing or disabled");

    // Create and send the transaction
    CReserveKey reservekey(pwalletMain);
    CAmount nFeeRequired;
    std::string strError;
    vector<CRecipient> vecSend;
    int nChangePosRet = -1;
    CRecipient recipient = {scriptPubKey, nValue, fSubtractFeeFromAmount};
    vecSend.push_back(recipient);
    if (!pwalletMain->CreateTransaction(vecSend, withInput, wtxNew, reservekey, nFeeRequired, nChangePosRet, strError)) {
        if (!fSubtractFeeFromAmount && nValue + nFeeRequired > curBalance)
            strError = strprintf("Error: This transaction requires a transaction fee of at least %s", FormatMoney(nFeeRequired));
        throw JSONRPCError(RPC_WALLET_ERROR, strError);
    }
    CValidationState state;
    if (!pwalletMain->CommitTransaction(wtxNew, reservekey, g_connman.get(), state)) {
        strError = strprintf("Error: The transaction was rejected! Reason given: %s", state.GetRejectReason());
        throw JSONRPCError(RPC_WALLET_ERROR, strError);
    }
}

UniValue sendtoaddress(const JSONRPCRequest& request)
{
    if (!EnsureWalletIsAvailable(request.fHelp))
        return NullUniValue;

    if (request.fHelp || request.params.size() < 2 || request.params.size() > 5)
        throw runtime_error(
            "sendtoaddress \"namecoinaddress\" amount ( \"comment\" \"comment-to\" subtractfeefromamount )\n"
            "\nSend an amount to a given address.\n"
            + HelpRequiringPassphrase() +
            "\nArguments:\n"
            "1. \"namecoinaddress\"  (string, required) The namecoin address to send to.\n"
            "2. \"amount\"      (numeric or string, required) The amount in " + CURRENCY_UNIT + " to send. eg 0.1\n"
            "3. \"comment\"     (string, optional) A comment used to store what the transaction is for. \n"
            "                             This is not part of the transaction, just kept in your wallet.\n"
            "4. \"comment-to\"  (string, optional) A comment to store the name of the person or organization \n"
            "                             to which you're sending the transaction. This is not part of the \n"
            "                             transaction, just kept in your wallet.\n"
            "5. subtractfeefromamount  (boolean, optional, default=false) The fee will be deducted from the amount being sent.\n"
            "                             The recipient will receive less namecoins than you enter in the amount field.\n"
            "\nResult:\n"
            "\"transactionid\"  (string) The transaction id.\n"
            "\nExamples:\n"
            + HelpExampleCli("sendtoaddress", "\"N2xHFZ8NWNkGuuXfDxv8iMXdQGMd3tjZfx\" 0.1")
            + HelpExampleCli("sendtoaddress", "\"N2xHFZ8NWNkGuuXfDxv8iMXdQGMd3tjZfx\" 0.1 \"donation\" \"seans outpost\"")
            + HelpExampleCli("sendtoaddress", "\"N2xHFZ8NWNkGuuXfDxv8iMXdQGMd3tjZfx\" 0.1 \"\" \"\" true")
            + HelpExampleRpc("sendtoaddress", "\"N2xHFZ8NWNkGuuXfDxv8iMXdQGMd3tjZfx\", 0.1, \"donation\", \"seans outpost\"")
        );

    LOCK2(cs_main, pwalletMain->cs_wallet);

    CBitcoinAddress address(request.params[0].get_str());
    if (!address.IsValid())
        throw JSONRPCError(RPC_INVALID_ADDRESS_OR_KEY, "Invalid Namecoin address");

    /* Note that the code below is duplicated in sendtoname.  Make sure
       to update it accordingly with changes made here.  */

    // Amount
    CAmount nAmount = AmountFromValue(request.params[1]);
    if (nAmount <= 0)
        throw JSONRPCError(RPC_TYPE_ERROR, "Invalid amount for send");

    // Wallet comments
    CWalletTx wtx;
    if (request.params.size() > 2 && !request.params[2].isNull() && !request.params[2].get_str().empty())
        wtx.mapValue["comment"] = request.params[2].get_str();
    if (request.params.size() > 3 && !request.params[3].isNull() && !request.params[3].get_str().empty())
        wtx.mapValue["to"]      = request.params[3].get_str();

    bool fSubtractFeeFromAmount = false;
    if (request.params.size() > 4)
        fSubtractFeeFromAmount = request.params[4].get_bool();

    EnsureWalletIsUnlocked();

    SendMoney(address.Get(), nAmount, fSubtractFeeFromAmount, wtx);

    return wtx.GetHash().GetHex();
}

UniValue listaddressgroupings(const JSONRPCRequest& request)
{
    if (!EnsureWalletIsAvailable(request.fHelp))
        return NullUniValue;

    if (request.fHelp)
        throw runtime_error(
            "listaddressgroupings\n"
            "\nLists groups of addresses which have had their common ownership\n"
            "made public by common use as inputs or as the resulting change\n"
            "in past transactions\n"
            "\nResult:\n"
            "[\n"
            "  [\n"
            "    [\n"
            "      \"namecoinaddress\",     (string) The namecoin address\n"
            "      amount,                 (numeric) The amount in " + CURRENCY_UNIT + "\n"
            "      \"account\"             (string, optional) The account (DEPRECATED)\n"
            "    ]\n"
            "    ,...\n"
            "  ]\n"
            "  ,...\n"
            "]\n"
            "\nExamples:\n"
            + HelpExampleCli("listaddressgroupings", "")
            + HelpExampleRpc("listaddressgroupings", "")
        );

    LOCK2(cs_main, pwalletMain->cs_wallet);

    UniValue jsonGroupings(UniValue::VARR);
    map<CTxDestination, CAmount> balances = pwalletMain->GetAddressBalances();
    BOOST_FOREACH(set<CTxDestination> grouping, pwalletMain->GetAddressGroupings())
    {
        UniValue jsonGrouping(UniValue::VARR);
        BOOST_FOREACH(CTxDestination address, grouping)
        {
            UniValue addressInfo(UniValue::VARR);
            addressInfo.push_back(CBitcoinAddress(address).ToString());
            addressInfo.push_back(ValueFromAmount(balances[address]));
            {
                if (pwalletMain->mapAddressBook.find(CBitcoinAddress(address).Get()) != pwalletMain->mapAddressBook.end())
                    addressInfo.push_back(pwalletMain->mapAddressBook.find(CBitcoinAddress(address).Get())->second.name);
            }
            jsonGrouping.push_back(addressInfo);
        }
        jsonGroupings.push_back(jsonGrouping);
    }
    return jsonGroupings;
}

UniValue signmessage(const JSONRPCRequest& request)
{
    if (!EnsureWalletIsAvailable(request.fHelp))
        return NullUniValue;

    if (request.fHelp || request.params.size() != 2)
        throw runtime_error(
            "signmessage \"namecoinaddress\" \"message\"\n"
            "\nSign a message with the private key of an address"
            + HelpRequiringPassphrase() + "\n"
            "\nArguments:\n"
            "1. \"namecoinaddress\"  (string, required) The namecoin address to use for the private key.\n"
            "2. \"message\"         (string, required) The message to create a signature of.\n"
            "\nResult:\n"
            "\"signature\"          (string) The signature of the message encoded in base 64\n"
            "\nExamples:\n"
            "\nUnlock the wallet for 30 seconds\n"
            + HelpExampleCli("walletpassphrase", "\"mypassphrase\" 30") +
            "\nCreate the signature\n"
            + HelpExampleCli("signmessage", "\"N2xHFZ8NWNkGuuXfDxv8iMXdQGMd3tjZfx\" \"my message\"") +
            "\nVerify the signature\n"
            + HelpExampleCli("verifymessage", "\"N2xHFZ8NWNkGuuXfDxv8iMXdQGMd3tjZfx\" \"signature\" \"my message\"") +
            "\nAs json rpc\n"
            + HelpExampleRpc("signmessage", "\"N2xHFZ8NWNkGuuXfDxv8iMXdQGMd3tjZfx\", \"my message\"")
        );

    LOCK2(cs_main, pwalletMain->cs_wallet);

    EnsureWalletIsUnlocked();

    string strAddress = request.params[0].get_str();
    string strMessage = request.params[1].get_str();

    CBitcoinAddress addr(strAddress);
    if (!addr.IsValid())
        throw JSONRPCError(RPC_TYPE_ERROR, "Invalid address");

    CKeyID keyID;
    if (!addr.GetKeyID(keyID))
        throw JSONRPCError(RPC_TYPE_ERROR, "Address does not refer to key");

    CKey key;
    if (!pwalletMain->GetKey(keyID, key))
        throw JSONRPCError(RPC_WALLET_ERROR, "Private key not available");

    CHashWriter ss(SER_GETHASH, 0);
    ss << strMessageMagic;
    ss << strMessage;

    vector<unsigned char> vchSig;
    if (!key.SignCompact(ss.GetHash(), vchSig))
        throw JSONRPCError(RPC_INVALID_ADDRESS_OR_KEY, "Sign failed");

    return EncodeBase64(&vchSig[0], vchSig.size());
}

UniValue getreceivedbyaddress(const JSONRPCRequest& request)
{
    if (!EnsureWalletIsAvailable(request.fHelp))
        return NullUniValue;

    if (request.fHelp || request.params.size() < 1 || request.params.size() > 2)
        throw runtime_error(
            "getreceivedbyaddress \"namecoinaddress\" ( minconf )\n"
            "\nReturns the total amount received by the given namecoinaddress in transactions with at least minconf confirmations.\n"
            "\nArguments:\n"
            "1. \"namecoinaddress\"  (string, required) The namecoin address for transactions.\n"
            "2. minconf             (numeric, optional, default=1) Only include transactions confirmed at least this many times.\n"
            "\nResult:\n"
            "amount   (numeric) The total amount in " + CURRENCY_UNIT + " received at this address.\n"
            "\nExamples:\n"
            "\nThe amount from transactions with at least 1 confirmation\n"
            + HelpExampleCli("getreceivedbyaddress", "\"N2xHFZ8NWNkGuuXfDxv8iMXdQGMd3tjZfx\"") +
            "\nThe amount including unconfirmed transactions, zero confirmations\n"
            + HelpExampleCli("getreceivedbyaddress", "\"N2xHFZ8NWNkGuuXfDxv8iMXdQGMd3tjZfx\" 0") +
            "\nThe amount with at least 6 confirmation, very safe\n"
            + HelpExampleCli("getreceivedbyaddress", "\"N2xHFZ8NWNkGuuXfDxv8iMXdQGMd3tjZfx\" 6") +
            "\nAs a json rpc call\n"
            + HelpExampleRpc("getreceivedbyaddress", "\"N2xHFZ8NWNkGuuXfDxv8iMXdQGMd3tjZfx\", 6")
       );

    LOCK2(cs_main, pwalletMain->cs_wallet);

    // Bitcoin address
    CBitcoinAddress address = CBitcoinAddress(request.params[0].get_str());
    if (!address.IsValid())
        throw JSONRPCError(RPC_INVALID_ADDRESS_OR_KEY, "Invalid Namecoin address");
    CScript scriptPubKey = GetScriptForDestination(address.Get());
    if (!IsMine(*pwalletMain, scriptPubKey))
        return ValueFromAmount(0);

    // Minimum confirmations
    int nMinDepth = 1;
    if (request.params.size() > 1)
        nMinDepth = request.params[1].get_int();

    // Tally
    CAmount nAmount = 0;
    for (map<uint256, CWalletTx>::iterator it = pwalletMain->mapWallet.begin(); it != pwalletMain->mapWallet.end(); ++it)
    {
        const CWalletTx& wtx = (*it).second;
<<<<<<< HEAD
        if (wtx.IsCoinBase() || wtx.IsGameTx() || !CheckFinalTx(wtx))
=======
        if (wtx.IsCoinBase() || !CheckFinalTx(*wtx.tx))
>>>>>>> 23d77ad1
            continue;

        BOOST_FOREACH(const CTxOut& txout, wtx.tx->vout)
            if (txout.scriptPubKey == scriptPubKey)
                if (wtx.GetDepthInMainChain() >= nMinDepth)
                    nAmount += txout.nValue;
    }

    return  ValueFromAmount(nAmount);
}


UniValue getreceivedbyaccount(const JSONRPCRequest& request)
{
    if (!EnsureWalletIsAvailable(request.fHelp))
        return NullUniValue;

    if (request.fHelp || request.params.size() < 1 || request.params.size() > 2)
        throw runtime_error(
            "getreceivedbyaccount \"account\" ( minconf )\n"
            "\nDEPRECATED. Returns the total amount received by addresses with <account> in transactions with at least [minconf] confirmations.\n"
            "\nArguments:\n"
            "1. \"account\"      (string, required) The selected account, may be the default account using \"\".\n"
            "2. minconf          (numeric, optional, default=1) Only include transactions confirmed at least this many times.\n"
            "\nResult:\n"
            "amount              (numeric) The total amount in " + CURRENCY_UNIT + " received for this account.\n"
            "\nExamples:\n"
            "\nAmount received by the default account with at least 1 confirmation\n"
            + HelpExampleCli("getreceivedbyaccount", "\"\"") +
            "\nAmount received at the tabby account including unconfirmed amounts with zero confirmations\n"
            + HelpExampleCli("getreceivedbyaccount", "\"tabby\" 0") +
            "\nThe amount with at least 6 confirmation, very safe\n"
            + HelpExampleCli("getreceivedbyaccount", "\"tabby\" 6") +
            "\nAs a json rpc call\n"
            + HelpExampleRpc("getreceivedbyaccount", "\"tabby\", 6")
        );

    LOCK2(cs_main, pwalletMain->cs_wallet);

    // Minimum confirmations
    int nMinDepth = 1;
    if (request.params.size() > 1)
        nMinDepth = request.params[1].get_int();

    // Get the set of pub keys assigned to account
    string strAccount = AccountFromValue(request.params[0]);
    set<CTxDestination> setAddress = pwalletMain->GetAccountAddresses(strAccount);

    // Tally
    CAmount nAmount = 0;
    for (map<uint256, CWalletTx>::iterator it = pwalletMain->mapWallet.begin(); it != pwalletMain->mapWallet.end(); ++it)
    {
        const CWalletTx& wtx = (*it).second;
<<<<<<< HEAD
        if (wtx.IsCoinBase() || wtx.IsGameTx() || !CheckFinalTx(wtx))
=======
        if (wtx.IsCoinBase() || !CheckFinalTx(*wtx.tx))
>>>>>>> 23d77ad1
            continue;

        BOOST_FOREACH(const CTxOut& txout, wtx.tx->vout)
        {
            CTxDestination address;
            if (ExtractDestination(txout.scriptPubKey, address) && IsMine(*pwalletMain, address) && setAddress.count(address))
                if (wtx.GetDepthInMainChain() >= nMinDepth)
                    nAmount += txout.nValue;
        }
    }

    return ValueFromAmount(nAmount);
}


UniValue getbalance(const JSONRPCRequest& request)
{
    if (!EnsureWalletIsAvailable(request.fHelp))
        return NullUniValue;

    if (request.fHelp || request.params.size() > 3)
        throw runtime_error(
            "getbalance ( \"account\" minconf includeWatchonly )\n"
            "\nIf account is not specified, returns the server's total available balance.\n"
            "If account is specified (DEPRECATED), returns the balance in the account.\n"
            "Note that the account \"\" is not the same as leaving the parameter out.\n"
            "The server total may be different to the balance in the default \"\" account.\n"
            "\nArguments:\n"
            "1. \"account\"      (string, optional) DEPRECATED. The selected account, or \"*\" for entire wallet. It may be the default account using \"\".\n"
            "2. minconf          (numeric, optional, default=1) Only include transactions confirmed at least this many times.\n"
            "3. includeWatchonly (bool, optional, default=false) Also include balance in watchonly addresses (see 'importaddress')\n"
            "\nResult:\n"
            "amount              (numeric) The total amount in " + CURRENCY_UNIT + " received for this account.\n"
            "\nExamples:\n"
            "\nThe total amount in the wallet\n"
            + HelpExampleCli("getbalance", "") +
            "\nThe total amount in the wallet at least 5 blocks confirmed\n"
            + HelpExampleCli("getbalance", "\"*\" 6") +
            "\nAs a json rpc call\n"
            + HelpExampleRpc("getbalance", "\"*\", 6")
        );

    LOCK2(cs_main, pwalletMain->cs_wallet);

    if (request.params.size() == 0)
        return  ValueFromAmount(pwalletMain->GetBalance());

    int nMinDepth = 1;
    if (request.params.size() > 1)
        nMinDepth = request.params[1].get_int();
    isminefilter filter = ISMINE_SPENDABLE;
    if(request.params.size() > 2)
        if(request.params[2].get_bool())
            filter = filter | ISMINE_WATCH_ONLY;

    if (request.params[0].get_str() == "*") {
        // Calculate total balance a different way from GetBalance()
        // (GetBalance() sums up all unspent TxOuts)
        // getbalance and "getbalance * 1 true" should return the same number
        CAmount nBalance = 0;
        for (map<uint256, CWalletTx>::iterator it = pwalletMain->mapWallet.begin(); it != pwalletMain->mapWallet.end(); ++it)
        {
            const CWalletTx& wtx = (*it).second;
            if (!CheckFinalTx(wtx) || wtx.GetBlocksToMaturity() > 0 || wtx.GetDepthInMainChain() < 0)
                continue;

            CAmount allFee;
            string strSentAccount;
            list<COutputEntry> listReceived;
            list<COutputEntry> listSent;
            wtx.GetAmounts(listReceived, listSent, allFee, strSentAccount, filter);
            if (wtx.GetDepthInMainChain() >= nMinDepth)
            {
                BOOST_FOREACH(const COutputEntry& r, listReceived)
                    nBalance += r.amount;
            }
            BOOST_FOREACH(const COutputEntry& s, listSent)
                nBalance -= s.amount;
            nBalance -= allFee;
        }
        return  ValueFromAmount(nBalance);
    }

    string strAccount = AccountFromValue(request.params[0]);

    CAmount nBalance = pwalletMain->GetAccountBalance(strAccount, nMinDepth, filter);

    return ValueFromAmount(nBalance);
}

UniValue getunconfirmedbalance(const JSONRPCRequest &request)
{
    if (!EnsureWalletIsAvailable(request.fHelp))
        return NullUniValue;

    if (request.fHelp || request.params.size() > 0)
        throw runtime_error(
                "getunconfirmedbalance\n"
                "Returns the server's total unconfirmed balance\n");

    LOCK2(cs_main, pwalletMain->cs_wallet);

    return ValueFromAmount(pwalletMain->GetUnconfirmedBalance());
}


UniValue movecmd(const JSONRPCRequest& request)
{
    if (!EnsureWalletIsAvailable(request.fHelp))
        return NullUniValue;

    if (request.fHelp || request.params.size() < 3 || request.params.size() > 5)
        throw runtime_error(
            "move \"fromaccount\" \"toaccount\" amount ( minconf \"comment\" )\n"
            "\nDEPRECATED. Move a specified amount from one account in your wallet to another.\n"
            "\nArguments:\n"
            "1. \"fromaccount\"   (string, required) The name of the account to move funds from. May be the default account using \"\".\n"
            "2. \"toaccount\"     (string, required) The name of the account to move funds to. May be the default account using \"\".\n"
            "3. amount            (numeric) Quantity of " + CURRENCY_UNIT + " to move between accounts.\n"
            "4. minconf           (numeric, optional, default=1) Only use funds with at least this many confirmations.\n"
            "5. \"comment\"       (string, optional) An optional comment, stored in the wallet only.\n"
            "\nResult:\n"
            "true|false           (boolean) true if successful.\n"
            "\nExamples:\n"
            "\nMove 0.01 " + CURRENCY_UNIT + " from the default account to the account named tabby\n"
            + HelpExampleCli("move", "\"\" \"tabby\" 0.01") +
            "\nMove 0.01 " + CURRENCY_UNIT + " timotei to akiko with a comment and funds have 6 confirmations\n"
            + HelpExampleCli("move", "\"timotei\" \"akiko\" 0.01 6 \"happy birthday!\"") +
            "\nAs a json rpc call\n"
            + HelpExampleRpc("move", "\"timotei\", \"akiko\", 0.01, 6, \"happy birthday!\"")
        );

    LOCK2(cs_main, pwalletMain->cs_wallet);

    string strFrom = AccountFromValue(request.params[0]);
    string strTo = AccountFromValue(request.params[1]);
    CAmount nAmount = AmountFromValue(request.params[2]);
    if (nAmount <= 0)
        throw JSONRPCError(RPC_TYPE_ERROR, "Invalid amount for send");
    if (request.params.size() > 3)
        // unused parameter, used to be nMinDepth, keep type-checking it though
        (void)request.params[3].get_int();
    string strComment;
    if (request.params.size() > 4)
        strComment = request.params[4].get_str();

    if (!pwalletMain->AccountMove(strFrom, strTo, nAmount, strComment))
        throw JSONRPCError(RPC_DATABASE_ERROR, "database error");

    return true;
}


UniValue sendfrom(const JSONRPCRequest& request)
{
    if (!EnsureWalletIsAvailable(request.fHelp))
        return NullUniValue;

    if (request.fHelp || request.params.size() < 3 || request.params.size() > 6)
        throw runtime_error(
            "sendfrom \"fromaccount\" \"tonamecoinaddress\" amount ( minconf \"comment\" \"comment-to\" )\n"
            "\nDEPRECATED (use sendtoaddress). Sent an amount from an account to a bitcoin address."
            + HelpRequiringPassphrase() + "\n"
            "\nArguments:\n"
            "1. \"fromaccount\"       (string, required) The name of the account to send funds from. May be the default account using \"\".\n"
            "2. \"tonamecoinaddress\" (string, required) The namecoin address to send funds to.\n"
            "3. amount                (numeric or string, required) The amount in " + CURRENCY_UNIT + " (transaction fee is added on top).\n"
            "4. minconf               (numeric, optional, default=1) Only use funds with at least this many confirmations.\n"
            "5. \"comment\"           (string, optional) A comment used to store what the transaction is for. \n"
            "                                     This is not part of the transaction, just kept in your wallet.\n"
            "6. \"comment-to\"        (string, optional) An optional comment to store the name of the person or organization \n"
            "                                     to which you're sending the transaction. This is not part of the transaction, \n"
            "                                     it is just kept in your wallet.\n"
            "\nResult:\n"
            "\"transactionid\"        (string) The transaction id.\n"
            "\nExamples:\n"
            "\nSend 0.01 " + CURRENCY_UNIT + " from the default account to the address, must have at least 1 confirmation\n"
            + HelpExampleCli("sendfrom", "\"\" \"N2xHFZ8NWNkGuuXfDxv8iMXdQGMd3tjZfx\" 0.01") +
            "\nSend 0.01 from the tabby account to the given address, funds must have at least 6 confirmations\n"
            + HelpExampleCli("sendfrom", "\"tabby\" \"N2xHFZ8NWNkGuuXfDxv8iMXdQGMd3tjZfx\" 0.01 6 \"donation\" \"seans outpost\"") +
            "\nAs a json rpc call\n"
            + HelpExampleRpc("sendfrom", "\"tabby\", \"N2xHFZ8NWNkGuuXfDxv8iMXdQGMd3tjZfx\", 0.01, 6, \"donation\", \"seans outpost\"")
        );

    LOCK2(cs_main, pwalletMain->cs_wallet);

    string strAccount = AccountFromValue(request.params[0]);
    CBitcoinAddress address(request.params[1].get_str());
    if (!address.IsValid())
        throw JSONRPCError(RPC_INVALID_ADDRESS_OR_KEY, "Invalid Namecoin address");
    CAmount nAmount = AmountFromValue(request.params[2]);
    if (nAmount <= 0)
        throw JSONRPCError(RPC_TYPE_ERROR, "Invalid amount for send");
    int nMinDepth = 1;
    if (request.params.size() > 3)
        nMinDepth = request.params[3].get_int();

    CWalletTx wtx;
    wtx.strFromAccount = strAccount;
    if (request.params.size() > 4 && !request.params[4].isNull() && !request.params[4].get_str().empty())
        wtx.mapValue["comment"] = request.params[4].get_str();
    if (request.params.size() > 5 && !request.params[5].isNull() && !request.params[5].get_str().empty())
        wtx.mapValue["to"]      = request.params[5].get_str();

    EnsureWalletIsUnlocked();

    // Check funds
    CAmount nBalance = pwalletMain->GetAccountBalance(strAccount, nMinDepth, ISMINE_SPENDABLE);
    if (nAmount > nBalance)
        throw JSONRPCError(RPC_WALLET_INSUFFICIENT_FUNDS, "Account has insufficient funds");

    SendMoney(address.Get(), nAmount, false, wtx);

    return wtx.GetHash().GetHex();
}


UniValue sendmany(const JSONRPCRequest& request)
{
    if (!EnsureWalletIsAvailable(request.fHelp))
        return NullUniValue;

    if (request.fHelp || request.params.size() < 2 || request.params.size() > 5)
        throw runtime_error(
            "sendmany \"fromaccount\" {\"address\":amount,...} ( minconf \"comment\" [\"address\",...] )\n"
            "\nSend multiple times. Amounts are double-precision floating point numbers."
            + HelpRequiringPassphrase() + "\n"
            "\nArguments:\n"
            "1. \"fromaccount\"         (string, required) DEPRECATED. The account to send the funds from. Should be \"\" for the default account\n"
            "2. \"amounts\"             (string, required) A json object with addresses and amounts\n"
            "    {\n"
            "      \"address\":amount   (numeric or string) The namecoin address is the key, the numeric amount (can be string) in " + CURRENCY_UNIT + " is the value\n"
            "      ,...\n"
            "    }\n"
            "3. minconf                 (numeric, optional, default=1) Only use the balance confirmed at least this many times.\n"
            "4. \"comment\"             (string, optional) A comment\n"
            "5. subtractfeefromamount   (string, optional) A json array with addresses.\n"
            "                           The fee will be equally deducted from the amount of each selected address.\n"
            "                           Those recipients will receive less namecoins than you enter in their corresponding amount field.\n"
            "                           If no addresses are specified here, the sender pays the fee.\n"
            "    [\n"
            "      \"address\"            (string) Subtract fee from this address\n"
            "      ,...\n"
            "    ]\n"
            "\nResult:\n"
            "\"transactionid\"          (string) The transaction id for the send. Only 1 transaction is created regardless of \n"
            "                                    the number of addresses.\n"
            "\nExamples:\n"
            "\nSend two amounts to two different addresses:\n"
            + HelpExampleCli("sendmany", "\"\" \"{\\\"N2xHFZ8NWNkGuuXfDxv8iMXdQGMd3tjZfx\\\":0.01,\\\"NDLTK7j8CzK5YAbpCdUxC3Gi1bXGDCdV5h\\\":0.02}\"") +
            "\nSend two amounts to two different addresses setting the confirmation and comment:\n"
            + HelpExampleCli("sendmany", "\"\" \"{\\\"N2xHFZ8NWNkGuuXfDxv8iMXdQGMd3tjZfx\\\":0.01,\\\"NDLTK7j8CzK5YAbpCdUxC3Gi1bXGDCdV5h\\\":0.02}\" 6 \"testing\"") +
            "\nSend two amounts to two different addresses, subtract fee from amount:\n"
            + HelpExampleCli("sendmany", "\"\" \"{\\\"N2xHFZ8NWNkGuuXfDxv8iMXdQGMd3tjZfx\\\":0.01,\\\"NDLTK7j8CzK5YAbpCdUxC3Gi1bXGDCdV5h\\\":0.02}\" 1 \"\" \"[\\\"N2xHFZ8NWNkGuuXfDxv8iMXdQGMd3tjZfx\\\",\\\"NDLTK7j8CzK5YAbpCdUxC3Gi1bXGDCdV5h\\\"]\"") +
            "\nAs a json rpc call\n"
            + HelpExampleRpc("sendmany", "\"\", \"{\\\"N2xHFZ8NWNkGuuXfDxv8iMXdQGMd3tjZfx\\\":0.01,\\\"NDLTK7j8CzK5YAbpCdUxC3Gi1bXGDCdV5h\\\":0.02}\", 6, \"testing\"")
        );

    LOCK2(cs_main, pwalletMain->cs_wallet);

    if (pwalletMain->GetBroadcastTransactions() && !g_connman)
        throw JSONRPCError(RPC_CLIENT_P2P_DISABLED, "Error: Peer-to-peer functionality missing or disabled");

    string strAccount = AccountFromValue(request.params[0]);
    UniValue sendTo = request.params[1].get_obj();
    int nMinDepth = 1;
    if (request.params.size() > 2)
        nMinDepth = request.params[2].get_int();

    CWalletTx wtx;
    wtx.strFromAccount = strAccount;
    if (request.params.size() > 3 && !request.params[3].isNull() && !request.params[3].get_str().empty())
        wtx.mapValue["comment"] = request.params[3].get_str();

    UniValue subtractFeeFromAmount(UniValue::VARR);
    if (request.params.size() > 4)
        subtractFeeFromAmount = request.params[4].get_array();

    set<CBitcoinAddress> setAddress;
    vector<CRecipient> vecSend;

    CAmount totalAmount = 0;
    vector<string> keys = sendTo.getKeys();
    BOOST_FOREACH(const string& name_, keys)
    {
        CBitcoinAddress address(name_);
        if (!address.IsValid())
            throw JSONRPCError(RPC_INVALID_ADDRESS_OR_KEY, string("Invalid Namecoin address: ")+name_);

        if (setAddress.count(address))
            throw JSONRPCError(RPC_INVALID_PARAMETER, string("Invalid parameter, duplicated address: ")+name_);
        setAddress.insert(address);

        CScript scriptPubKey = GetScriptForDestination(address.Get());
        CAmount nAmount = AmountFromValue(sendTo[name_]);
        if (nAmount <= 0)
            throw JSONRPCError(RPC_TYPE_ERROR, "Invalid amount for send");
        totalAmount += nAmount;

        bool fSubtractFeeFromAmount = false;
        for (unsigned int idx = 0; idx < subtractFeeFromAmount.size(); idx++) {
            const UniValue& addr = subtractFeeFromAmount[idx];
            if (addr.get_str() == name_)
                fSubtractFeeFromAmount = true;
        }

        CRecipient recipient = {scriptPubKey, nAmount, fSubtractFeeFromAmount};
        vecSend.push_back(recipient);
    }

    EnsureWalletIsUnlocked();

    // Check funds
    CAmount nBalance = pwalletMain->GetAccountBalance(strAccount, nMinDepth, ISMINE_SPENDABLE);
    if (totalAmount > nBalance)
        throw JSONRPCError(RPC_WALLET_INSUFFICIENT_FUNDS, "Account has insufficient funds");

    // Send
    CReserveKey keyChange(pwalletMain);
    CAmount nFeeRequired = 0;
    int nChangePosRet = -1;
    string strFailReason;
    bool fCreated = pwalletMain->CreateTransaction(vecSend, NULL, wtx, keyChange, nFeeRequired, nChangePosRet, strFailReason);
    if (!fCreated)
        throw JSONRPCError(RPC_WALLET_INSUFFICIENT_FUNDS, strFailReason);
    CValidationState state;
    if (!pwalletMain->CommitTransaction(wtx, keyChange, g_connman.get(), state)) {
        strFailReason = strprintf("Transaction commit failed:: %s", state.GetRejectReason());
        throw JSONRPCError(RPC_WALLET_ERROR, strFailReason);
    }

    return wtx.GetHash().GetHex();
}

// Defined in rpc/misc.cpp
extern CScript _createmultisig_redeemScript(const UniValue& params);

UniValue addmultisigaddress(const JSONRPCRequest& request)
{
    if (!EnsureWalletIsAvailable(request.fHelp))
        return NullUniValue;

    if (request.fHelp || request.params.size() < 2 || request.params.size() > 3)
    {
        string msg = "addmultisigaddress nrequired [\"key\",...] ( \"account\" )\n"
            "\nAdd a nrequired-to-sign multisignature address to the wallet.\n"
            "Each key is a Namecoin address or hex-encoded public key.\n"
            "If 'account' is specified (DEPRECATED), assign address to that account.\n"

            "\nArguments:\n"
            "1. nrequired        (numeric, required) The number of required signatures out of the n keys or addresses.\n"
            "2. \"keysobject\"   (string, required) A json array of namecoin addresses or hex-encoded public keys\n"
            "     [\n"
            "       \"address\"  (string) namecoin address or hex-encoded public key\n"
            "       ...,\n"
            "     ]\n"
            "3. \"account\"      (string, optional) DEPRECATED. An account to assign the addresses to.\n"

            "\nResult:\n"
            "\"namecoinaddress\"  (string) A namecoin address associated with the keys.\n"

            "\nExamples:\n"
            "\nAdd a multisig address from 2 addresses\n"
            + HelpExampleCli("addmultisigaddress", "2 \"[\\\"N2xHFZ8NWNkGuuXfDxv8iMXdQGMd3tjZfx\\\",\\\"NDLTK7j8CzK5YAbpCdUxC3Gi1bXGDCdV5h\\\"]\"") +
            "\nAs json rpc call\n"
            + HelpExampleRpc("addmultisigaddress", "2, \"[\\\"N2xHFZ8NWNkGuuXfDxv8iMXdQGMd3tjZfx\\\",\\\"NDLTK7j8CzK5YAbpCdUxC3Gi1bXGDCdV5h\\\"]\"")
        ;
        throw runtime_error(msg);
    }

    LOCK2(cs_main, pwalletMain->cs_wallet);

    string strAccount;
    if (request.params.size() > 2)
        strAccount = AccountFromValue(request.params[2]);

    // Construct using pay-to-script-hash:
    CScript inner = _createmultisig_redeemScript(request.params);
    CScriptID innerID(inner);
    pwalletMain->AddCScript(inner);

    pwalletMain->SetAddressBook(innerID, strAccount, "send");
    return CBitcoinAddress(innerID).ToString();
}

class Witnessifier : public boost::static_visitor<bool>
{
public:
    CScriptID result;

    bool operator()(const CNoDestination &dest) const { return false; }

    bool operator()(const CKeyID &keyID) {
        CPubKey pubkey;
        if (pwalletMain) {
            CScript basescript = GetScriptForDestination(keyID);
            isminetype typ;
            typ = IsMine(*pwalletMain, basescript, SIGVERSION_WITNESS_V0);
            if (typ != ISMINE_SPENDABLE && typ != ISMINE_WATCH_SOLVABLE)
                return false;
            CScript witscript = GetScriptForWitness(basescript);
            pwalletMain->AddCScript(witscript);
            result = CScriptID(witscript);
            return true;
        }
        return false;
    }

    bool operator()(const CScriptID &scriptID) {
        CScript subscript;
        if (pwalletMain && pwalletMain->GetCScript(scriptID, subscript)) {
            int witnessversion;
            std::vector<unsigned char> witprog;
            if (subscript.IsWitnessProgram(witnessversion, witprog)) {
                result = scriptID;
                return true;
            }
            isminetype typ;
            typ = IsMine(*pwalletMain, subscript, SIGVERSION_WITNESS_V0);
            if (typ != ISMINE_SPENDABLE && typ != ISMINE_WATCH_SOLVABLE)
                return false;
            CScript witscript = GetScriptForWitness(subscript);
            pwalletMain->AddCScript(witscript);
            result = CScriptID(witscript);
            return true;
        }
        return false;
    }
};

UniValue addwitnessaddress(const JSONRPCRequest& request)
{
    if (!EnsureWalletIsAvailable(request.fHelp))
        return NullUniValue;

    if (request.fHelp || request.params.size() < 1 || request.params.size() > 1)
    {
        string msg = "addwitnessaddress \"address\"\n"
            "\nAdd a witness address for a script (with pubkey or redeemscript known).\n"
            "It returns the witness script.\n"

            "\nArguments:\n"
            "1. \"address\"       (string, required) An address known to the wallet\n"

            "\nResult:\n"
            "\"witnessaddress\",  (string) The value of the new address (P2SH of witness script).\n"
            "}\n"
        ;
        throw runtime_error(msg);
    }

    {
        LOCK(cs_main);
        if (!IsWitnessEnabled(chainActive.Tip(), Params().GetConsensus()) && !GetBoolArg("-walletprematurewitness", false)) {
            throw JSONRPCError(RPC_WALLET_ERROR, "Segregated witness not enabled on network");
        }
    }

    CBitcoinAddress address(request.params[0].get_str());
    if (!address.IsValid())
        throw JSONRPCError(RPC_INVALID_ADDRESS_OR_KEY, "Invalid Bitcoin address");

    Witnessifier w;
    CTxDestination dest = address.Get();
    bool ret = boost::apply_visitor(w, dest);
    if (!ret) {
        throw JSONRPCError(RPC_WALLET_ERROR, "Public key or redeemscript not known to wallet, or the key is uncompressed");
    }

    pwalletMain->SetAddressBook(w.result, "", "receive");

    return CBitcoinAddress(w.result).ToString();
}

struct tallyitem
{
    CAmount nAmount;
    int nConf;
    vector<uint256> txids;
    bool fIsWatchonly;
    tallyitem()
    {
        nAmount = 0;
        nConf = std::numeric_limits<int>::max();
        fIsWatchonly = false;
    }
};

UniValue ListReceived(const UniValue& params, bool fByAccounts)
{
    // Minimum confirmations
    int nMinDepth = 1;
    if (params.size() > 0)
        nMinDepth = params[0].get_int();

    // Whether to include empty accounts
    bool fIncludeEmpty = false;
    if (params.size() > 1)
        fIncludeEmpty = params[1].get_bool();

    isminefilter filter = ISMINE_SPENDABLE;
    if(params.size() > 2)
        if(params[2].get_bool())
            filter = filter | ISMINE_WATCH_ONLY;

    // Tally
    map<CBitcoinAddress, tallyitem> mapTally;
    for (map<uint256, CWalletTx>::iterator it = pwalletMain->mapWallet.begin(); it != pwalletMain->mapWallet.end(); ++it)
    {
        const CWalletTx& wtx = (*it).second;

<<<<<<< HEAD
        if (wtx.IsCoinBase() || wtx.IsGameTx() || !CheckFinalTx(wtx))
=======
        if (wtx.IsCoinBase() || !CheckFinalTx(*wtx.tx))
>>>>>>> 23d77ad1
            continue;

        int nDepth = wtx.GetDepthInMainChain();
        if (nDepth < nMinDepth)
            continue;

        BOOST_FOREACH(const CTxOut& txout, wtx.tx->vout)
        {
            CTxDestination address;
            if (!ExtractDestination(txout.scriptPubKey, address))
                continue;

            isminefilter mine = IsMine(*pwalletMain, address);
            if(!(mine & filter))
                continue;

            tallyitem& item = mapTally[address];
            item.nAmount += txout.nValue;
            item.nConf = min(item.nConf, nDepth);
            item.txids.push_back(wtx.GetHash());
            if (mine & ISMINE_WATCH_ONLY)
                item.fIsWatchonly = true;
        }
    }

    // Reply
    UniValue ret(UniValue::VARR);
    map<string, tallyitem> mapAccountTally;
    BOOST_FOREACH(const PAIRTYPE(CBitcoinAddress, CAddressBookData)& item, pwalletMain->mapAddressBook)
    {
        const CBitcoinAddress& address = item.first;
        const string& strAccount = item.second.name;
        map<CBitcoinAddress, tallyitem>::iterator it = mapTally.find(address);
        if (it == mapTally.end() && !fIncludeEmpty)
            continue;

        CAmount nAmount = 0;
        int nConf = std::numeric_limits<int>::max();
        bool fIsWatchonly = false;
        if (it != mapTally.end())
        {
            nAmount = (*it).second.nAmount;
            nConf = (*it).second.nConf;
            fIsWatchonly = (*it).second.fIsWatchonly;
        }

        if (fByAccounts)
        {
            tallyitem& _item = mapAccountTally[strAccount];
            _item.nAmount += nAmount;
            _item.nConf = min(_item.nConf, nConf);
            _item.fIsWatchonly = fIsWatchonly;
        }
        else
        {
            UniValue obj(UniValue::VOBJ);
            if(fIsWatchonly)
                obj.push_back(Pair("involvesWatchonly", true));
            obj.push_back(Pair("address",       address.ToString()));
            obj.push_back(Pair("account",       strAccount));
            obj.push_back(Pair("amount",        ValueFromAmount(nAmount)));
            obj.push_back(Pair("confirmations", (nConf == std::numeric_limits<int>::max() ? 0 : nConf)));
            if (!fByAccounts)
                obj.push_back(Pair("label", strAccount));
            UniValue transactions(UniValue::VARR);
            if (it != mapTally.end())
            {
                BOOST_FOREACH(const uint256& _item, (*it).second.txids)
                {
                    transactions.push_back(_item.GetHex());
                }
            }
            obj.push_back(Pair("txids", transactions));
            ret.push_back(obj);
        }
    }

    if (fByAccounts)
    {
        for (map<string, tallyitem>::iterator it = mapAccountTally.begin(); it != mapAccountTally.end(); ++it)
        {
            CAmount nAmount = (*it).second.nAmount;
            int nConf = (*it).second.nConf;
            UniValue obj(UniValue::VOBJ);
            if((*it).second.fIsWatchonly)
                obj.push_back(Pair("involvesWatchonly", true));
            obj.push_back(Pair("account",       (*it).first));
            obj.push_back(Pair("amount",        ValueFromAmount(nAmount)));
            obj.push_back(Pair("confirmations", (nConf == std::numeric_limits<int>::max() ? 0 : nConf)));
            ret.push_back(obj);
        }
    }

    return ret;
}

UniValue listreceivedbyaddress(const JSONRPCRequest& request)
{
    if (!EnsureWalletIsAvailable(request.fHelp))
        return NullUniValue;

    if (request.fHelp || request.params.size() > 3)
        throw runtime_error(
            "listreceivedbyaddress ( minconf includeempty includeWatchonly)\n"
            "\nList balances by receiving address.\n"
            "\nArguments:\n"
            "1. minconf       (numeric, optional, default=1) The minimum number of confirmations before payments are included.\n"
            "2. includeempty  (bool, optional, default=false) Whether to include addresses that haven't received any payments.\n"
            "3. includeWatchonly (bool, optional, default=false) Whether to include watchonly addresses (see 'importaddress').\n"

            "\nResult:\n"
            "[\n"
            "  {\n"
            "    \"involvesWatchonly\" : true,        (bool) Only returned if imported addresses were involved in transaction\n"
            "    \"address\" : \"receivingaddress\",  (string) The receiving address\n"
            "    \"account\" : \"accountname\",       (string) DEPRECATED. The account of the receiving address. The default account is \"\".\n"
            "    \"amount\" : x.xxx,                  (numeric) The total amount in " + CURRENCY_UNIT + " received by the address\n"
            "    \"confirmations\" : n,               (numeric) The number of confirmations of the most recent transaction included\n"
            "    \"label\" : \"label\"                (string) A comment for the address/transaction, if any\n"
            "  }\n"
            "  ,...\n"
            "]\n"

            "\nExamples:\n"
            + HelpExampleCli("listreceivedbyaddress", "")
            + HelpExampleCli("listreceivedbyaddress", "6 true")
            + HelpExampleRpc("listreceivedbyaddress", "6, true, true")
        );

    LOCK2(cs_main, pwalletMain->cs_wallet);

    return ListReceived(request.params, false);
}

UniValue listreceivedbyaccount(const JSONRPCRequest& request)
{
    if (!EnsureWalletIsAvailable(request.fHelp))
        return NullUniValue;

    if (request.fHelp || request.params.size() > 3)
        throw runtime_error(
            "listreceivedbyaccount ( minconf includeempty includeWatchonly)\n"
            "\nDEPRECATED. List balances by account.\n"
            "\nArguments:\n"
            "1. minconf      (numeric, optional, default=1) The minimum number of confirmations before payments are included.\n"
            "2. includeempty (bool, optional, default=false) Whether to include accounts that haven't received any payments.\n"
            "3. includeWatchonly (bool, optional, default=false) Whether to include watchonly addresses (see 'importaddress').\n"

            "\nResult:\n"
            "[\n"
            "  {\n"
            "    \"involvesWatchonly\" : true,   (bool) Only returned if imported addresses were involved in transaction\n"
            "    \"account\" : \"accountname\",  (string) The account name of the receiving account\n"
            "    \"amount\" : x.xxx,             (numeric) The total amount received by addresses with this account\n"
            "    \"confirmations\" : n,          (numeric) The number of confirmations of the most recent transaction included\n"
            "    \"label\" : \"label\"           (string) A comment for the address/transaction, if any\n"
            "  }\n"
            "  ,...\n"
            "]\n"

            "\nExamples:\n"
            + HelpExampleCli("listreceivedbyaccount", "")
            + HelpExampleCli("listreceivedbyaccount", "6 true")
            + HelpExampleRpc("listreceivedbyaccount", "6, true, true")
        );

    LOCK2(cs_main, pwalletMain->cs_wallet);

    return ListReceived(request.params, true);
}

static void MaybePushAddress(UniValue & entry, const CTxDestination &dest)
{
    CBitcoinAddress addr;
    if (addr.Set(dest))
        entry.push_back(Pair("address", addr.ToString()));
}

void ListTransactions(const CWalletTx& wtx, const string& strAccount, int nMinDepth, bool fLong, UniValue& ret, const isminefilter& filter)
{
    CAmount nFee;
    string strSentAccount;
    list<COutputEntry> listReceived;
    list<COutputEntry> listSent;

    wtx.GetAmounts(listReceived, listSent, nFee, strSentAccount, filter);

    bool fAllAccounts = (strAccount == string("*"));
    bool involvesWatchonly = wtx.IsFromMe(ISMINE_WATCH_ONLY);

    // Sent
    if ((!listSent.empty() || nFee != 0) && (fAllAccounts || strAccount == strSentAccount))
    {
        BOOST_FOREACH(const COutputEntry& s, listSent)
        {
            UniValue entry(UniValue::VOBJ);
            if(involvesWatchonly || (::IsMine(*pwalletMain, s.destination) & ISMINE_WATCH_ONLY))
                entry.push_back(Pair("involvesWatchonly", true));
            entry.push_back(Pair("account", strSentAccount));
            MaybePushAddress(entry, s.destination);
            if(!s.nameOp.empty())
                entry.push_back(Pair("name", s.nameOp));
            if (wtx.IsKillTx())
            {
                if (wtx.GetDepthInMainChain() < 1)
                    entry.push_back(Pair("category", "orphan_killed"));
                else
                    entry.push_back(Pair("category", "killed"));
            } else
                entry.push_back(Pair("category", "send"));
            entry.push_back(Pair("amount", ValueFromAmount(-s.amount)));
            if (pwalletMain->mapAddressBook.count(s.destination))
                entry.push_back(Pair("label", pwalletMain->mapAddressBook[s.destination].name));
            entry.push_back(Pair("vout", s.vout));
            entry.push_back(Pair("fee", ValueFromAmount(-nFee)));
            if (fLong)
                WalletTxToJSON(wtx, entry);
            entry.push_back(Pair("abandoned", wtx.isAbandoned()));
            ret.push_back(entry);
        }
    }

    // Received
    if (listReceived.size() > 0 && wtx.GetDepthInMainChain() >= nMinDepth)
    {
        BOOST_FOREACH(const COutputEntry& r, listReceived)
        {
            string account;
            if (pwalletMain->mapAddressBook.count(r.destination))
                account = pwalletMain->mapAddressBook[r.destination].name;
            if (fAllAccounts || (account == strAccount))
            {
                UniValue entry(UniValue::VOBJ);
                if(involvesWatchonly || (::IsMine(*pwalletMain, r.destination) & ISMINE_WATCH_ONLY))
                    entry.push_back(Pair("involvesWatchonly", true));
                entry.push_back(Pair("account", account));
                MaybePushAddress(entry, r.destination);
                if(!r.nameOp.empty())
                    entry.push_back(Pair("name", r.nameOp));
                if (wtx.IsCoinBase())
                {
                    if (wtx.GetDepthInMainChain() < 1)
                        entry.push_back(Pair("category", "orphan"));
                    else if (wtx.GetBlocksToMaturity() > 0)
                        entry.push_back(Pair("category", "immature"));
                    else
                        entry.push_back(Pair("category", "generate"));
                } else if (wtx.IsGameTx())
                {
                    if (wtx.GetDepthInMainChain() < 1)
                        entry.push_back(Pair("category", "orphan_bounty"));
                    else if (wtx.GetBlocksToMaturity() > 0)
                        entry.push_back(Pair("category", "immature_bounty"));
                    else
                        entry.push_back(Pair("category", "bounty"));
                }
                else
                {
                    entry.push_back(Pair("category", "receive"));
                }
                entry.push_back(Pair("amount", ValueFromAmount(r.amount)));
                if (pwalletMain->mapAddressBook.count(r.destination))
                    entry.push_back(Pair("label", account));
                entry.push_back(Pair("vout", r.vout));
                if (fLong)
                    WalletTxToJSON(wtx, entry);
                ret.push_back(entry);
            }
        }
    }
}

void AcentryToJSON(const CAccountingEntry& acentry, const string& strAccount, UniValue& ret)
{
    bool fAllAccounts = (strAccount == string("*"));

    if (fAllAccounts || acentry.strAccount == strAccount)
    {
        UniValue entry(UniValue::VOBJ);
        entry.push_back(Pair("account", acentry.strAccount));
        entry.push_back(Pair("category", "move"));
        entry.push_back(Pair("time", acentry.nTime));
        entry.push_back(Pair("amount", ValueFromAmount(acentry.nCreditDebit)));
        entry.push_back(Pair("otheraccount", acentry.strOtherAccount));
        entry.push_back(Pair("comment", acentry.strComment));
        ret.push_back(entry);
    }
}

UniValue listtransactions(const JSONRPCRequest& request)
{
    if (!EnsureWalletIsAvailable(request.fHelp))
        return NullUniValue;

    if (request.fHelp || request.params.size() > 4)
        throw runtime_error(
            "listtransactions ( \"account\" count from includeWatchonly)\n"
            "\nReturns up to 'count' most recent transactions skipping the first 'from' transactions for account 'account'.\n"
            "\nArguments:\n"
            "1. \"account\"    (string, optional) DEPRECATED. The account name. Should be \"*\".\n"
            "2. count          (numeric, optional, default=10) The number of transactions to return\n"
            "3. from           (numeric, optional, default=0) The number of transactions to skip\n"
            "4. includeWatchonly (bool, optional, default=false) Include transactions to watchonly addresses (see 'importaddress')\n"
            "\nResult:\n"
            "[\n"
            "  {\n"
            "    \"account\":\"accountname\",       (string) DEPRECATED. The account name associated with the transaction. \n"
            "                                                It will be \"\" for the default account.\n"
            "    \"address\":\"namecoinaddress\",    (string) The namecoin address of the transaction. Not present for \n"
            "                                                move transactions (category = move).\n"
            "    \"category\":\"send|receive|move\", (string) The transaction category. 'move' is a local (off blockchain)\n"
            "                                                transaction between accounts, and not associated with an address,\n"
            "                                                transaction id or block. 'send' and 'receive' transactions are \n"
            "                                                associated with an address, transaction id and block details\n"
            "    \"amount\": x.xxx,          (numeric) The amount in " + CURRENCY_UNIT + ". This is negative for the 'send' category, and for the\n"
            "                                         'move' category for moves outbound. It is positive for the 'receive' category,\n"
            "                                         and for the 'move' category for inbound funds.\n"
            "    \"vout\": n,                (numeric) the vout value\n"
            "    \"fee\": x.xxx,             (numeric) The amount of the fee in " + CURRENCY_UNIT + ". This is negative and only available for the \n"
            "                                         'send' category of transactions.\n"
            "    \"abandoned\": xxx          (bool) 'true' if the transaction has been abandoned (inputs are respendable).\n"
            "    \"confirmations\": n,       (numeric) The number of confirmations for the transaction. Available for 'send' and \n"
            "                                         'receive' category of transactions. Negative confirmations indicate the\n"
            "                                         transaction conflicts with the block chain\n"
            "    \"trusted\": xxx            (bool) Whether we consider the outputs of this unconfirmed transaction safe to spend.\n"
            "    \"blockhash\": \"hashvalue\", (string) The block hash containing the transaction. Available for 'send' and 'receive'\n"
            "                                          category of transactions.\n"
            "    \"blockindex\": n,          (numeric) The index of the transaction in the block that includes it. Available for 'send' and 'receive'\n"
            "                                          category of transactions.\n"
            "    \"blocktime\": xxx,         (numeric) The block time in seconds since epoch (1 Jan 1970 GMT).\n"
            "    \"txid\": \"transactionid\", (string) The transaction id. Available for 'send' and 'receive' category of transactions.\n"
            "    \"time\": xxx,              (numeric) The transaction time in seconds since epoch (midnight Jan 1 1970 GMT).\n"
            "    \"timereceived\": xxx,      (numeric) The time received in seconds since epoch (midnight Jan 1 1970 GMT). Available \n"
            "                                          for 'send' and 'receive' category of transactions.\n"
            "    \"comment\": \"...\",       (string) If a comment is associated with the transaction.\n"
            "    \"label\": \"label\"        (string) A comment for the address/transaction, if any\n"
            "    \"otheraccount\": \"accountname\",  (string) For the 'move' category of transactions, the account the funds came \n"
            "                                          from (for receiving funds, positive amounts), or went to (for sending funds,\n"
            "                                          negative amounts).\n"
            "    \"bip125-replaceable\": \"yes|no|unknown\"  (string) Whether this transaction could be replaced due to BIP125 (replace-by-fee);\n"
            "                                                     may be unknown for unconfirmed transactions not in the mempool\n"
            "  }\n"
            "]\n"

            "\nExamples:\n"
            "\nList the most recent 10 transactions in the systems\n"
            + HelpExampleCli("listtransactions", "") +
            "\nList transactions 100 to 120\n"
            + HelpExampleCli("listtransactions", "\"*\" 20 100") +
            "\nAs a json rpc call\n"
            + HelpExampleRpc("listtransactions", "\"*\", 20, 100")
        );

    LOCK2(cs_main, pwalletMain->cs_wallet);

    string strAccount = "*";
    if (request.params.size() > 0)
        strAccount = request.params[0].get_str();
    int nCount = 10;
    if (request.params.size() > 1)
        nCount = request.params[1].get_int();
    int nFrom = 0;
    if (request.params.size() > 2)
        nFrom = request.params[2].get_int();
    isminefilter filter = ISMINE_SPENDABLE;
    if(request.params.size() > 3)
        if(request.params[3].get_bool())
            filter = filter | ISMINE_WATCH_ONLY;

    if (nCount < 0)
        throw JSONRPCError(RPC_INVALID_PARAMETER, "Negative count");
    if (nFrom < 0)
        throw JSONRPCError(RPC_INVALID_PARAMETER, "Negative from");

    UniValue ret(UniValue::VARR);

    const CWallet::TxItems & txOrdered = pwalletMain->wtxOrdered;

    // iterate backwards until we have nCount items to return:
    for (CWallet::TxItems::const_reverse_iterator it = txOrdered.rbegin(); it != txOrdered.rend(); ++it)
    {
        CWalletTx *const pwtx = (*it).second.first;
        if (pwtx != 0)
            ListTransactions(*pwtx, strAccount, 0, true, ret, filter);
        CAccountingEntry *const pacentry = (*it).second.second;
        if (pacentry != 0)
            AcentryToJSON(*pacentry, strAccount, ret);

        if ((int)ret.size() >= (nCount+nFrom)) break;
    }
    // ret is newest to oldest

    if (nFrom > (int)ret.size())
        nFrom = ret.size();
    if ((nFrom + nCount) > (int)ret.size())
        nCount = ret.size() - nFrom;

    vector<UniValue> arrTmp = ret.getValues();

    vector<UniValue>::iterator first = arrTmp.begin();
    std::advance(first, nFrom);
    vector<UniValue>::iterator last = arrTmp.begin();
    std::advance(last, nFrom+nCount);

    if (last != arrTmp.end()) arrTmp.erase(last, arrTmp.end());
    if (first != arrTmp.begin()) arrTmp.erase(arrTmp.begin(), first);

    std::reverse(arrTmp.begin(), arrTmp.end()); // Return oldest to newest

    ret.clear();
    ret.setArray();
    ret.push_backV(arrTmp);

    return ret;
}

UniValue listaccounts(const JSONRPCRequest& request)
{
    if (!EnsureWalletIsAvailable(request.fHelp))
        return NullUniValue;

    if (request.fHelp || request.params.size() > 2)
        throw runtime_error(
            "listaccounts ( minconf includeWatchonly)\n"
            "\nDEPRECATED. Returns Object that has account names as keys, account balances as values.\n"
            "\nArguments:\n"
            "1. minconf          (numeric, optional, default=1) Only include transactions with at least this many confirmations\n"
            "2. includeWatchonly (bool, optional, default=false) Include balances in watchonly addresses (see 'importaddress')\n"
            "\nResult:\n"
            "{                      (json object where keys are account names, and values are numeric balances\n"
            "  \"account\": x.xxx,  (numeric) The property name is the account name, and the value is the total balance for the account.\n"
            "  ...\n"
            "}\n"
            "\nExamples:\n"
            "\nList account balances where there at least 1 confirmation\n"
            + HelpExampleCli("listaccounts", "") +
            "\nList account balances including zero confirmation transactions\n"
            + HelpExampleCli("listaccounts", "0") +
            "\nList account balances for 6 or more confirmations\n"
            + HelpExampleCli("listaccounts", "6") +
            "\nAs json rpc call\n"
            + HelpExampleRpc("listaccounts", "6")
        );

    LOCK2(cs_main, pwalletMain->cs_wallet);

    int nMinDepth = 1;
    if (request.params.size() > 0)
        nMinDepth = request.params[0].get_int();
    isminefilter includeWatchonly = ISMINE_SPENDABLE;
    if(request.params.size() > 1)
        if(request.params[1].get_bool())
            includeWatchonly = includeWatchonly | ISMINE_WATCH_ONLY;

    map<string, CAmount> mapAccountBalances;
    BOOST_FOREACH(const PAIRTYPE(CTxDestination, CAddressBookData)& entry, pwalletMain->mapAddressBook) {
        if (IsMine(*pwalletMain, entry.first) & includeWatchonly) // This address belongs to me
            mapAccountBalances[entry.second.name] = 0;
    }

    for (map<uint256, CWalletTx>::iterator it = pwalletMain->mapWallet.begin(); it != pwalletMain->mapWallet.end(); ++it)
    {
        const CWalletTx& wtx = (*it).second;
        CAmount nFee;
        string strSentAccount;
        list<COutputEntry> listReceived;
        list<COutputEntry> listSent;
        int nDepth = wtx.GetDepthInMainChain();
        if (wtx.GetBlocksToMaturity() > 0 || nDepth < 0)
            continue;
        wtx.GetAmounts(listReceived, listSent, nFee, strSentAccount, includeWatchonly);
        mapAccountBalances[strSentAccount] -= nFee;
        BOOST_FOREACH(const COutputEntry& s, listSent)
            mapAccountBalances[strSentAccount] -= s.amount;
        if (nDepth >= nMinDepth)
        {
            BOOST_FOREACH(const COutputEntry& r, listReceived)
                if (pwalletMain->mapAddressBook.count(r.destination))
                    mapAccountBalances[pwalletMain->mapAddressBook[r.destination].name] += r.amount;
                else
                    mapAccountBalances[""] += r.amount;
        }
    }

    const list<CAccountingEntry> & acentries = pwalletMain->laccentries;
    BOOST_FOREACH(const CAccountingEntry& entry, acentries)
        mapAccountBalances[entry.strAccount] += entry.nCreditDebit;

    UniValue ret(UniValue::VOBJ);
    BOOST_FOREACH(const PAIRTYPE(string, CAmount)& accountBalance, mapAccountBalances) {
        ret.push_back(Pair(accountBalance.first, ValueFromAmount(accountBalance.second)));
    }
    return ret;
}

UniValue listsinceblock(const JSONRPCRequest& request)
{
    if (!EnsureWalletIsAvailable(request.fHelp))
        return NullUniValue;

    if (request.fHelp)
        throw runtime_error(
            "listsinceblock ( \"blockhash\" target-confirmations includeWatchonly)\n"
            "\nGet all transactions in blocks since block [blockhash], or all transactions if omitted\n"
            "\nArguments:\n"
            "1. \"blockhash\"   (string, optional) The block hash to list transactions since\n"
            "2. target-confirmations:    (numeric, optional) The confirmations required, must be 1 or more\n"
            "3. includeWatchonly:        (bool, optional, default=false) Include transactions to watchonly addresses (see 'importaddress')"
            "\nResult:\n"
            "{\n"
            "  \"transactions\": [\n"
            "    \"account\":\"accountname\",       (string) DEPRECATED. The account name associated with the transaction. Will be \"\" for the default account.\n"
            "    \"address\":\"namecoinaddress\",    (string) The namecoin address of the transaction. Not present for move transactions (category = move).\n"
            "    \"category\":\"send|receive\",     (string) The transaction category. 'send' has negative amounts, 'receive' has positive amounts.\n"
            "    \"amount\": x.xxx,          (numeric) The amount in " + CURRENCY_UNIT + ". This is negative for the 'send' category, and for the 'move' category for moves \n"
            "                                          outbound. It is positive for the 'receive' category, and for the 'move' category for inbound funds.\n"
            "    \"vout\" : n,               (numeric) the vout value\n"
            "    \"fee\": x.xxx,             (numeric) The amount of the fee in " + CURRENCY_UNIT + ". This is negative and only available for the 'send' category of transactions.\n"
            "    \"confirmations\": n,       (numeric) The number of confirmations for the transaction. Available for 'send' and 'receive' category of transactions.\n"
            "    \"blockhash\": \"hashvalue\",     (string) The block hash containing the transaction. Available for 'send' and 'receive' category of transactions.\n"
            "    \"blockindex\": n,          (numeric) The index of the transaction in the block that includes it. Available for 'send' and 'receive' category of transactions.\n"
            "    \"blocktime\": xxx,         (numeric) The block time in seconds since epoch (1 Jan 1970 GMT).\n"
            "    \"txid\": \"transactionid\",  (string) The transaction id. Available for 'send' and 'receive' category of transactions.\n"
            "    \"time\": xxx,              (numeric) The transaction time in seconds since epoch (Jan 1 1970 GMT).\n"
            "    \"timereceived\": xxx,      (numeric) The time received in seconds since epoch (Jan 1 1970 GMT). Available for 'send' and 'receive' category of transactions.\n"
            "    \"comment\": \"...\",       (string) If a comment is associated with the transaction.\n"
            "    \"label\" : \"label\"       (string) A comment for the address/transaction, if any\n"
            "    \"to\": \"...\",            (string) If a comment to is associated with the transaction.\n"
             "  ],\n"
            "  \"lastblock\": \"lastblockhash\"     (string) The hash of the last block\n"
            "}\n"
            "\nExamples:\n"
            + HelpExampleCli("listsinceblock", "")
            + HelpExampleCli("listsinceblock", "\"000000000000000bacf66f7497b7dc45ef753ee9a7d38571037cdb1a57f663ad\" 6")
            + HelpExampleRpc("listsinceblock", "\"000000000000000bacf66f7497b7dc45ef753ee9a7d38571037cdb1a57f663ad\", 6")
        );

    LOCK2(cs_main, pwalletMain->cs_wallet);

    CBlockIndex *pindex = NULL;
    int target_confirms = 1;
    isminefilter filter = ISMINE_SPENDABLE;

    if (request.params.size() > 0)
    {
        uint256 blockId;

        blockId.SetHex(request.params[0].get_str());
        BlockMap::iterator it = mapBlockIndex.find(blockId);
        if (it != mapBlockIndex.end())
            pindex = it->second;
    }

    if (request.params.size() > 1)
    {
        target_confirms = request.params[1].get_int();

        if (target_confirms < 1)
            throw JSONRPCError(RPC_INVALID_PARAMETER, "Invalid parameter");
    }

    if(request.params.size() > 2)
        if(request.params[2].get_bool())
            filter = filter | ISMINE_WATCH_ONLY;

    int depth = pindex ? (1 + chainActive.Height() - pindex->nHeight) : -1;

    UniValue transactions(UniValue::VARR);

    for (map<uint256, CWalletTx>::iterator it = pwalletMain->mapWallet.begin(); it != pwalletMain->mapWallet.end(); it++)
    {
        CWalletTx tx = (*it).second;

        if (depth == -1 || tx.GetDepthInMainChain() < depth)
            ListTransactions(tx, "*", 0, true, transactions, filter);
    }

    CBlockIndex *pblockLast = chainActive[chainActive.Height() + 1 - target_confirms];
    uint256 lastblock = pblockLast ? pblockLast->GetBlockHash() : uint256();

    UniValue ret(UniValue::VOBJ);
    ret.push_back(Pair("transactions", transactions));
    ret.push_back(Pair("lastblock", lastblock.GetHex()));

    return ret;
}

UniValue gettransaction(const JSONRPCRequest& request)
{
    if (!EnsureWalletIsAvailable(request.fHelp))
        return NullUniValue;

    if (request.fHelp || request.params.size() < 1 || request.params.size() > 2)
        throw runtime_error(
            "gettransaction \"txid\" ( includeWatchonly )\n"
            "\nGet detailed information about in-wallet transaction <txid>\n"
            "\nArguments:\n"
            "1. \"txid\"    (string, required) The transaction id\n"
            "2. \"includeWatchonly\"    (bool, optional, default=false) Whether to include watchonly addresses in balance calculation and details[]\n"
            "\nResult:\n"
            "{\n"
            "  \"amount\" : x.xxx,        (numeric) The transaction amount in " + CURRENCY_UNIT + "\n"
            "  \"confirmations\" : n,     (numeric) The number of confirmations\n"
            "  \"blockhash\" : \"hash\",  (string) The block hash\n"
            "  \"blockindex\" : xx,       (numeric) The index of the transaction in the block that includes it\n"
            "  \"blocktime\" : ttt,       (numeric) The time in seconds since epoch (1 Jan 1970 GMT)\n"
            "  \"txid\" : \"transactionid\",   (string) The transaction id.\n"
            "  \"time\" : ttt,            (numeric) The transaction time in seconds since epoch (1 Jan 1970 GMT)\n"
            "  \"timereceived\" : ttt,    (numeric) The time received in seconds since epoch (1 Jan 1970 GMT)\n"
            "  \"bip125-replaceable\": \"yes|no|unknown\"  (string) Whether this transaction could be replaced due to BIP125 (replace-by-fee);\n"
            "                                                   may be unknown for unconfirmed transactions not in the mempool\n"
            "  \"details\" : [\n"
            "    {\n"
            "      \"account\" : \"accountname\",  (string) DEPRECATED. The account name involved in the transaction, can be \"\" for the default account.\n"
            "      \"address\" : \"namecoinaddress\",   (string) The namecoin address involved in the transaction\n"
            "      \"category\" : \"send|receive\",    (string) The category, either 'send' or 'receive'\n"
            "      \"amount\" : x.xxx,                 (numeric) The amount in " + CURRENCY_UNIT + "\n"
            "      \"label\" : \"label\",              (string) A comment for the address/transaction, if any\n"
            "      \"vout\" : n,                       (numeric) the vout value\n"
            "    }\n"
            "    ,...\n"
            "  ],\n"
            "  \"hex\" : \"data\"         (string) Raw data for transaction\n"
            "}\n"

            "\nExamples:\n"
            + HelpExampleCli("gettransaction", "\"1075db55d416d3ca199f55b6084e2115b9345e16c5cf302fc80e9d5fbf5d48d\"")
            + HelpExampleCli("gettransaction", "\"1075db55d416d3ca199f55b6084e2115b9345e16c5cf302fc80e9d5fbf5d48d\" true")
            + HelpExampleRpc("gettransaction", "\"1075db55d416d3ca199f55b6084e2115b9345e16c5cf302fc80e9d5fbf5d48d\"")
        );

    LOCK2(cs_main, pwalletMain->cs_wallet);

    uint256 hash;
    hash.SetHex(request.params[0].get_str());

    isminefilter filter = ISMINE_SPENDABLE;
    if(request.params.size() > 1)
        if(request.params[1].get_bool())
            filter = filter | ISMINE_WATCH_ONLY;

    UniValue entry(UniValue::VOBJ);
    if (!pwalletMain->mapWallet.count(hash))
        throw JSONRPCError(RPC_INVALID_ADDRESS_OR_KEY, "Invalid or non-wallet transaction id");
    const CWalletTx& wtx = pwalletMain->mapWallet[hash];

    CAmount nCredit = wtx.GetCredit(filter);
    CAmount nDebit = wtx.GetDebit(filter);
    CAmount nNet = nCredit - nDebit;
    CAmount nFee = (wtx.IsFromMe(filter) ? wtx.tx->GetValueOut(true) - nDebit : 0);

    entry.push_back(Pair("amount", ValueFromAmount(nNet - nFee)));
    if (wtx.IsFromMe(filter))
        entry.push_back(Pair("fee", ValueFromAmount(nFee)));

    WalletTxToJSON(wtx, entry);

    UniValue details(UniValue::VARR);
    ListTransactions(wtx, "*", 0, false, details, filter);
    entry.push_back(Pair("details", details));

    string strHex = EncodeHexTx(static_cast<CTransaction>(wtx), RPCSerializationFlags());
    entry.push_back(Pair("hex", strHex));

    return entry;
}

UniValue abandontransaction(const JSONRPCRequest& request)
{
    if (!EnsureWalletIsAvailable(request.fHelp))
        return NullUniValue;

    if (request.fHelp || request.params.size() != 1)
        throw runtime_error(
            "abandontransaction \"txid\"\n"
            "\nMark in-wallet transaction <txid> as abandoned\n"
            "This will mark this transaction and all its in-wallet descendants as abandoned which will allow\n"
            "for their inputs to be respent.  It can be used to replace \"stuck\" or evicted transactions.\n"
            "It only works on transactions which are not included in a block and are not currently in the mempool.\n"
            "It has no effect on transactions which are already conflicted or abandoned.\n"
            "\nArguments:\n"
            "1. \"txid\"    (string, required) The transaction id\n"
            "\nResult:\n"
            "\nExamples:\n"
            + HelpExampleCli("abandontransaction", "\"1075db55d416d3ca199f55b6084e2115b9345e16c5cf302fc80e9d5fbf5d48d\"")
            + HelpExampleRpc("abandontransaction", "\"1075db55d416d3ca199f55b6084e2115b9345e16c5cf302fc80e9d5fbf5d48d\"")
        );

    LOCK2(cs_main, pwalletMain->cs_wallet);

    uint256 hash;
    hash.SetHex(request.params[0].get_str());

    if (!pwalletMain->mapWallet.count(hash))
        throw JSONRPCError(RPC_INVALID_ADDRESS_OR_KEY, "Invalid or non-wallet transaction id");
    if (!pwalletMain->AbandonTransaction(hash))
        throw JSONRPCError(RPC_INVALID_ADDRESS_OR_KEY, "Transaction not eligible for abandonment");

    return NullUniValue;
}


UniValue backupwallet(const JSONRPCRequest& request)
{
    if (!EnsureWalletIsAvailable(request.fHelp))
        return NullUniValue;

    if (request.fHelp || request.params.size() != 1)
        throw runtime_error(
            "backupwallet \"destination\"\n"
            "\nSafely copies current wallet file to destination, which can be a directory or a path with filename.\n"
            "\nArguments:\n"
            "1. \"destination\"   (string) The destination directory or file\n"
            "\nExamples:\n"
            + HelpExampleCli("backupwallet", "\"backup.dat\"")
            + HelpExampleRpc("backupwallet", "\"backup.dat\"")
        );

    LOCK2(cs_main, pwalletMain->cs_wallet);

    string strDest = request.params[0].get_str();
    if (!pwalletMain->BackupWallet(strDest))
        throw JSONRPCError(RPC_WALLET_ERROR, "Error: Wallet backup failed!");

    return NullUniValue;
}


UniValue keypoolrefill(const JSONRPCRequest& request)
{
    if (!EnsureWalletIsAvailable(request.fHelp))
        return NullUniValue;

    if (request.fHelp || request.params.size() > 1)
        throw runtime_error(
            "keypoolrefill ( newsize )\n"
            "\nFills the keypool."
            + HelpRequiringPassphrase() + "\n"
            "\nArguments\n"
            "1. newsize     (numeric, optional, default=100) The new keypool size\n"
            "\nExamples:\n"
            + HelpExampleCli("keypoolrefill", "")
            + HelpExampleRpc("keypoolrefill", "")
        );

    LOCK2(cs_main, pwalletMain->cs_wallet);

    // 0 is interpreted by TopUpKeyPool() as the default keypool size given by -keypool
    unsigned int kpSize = 0;
    if (request.params.size() > 0) {
        if (request.params[0].get_int() < 0)
            throw JSONRPCError(RPC_INVALID_PARAMETER, "Invalid parameter, expected valid size.");
        kpSize = (unsigned int)request.params[0].get_int();
    }

    EnsureWalletIsUnlocked();
    pwalletMain->TopUpKeyPool(kpSize);

    if (pwalletMain->GetKeyPoolSize() < kpSize)
        throw JSONRPCError(RPC_WALLET_ERROR, "Error refreshing keypool.");

    return NullUniValue;
}


static void LockWallet(CWallet* pWallet)
{
    LOCK(cs_nWalletUnlockTime);
    nWalletUnlockTime = 0;
    pWallet->Lock();
}

UniValue walletpassphrase(const JSONRPCRequest& request)
{
    if (!EnsureWalletIsAvailable(request.fHelp))
        return NullUniValue;

    if (pwalletMain->IsCrypted() && (request.fHelp || request.params.size() != 2))
        throw runtime_error(
            "walletpassphrase \"passphrase\" timeout\n"
            "\nStores the wallet decryption key in memory for 'timeout' seconds.\n"
            "This is needed prior to performing transactions related to private keys such as sending namecoins\n"
            "\nArguments:\n"
            "1. \"passphrase\"     (string, required) The wallet passphrase\n"
            "2. timeout            (numeric, required) The time to keep the decryption key in seconds.\n"
            "\nNote:\n"
            "Issuing the walletpassphrase command while the wallet is already unlocked will set a new unlock\n"
            "time that overrides the old one.\n"
            "\nExamples:\n"
            "\nunlock the wallet for 60 seconds\n"
            + HelpExampleCli("walletpassphrase", "\"my pass phrase\" 60") +
            "\nLock the wallet again (before 60 seconds)\n"
            + HelpExampleCli("walletlock", "") +
            "\nAs json rpc call\n"
            + HelpExampleRpc("walletpassphrase", "\"my pass phrase\", 60")
        );

    LOCK2(cs_main, pwalletMain->cs_wallet);

    if (request.fHelp)
        return true;
    if (!pwalletMain->IsCrypted())
        throw JSONRPCError(RPC_WALLET_WRONG_ENC_STATE, "Error: running with an unencrypted wallet, but walletpassphrase was called.");

    // Note that the walletpassphrase is stored in request.params[0] which is not mlock()ed
    SecureString strWalletPass;
    strWalletPass.reserve(100);
    // TODO: get rid of this .c_str() by implementing SecureString::operator=(std::string)
    // Alternately, find a way to make request.params[0] mlock()'d to begin with.
    strWalletPass = request.params[0].get_str().c_str();

    if (strWalletPass.length() > 0)
    {
        if (!pwalletMain->Unlock(strWalletPass))
            throw JSONRPCError(RPC_WALLET_PASSPHRASE_INCORRECT, "Error: The wallet passphrase entered was incorrect.");
    }
    else
        throw runtime_error(
            "walletpassphrase <passphrase> <timeout>\n"
            "Stores the wallet decryption key in memory for <timeout> seconds.");

    pwalletMain->TopUpKeyPool();

    int64_t nSleepTime = request.params[1].get_int64();
    LOCK(cs_nWalletUnlockTime);
    nWalletUnlockTime = GetTime() + nSleepTime;
    RPCRunLater("lockwallet", boost::bind(LockWallet, pwalletMain), nSleepTime);

    return NullUniValue;
}


UniValue walletpassphrasechange(const JSONRPCRequest& request)
{
    if (!EnsureWalletIsAvailable(request.fHelp))
        return NullUniValue;

    if (pwalletMain->IsCrypted() && (request.fHelp || request.params.size() != 2))
        throw runtime_error(
            "walletpassphrasechange \"oldpassphrase\" \"newpassphrase\"\n"
            "\nChanges the wallet passphrase from 'oldpassphrase' to 'newpassphrase'.\n"
            "\nArguments:\n"
            "1. \"oldpassphrase\"      (string) The current passphrase\n"
            "2. \"newpassphrase\"      (string) The new passphrase\n"
            "\nExamples:\n"
            + HelpExampleCli("walletpassphrasechange", "\"old one\" \"new one\"")
            + HelpExampleRpc("walletpassphrasechange", "\"old one\", \"new one\"")
        );

    LOCK2(cs_main, pwalletMain->cs_wallet);

    if (request.fHelp)
        return true;
    if (!pwalletMain->IsCrypted())
        throw JSONRPCError(RPC_WALLET_WRONG_ENC_STATE, "Error: running with an unencrypted wallet, but walletpassphrasechange was called.");

    // TODO: get rid of these .c_str() calls by implementing SecureString::operator=(std::string)
    // Alternately, find a way to make request.params[0] mlock()'d to begin with.
    SecureString strOldWalletPass;
    strOldWalletPass.reserve(100);
    strOldWalletPass = request.params[0].get_str().c_str();

    SecureString strNewWalletPass;
    strNewWalletPass.reserve(100);
    strNewWalletPass = request.params[1].get_str().c_str();

    if (strOldWalletPass.length() < 1 || strNewWalletPass.length() < 1)
        throw runtime_error(
            "walletpassphrasechange <oldpassphrase> <newpassphrase>\n"
            "Changes the wallet passphrase from <oldpassphrase> to <newpassphrase>.");

    if (!pwalletMain->ChangeWalletPassphrase(strOldWalletPass, strNewWalletPass))
        throw JSONRPCError(RPC_WALLET_PASSPHRASE_INCORRECT, "Error: The wallet passphrase entered was incorrect.");

    return NullUniValue;
}


UniValue walletlock(const JSONRPCRequest& request)
{
    if (!EnsureWalletIsAvailable(request.fHelp))
        return NullUniValue;

    if (pwalletMain->IsCrypted() && (request.fHelp || request.params.size() != 0))
        throw runtime_error(
            "walletlock\n"
            "\nRemoves the wallet encryption key from memory, locking the wallet.\n"
            "After calling this method, you will need to call walletpassphrase again\n"
            "before being able to call any methods which require the wallet to be unlocked.\n"
            "\nExamples:\n"
            "\nSet the passphrase for 2 minutes to perform a transaction\n"
            + HelpExampleCli("walletpassphrase", "\"my pass phrase\" 120") +
            "\nPerform a send (requires passphrase set)\n"
            + HelpExampleCli("sendtoaddress", "\"1M72Sfpbz1BPpXFHz9m3CdqATR44Jvaydd\" 1.0") +
            "\nClear the passphrase since we are done before 2 minutes is up\n"
            + HelpExampleCli("walletlock", "") +
            "\nAs json rpc call\n"
            + HelpExampleRpc("walletlock", "")
        );

    LOCK2(cs_main, pwalletMain->cs_wallet);

    if (request.fHelp)
        return true;
    if (!pwalletMain->IsCrypted())
        throw JSONRPCError(RPC_WALLET_WRONG_ENC_STATE, "Error: running with an unencrypted wallet, but walletlock was called.");

    {
        LOCK(cs_nWalletUnlockTime);
        pwalletMain->Lock();
        nWalletUnlockTime = 0;
    }

    return NullUniValue;
}


UniValue encryptwallet(const JSONRPCRequest& request)
{
    if (!EnsureWalletIsAvailable(request.fHelp))
        return NullUniValue;

    if (!pwalletMain->IsCrypted() && (request.fHelp || request.params.size() != 1))
        throw runtime_error(
            "encryptwallet \"passphrase\"\n"
            "\nEncrypts the wallet with 'passphrase'. This is for first time encryption.\n"
            "After this, any calls that interact with private keys such as sending or signing \n"
            "will require the passphrase to be set prior the making these calls.\n"
            "Use the walletpassphrase call for this, and then walletlock call.\n"
            "If the wallet is already encrypted, use the walletpassphrasechange call.\n"
            "Note that this will shutdown the server.\n"
            "\nArguments:\n"
            "1. \"passphrase\"    (string) The pass phrase to encrypt the wallet with. It must be at least 1 character, but should be long.\n"
            "\nExamples:\n"
            "\nEncrypt you wallet\n"
            + HelpExampleCli("encryptwallet", "\"my pass phrase\"") +
            "\nNow set the passphrase to use the wallet, such as for signing or sending namecoin\n"
            + HelpExampleCli("walletpassphrase", "\"my pass phrase\"") +
            "\nNow we can so something like sign\n"
            + HelpExampleCli("signmessage", "\"namecoinaddress\" \"test message\"") +
            "\nNow lock the wallet again by removing the passphrase\n"
            + HelpExampleCli("walletlock", "") +
            "\nAs a json rpc call\n"
            + HelpExampleRpc("encryptwallet", "\"my pass phrase\"")
        );

    LOCK2(cs_main, pwalletMain->cs_wallet);

    if (request.fHelp)
        return true;
    if (pwalletMain->IsCrypted())
        throw JSONRPCError(RPC_WALLET_WRONG_ENC_STATE, "Error: running with an encrypted wallet, but encryptwallet was called.");

    // TODO: get rid of this .c_str() by implementing SecureString::operator=(std::string)
    // Alternately, find a way to make request.params[0] mlock()'d to begin with.
    SecureString strWalletPass;
    strWalletPass.reserve(100);
    strWalletPass = request.params[0].get_str().c_str();

    if (strWalletPass.length() < 1)
        throw runtime_error(
            "encryptwallet <passphrase>\n"
            "Encrypts the wallet with <passphrase>.");

    if (!pwalletMain->EncryptWallet(strWalletPass))
        throw JSONRPCError(RPC_WALLET_ENCRYPTION_FAILED, "Error: Failed to encrypt the wallet.");

    // BDB seems to have a bad habit of writing old data into
    // slack space in .dat files; that is bad if the old data is
    // unencrypted private keys. So:
    StartShutdown();
    return "wallet encrypted; Namecoin server stopping, restart to run with encrypted wallet. The keypool has been flushed and a new HD seed was generated (if you are using HD). You need to make a new backup.";
}

UniValue lockunspent(const JSONRPCRequest& request)
{
    if (!EnsureWalletIsAvailable(request.fHelp))
        return NullUniValue;

    if (request.fHelp || request.params.size() < 1 || request.params.size() > 2)
        throw runtime_error(
            "lockunspent unlock ([{\"txid\":\"txid\",\"vout\":n},...])\n"
            "\nUpdates list of temporarily unspendable outputs.\n"
            "Temporarily lock (unlock=false) or unlock (unlock=true) specified transaction outputs.\n"
            "If no transaction outputs are specified when unlocking then all current locked transaction outputs are unlocked.\n"
            "A locked transaction output will not be chosen by automatic coin selection, when spending namecoins.\n"
            "Locks are stored in memory only. Nodes start with zero locked outputs, and the locked output list\n"
            "is always cleared (by virtue of process exit) when a node stops or fails.\n"
            "Also see the listunspent call\n"
            "\nArguments:\n"
            "1. unlock            (boolean, required) Whether to unlock (true) or lock (false) the specified transactions\n"
            "2. \"transactions\"  (string, optional) A json array of objects. Each object the txid (string) vout (numeric)\n"
            "     [           (json array of json objects)\n"
            "       {\n"
            "         \"txid\":\"id\",    (string) The transaction id\n"
            "         \"vout\": n         (numeric) The output number\n"
            "       }\n"
            "       ,...\n"
            "     ]\n"

            "\nResult:\n"
            "true|false    (boolean) Whether the command was successful or not\n"

            "\nExamples:\n"
            "\nList the unspent transactions\n"
            + HelpExampleCli("listunspent", "") +
            "\nLock an unspent transaction\n"
            + HelpExampleCli("lockunspent", "false \"[{\\\"txid\\\":\\\"a08e6907dbbd3d809776dbfc5d82e371b764ed838b5655e72f463568df1aadf0\\\",\\\"vout\\\":1}]\"") +
            "\nList the locked transactions\n"
            + HelpExampleCli("listlockunspent", "") +
            "\nUnlock the transaction again\n"
            + HelpExampleCli("lockunspent", "true \"[{\\\"txid\\\":\\\"a08e6907dbbd3d809776dbfc5d82e371b764ed838b5655e72f463568df1aadf0\\\",\\\"vout\\\":1}]\"") +
            "\nAs a json rpc call\n"
            + HelpExampleRpc("lockunspent", "false, \"[{\\\"txid\\\":\\\"a08e6907dbbd3d809776dbfc5d82e371b764ed838b5655e72f463568df1aadf0\\\",\\\"vout\\\":1}]\"")
        );

    LOCK2(cs_main, pwalletMain->cs_wallet);

    if (request.params.size() == 1)
        RPCTypeCheck(request.params, boost::assign::list_of(UniValue::VBOOL));
    else
        RPCTypeCheck(request.params, boost::assign::list_of(UniValue::VBOOL)(UniValue::VARR));

    bool fUnlock = request.params[0].get_bool();

    if (request.params.size() == 1) {
        if (fUnlock)
            pwalletMain->UnlockAllCoins();
        return true;
    }

    UniValue outputs = request.params[1].get_array();
    for (unsigned int idx = 0; idx < outputs.size(); idx++) {
        const UniValue& output = outputs[idx];
        if (!output.isObject())
            throw JSONRPCError(RPC_INVALID_PARAMETER, "Invalid parameter, expected object");
        const UniValue& o = output.get_obj();

        RPCTypeCheckObj(o,
            {
                {"txid", UniValueType(UniValue::VSTR)},
                {"vout", UniValueType(UniValue::VNUM)},
            });

        string txid = find_value(o, "txid").get_str();
        if (!IsHex(txid))
            throw JSONRPCError(RPC_INVALID_PARAMETER, "Invalid parameter, expected hex txid");

        int nOutput = find_value(o, "vout").get_int();
        if (nOutput < 0)
            throw JSONRPCError(RPC_INVALID_PARAMETER, "Invalid parameter, vout must be positive");

        COutPoint outpt(uint256S(txid), nOutput);

        if (fUnlock)
            pwalletMain->UnlockCoin(outpt);
        else
            pwalletMain->LockCoin(outpt);
    }

    return true;
}

UniValue listlockunspent(const JSONRPCRequest& request)
{
    if (!EnsureWalletIsAvailable(request.fHelp))
        return NullUniValue;

    if (request.fHelp || request.params.size() > 0)
        throw runtime_error(
            "listlockunspent\n"
            "\nReturns list of temporarily unspendable outputs.\n"
            "See the lockunspent call to lock and unlock transactions for spending.\n"
            "\nResult:\n"
            "[\n"
            "  {\n"
            "    \"txid\" : \"transactionid\",     (string) The transaction id locked\n"
            "    \"vout\" : n                      (numeric) The vout value\n"
            "  }\n"
            "  ,...\n"
            "]\n"
            "\nExamples:\n"
            "\nList the unspent transactions\n"
            + HelpExampleCli("listunspent", "") +
            "\nLock an unspent transaction\n"
            + HelpExampleCli("lockunspent", "false \"[{\\\"txid\\\":\\\"a08e6907dbbd3d809776dbfc5d82e371b764ed838b5655e72f463568df1aadf0\\\",\\\"vout\\\":1}]\"") +
            "\nList the locked transactions\n"
            + HelpExampleCli("listlockunspent", "") +
            "\nUnlock the transaction again\n"
            + HelpExampleCli("lockunspent", "true \"[{\\\"txid\\\":\\\"a08e6907dbbd3d809776dbfc5d82e371b764ed838b5655e72f463568df1aadf0\\\",\\\"vout\\\":1}]\"") +
            "\nAs a json rpc call\n"
            + HelpExampleRpc("listlockunspent", "")
        );

    LOCK2(cs_main, pwalletMain->cs_wallet);

    vector<COutPoint> vOutpts;
    pwalletMain->ListLockedCoins(vOutpts);

    UniValue ret(UniValue::VARR);

    BOOST_FOREACH(COutPoint &outpt, vOutpts) {
        UniValue o(UniValue::VOBJ);

        o.push_back(Pair("txid", outpt.hash.GetHex()));
        o.push_back(Pair("vout", (int)outpt.n));
        ret.push_back(o);
    }

    return ret;
}

UniValue settxfee(const JSONRPCRequest& request)
{
    if (!EnsureWalletIsAvailable(request.fHelp))
        return NullUniValue;

    if (request.fHelp || request.params.size() < 1 || request.params.size() > 1)
        throw runtime_error(
            "settxfee amount\n"
            "\nSet the transaction fee per kB. Overwrites the paytxfee parameter.\n"
            "\nArguments:\n"
            "1. amount         (numeric or string, required) The transaction fee in " + CURRENCY_UNIT + "/kB\n"
            "\nResult\n"
            "true|false        (boolean) Returns true if successful\n"
            "\nExamples:\n"
            + HelpExampleCli("settxfee", "0.00001")
            + HelpExampleRpc("settxfee", "0.00001")
        );

    LOCK2(cs_main, pwalletMain->cs_wallet);

    // Amount
    CAmount nAmount = AmountFromValue(request.params[0]);

    payTxFee = CFeeRate(nAmount, 1000);
    return true;
}

UniValue getwalletinfo(const JSONRPCRequest& request)
{
    if (!EnsureWalletIsAvailable(request.fHelp))
        return NullUniValue;

    if (request.fHelp || request.params.size() != 0)
        throw runtime_error(
            "getwalletinfo\n"
            "Returns an object containing various wallet state info.\n"
            "\nResult:\n"
            "{\n"
            "  \"walletversion\": xxxxx,       (numeric) the wallet version\n"
            "  \"balance\": xxxxxxx,           (numeric) the total confirmed balance of the wallet in " + CURRENCY_UNIT + "\n"
            "  \"unconfirmed_balance\": xxx,   (numeric) the total unconfirmed balance of the wallet in " + CURRENCY_UNIT + "\n"
            "  \"immature_balance\": xxxxxx,   (numeric) the total immature balance of the wallet in " + CURRENCY_UNIT + "\n"
            "  \"txcount\": xxxxxxx,           (numeric) the total number of transactions in the wallet\n"
            "  \"keypoololdest\": xxxxxx,      (numeric) the timestamp (seconds since Unix epoch) of the oldest pre-generated key in the key pool\n"
            "  \"keypoolsize\": xxxx,          (numeric) how many new keys are pre-generated\n"
            "  \"unlocked_until\": ttt,        (numeric) the timestamp in seconds since epoch (midnight Jan 1 1970 GMT) that the wallet is unlocked for transfers, or 0 if the wallet is locked\n"
            "  \"paytxfee\": x.xxxx,           (numeric) the transaction fee configuration, set in " + CURRENCY_UNIT + "/kB\n"
            "  \"hdmasterkeyid\": \"<hash160>\", (string) the Hash160 of the HD master pubkey\n"
            "}\n"
            "\nExamples:\n"
            + HelpExampleCli("getwalletinfo", "")
            + HelpExampleRpc("getwalletinfo", "")
        );

    LOCK2(cs_main, pwalletMain->cs_wallet);

    UniValue obj(UniValue::VOBJ);
    obj.push_back(Pair("walletversion", pwalletMain->GetVersion()));
    obj.push_back(Pair("balance",       ValueFromAmount(pwalletMain->GetBalance())));
    obj.push_back(Pair("unconfirmed_balance", ValueFromAmount(pwalletMain->GetUnconfirmedBalance())));
    obj.push_back(Pair("immature_balance",    ValueFromAmount(pwalletMain->GetImmatureBalance())));
    obj.push_back(Pair("txcount",       (int)pwalletMain->mapWallet.size()));
    obj.push_back(Pair("keypoololdest", pwalletMain->GetOldestKeyPoolTime()));
    obj.push_back(Pair("keypoolsize",   (int)pwalletMain->GetKeyPoolSize()));
    if (pwalletMain->IsCrypted())
        obj.push_back(Pair("unlocked_until", nWalletUnlockTime));
    obj.push_back(Pair("paytxfee",      ValueFromAmount(payTxFee.GetFeePerK())));
    CKeyID masterKeyID = pwalletMain->GetHDChain().masterKeyID;
    if (!masterKeyID.IsNull())
         obj.push_back(Pair("hdmasterkeyid", masterKeyID.GetHex()));
    return obj;
}

UniValue resendwallettransactions(const JSONRPCRequest& request)
{
    if (!EnsureWalletIsAvailable(request.fHelp))
        return NullUniValue;

    if (request.fHelp || request.params.size() != 0)
        throw runtime_error(
            "resendwallettransactions\n"
            "Immediately re-broadcast unconfirmed wallet transactions to all peers.\n"
            "Intended only for testing; the wallet code periodically re-broadcasts\n"
            "automatically.\n"
            "Returns array of transaction ids that were re-broadcast.\n"
            );

    if (!g_connman)
        throw JSONRPCError(RPC_CLIENT_P2P_DISABLED, "Error: Peer-to-peer functionality missing or disabled");

    LOCK2(cs_main, pwalletMain->cs_wallet);

    std::vector<uint256> txids = pwalletMain->ResendWalletTransactionsBefore(GetTime(), g_connman.get());
    UniValue result(UniValue::VARR);
    BOOST_FOREACH(const uint256& txid, txids)
    {
        result.push_back(txid.ToString());
    }
    return result;
}

UniValue listunspent(const JSONRPCRequest& request)
{
    if (!EnsureWalletIsAvailable(request.fHelp))
        return NullUniValue;

    if (request.fHelp || request.params.size() > 3)
        throw runtime_error(
            "listunspent ( minconf maxconf  [\"address\",...] )\n"
            "\nReturns array of unspent transaction outputs\n"
            "with between minconf and maxconf (inclusive) confirmations.\n"
            "Optionally filter to only include txouts paid to specified addresses.\n"
            "\nArguments:\n"
            "1. minconf          (numeric, optional, default=1) The minimum confirmations to filter\n"
            "2. maxconf          (numeric, optional, default=9999999) The maximum confirmations to filter\n"
            "3. \"addresses\"    (string) A json array of namecoin addresses to filter\n"
            "    [\n"
            "      \"address\"   (string) namecoin address\n"
            "      ,...\n"
            "    ]\n"
            "\nResult\n"
            "[                   (array of json object)\n"
            "  {\n"
            "    \"txid\" : \"txid\",          (string) the transaction id \n"
            "    \"vout\" : n,               (numeric) the vout value\n"
            "    \"address\" : \"address\",    (string) the namecoin address\n"
            "    \"account\" : \"account\",    (string) DEPRECATED. The associated account, or \"\" for the default account\n"
            "    \"scriptPubKey\" : \"key\",   (string) the script key\n"
            "    \"amount\" : x.xxx,         (numeric) the transaction amount in " + CURRENCY_UNIT + "\n"
            "    \"confirmations\" : n,      (numeric) The number of confirmations\n"
            "    \"redeemScript\" : n        (string) The redeemScript if scriptPubKey is P2SH\n"
            "    \"spendable\" : xxx,        (bool) Whether we have the private keys to spend this output\n"
            "    \"solvable\" : xxx          (bool) Whether we know how to spend this output, ignoring the lack of keys\n"
            "  }\n"
            "  ,...\n"
            "]\n"

            "\nExamples\n"
            + HelpExampleCli("listunspent", "")
            + HelpExampleCli("listunspent", "6 9999999 \"[\\\"NDLTK7j8CzK5YAbpCdUxC3Gi1bXGDCdV5h\\\",\\\"N2xHFZ8NWNkGuuXfDxv8iMXdQGMd3tjZfx\\\"]\"")
            + HelpExampleRpc("listunspent", "6, 9999999 \"[\\\"NDLTK7j8CzK5YAbpCdUxC3Gi1bXGDCdV5h\\\",\\\"N2xHFZ8NWNkGuuXfDxv8iMXdQGMd3tjZfx\\\"]\"")
        );

    RPCTypeCheck(request.params, boost::assign::list_of(UniValue::VNUM)(UniValue::VNUM)(UniValue::VARR));

    int nMinDepth = 1;
    if (request.params.size() > 0)
        nMinDepth = request.params[0].get_int();

    int nMaxDepth = 9999999;
    if (request.params.size() > 1)
        nMaxDepth = request.params[1].get_int();

    set<CBitcoinAddress> setAddress;
    if (request.params.size() > 2) {
        UniValue inputs = request.params[2].get_array();
        for (unsigned int idx = 0; idx < inputs.size(); idx++) {
            const UniValue& input = inputs[idx];
            CBitcoinAddress address(input.get_str());
            if (!address.IsValid())
                throw JSONRPCError(RPC_INVALID_ADDRESS_OR_KEY, string("Invalid Namecoin address: ")+input.get_str());
            if (setAddress.count(address))
                throw JSONRPCError(RPC_INVALID_PARAMETER, string("Invalid parameter, duplicated address: ")+input.get_str());
           setAddress.insert(address);
        }
    }

    UniValue results(UniValue::VARR);
    vector<COutput> vecOutputs;
    assert(pwalletMain != NULL);
    LOCK2(cs_main, pwalletMain->cs_wallet);
    pwalletMain->AvailableCoins(vecOutputs, false, NULL, true);
    BOOST_FOREACH(const COutput& out, vecOutputs) {
        if (out.nDepth < nMinDepth || out.nDepth > nMaxDepth)
            continue;

        CTxDestination address;
        const CScript& scriptPubKey = out.tx->tx->vout[out.i].scriptPubKey;
        bool fValidAddress = ExtractDestination(scriptPubKey, address);

        if (setAddress.size() && (!fValidAddress || !setAddress.count(address)))
            continue;

        UniValue entry(UniValue::VOBJ);
        entry.push_back(Pair("txid", out.tx->GetHash().GetHex()));
        entry.push_back(Pair("vout", out.i));

        if (fValidAddress) {
            entry.push_back(Pair("address", CBitcoinAddress(address).ToString()));

            if (pwalletMain->mapAddressBook.count(address))
                entry.push_back(Pair("account", pwalletMain->mapAddressBook[address].name));

            if (scriptPubKey.IsPayToScriptHash(true)) {
                const CScriptID& hash = boost::get<CScriptID>(address);
                CScript redeemScript;
                if (pwalletMain->GetCScript(hash, redeemScript))
                    entry.push_back(Pair("redeemScript", HexStr(redeemScript.begin(), redeemScript.end())));
            }
        }

        entry.push_back(Pair("scriptPubKey", HexStr(scriptPubKey.begin(), scriptPubKey.end())));
        entry.push_back(Pair("amount", ValueFromAmount(out.tx->tx->vout[out.i].nValue)));
        entry.push_back(Pair("confirmations", out.nDepth));
        entry.push_back(Pair("spendable", out.fSpendable));
        entry.push_back(Pair("solvable", out.fSolvable));
        results.push_back(entry);
    }

    return results;
}

UniValue fundrawtransaction(const JSONRPCRequest& request)
{
    if (!EnsureWalletIsAvailable(request.fHelp))
        return NullUniValue;

    if (request.fHelp || request.params.size() < 1 || request.params.size() > 2)
        throw runtime_error(
                            "fundrawtransaction \"hexstring\" ( options )\n"
                            "\nAdd inputs to a transaction until it has enough in value to meet its out value.\n"
                            "This will not modify existing inputs, and will add one change output to the outputs.\n"
                            "Note that inputs which were signed may need to be resigned after completion since in/outputs have been added.\n"
                            "The inputs added will not be signed, use signrawtransaction for that.\n"
                            "Note that all existing inputs must have their previous output transaction be in the wallet.\n"
                            "Note that all inputs selected must be of standard form and P2SH scripts must be\n"
                            "in the wallet using importaddress or addmultisigaddress (to calculate fees).\n"
                            "You can see whether this is the case by checking the \"solvable\" field in the listunspent output.\n"
                            "Only pay-to-pubkey, multisig, and P2SH versions thereof are currently supported for watch-only\n"
                            "\nArguments:\n"
                            "1. \"hexstring\"           (string, required) The hex string of the raw transaction\n"
                            "2. options               (object, optional)\n"
                            "   {\n"
                            "     \"changeAddress\"     (string, optional, default pool address) The bitcoin address to receive the change\n"
                            "     \"changePosition\"    (numeric, optional, default random) The index of the change output\n"
                            "     \"includeWatching\"   (boolean, optional, default false) Also select inputs which are watch only\n"
                            "     \"lockUnspents\"      (boolean, optional, default false) Lock selected unspent outputs\n"
                            "     \"feeRate\"           (numeric, optional, default not set: makes wallet determine the fee) Set a specific feerate (" + CURRENCY_UNIT + " per KB)\n"
                            "   }\n"
                            "                         for backward compatibility: passing in a true instead of an object will result in {\"includeWatching\":true}\n"
                            "\nResult:\n"
                            "{\n"
                            "  \"hex\":       \"value\", (string)  The resulting raw transaction (hex-encoded string)\n"
                            "  \"fee\":       n,         (numeric) Fee in " + CURRENCY_UNIT + " the resulting transaction pays\n"
                            "  \"changepos\": n          (numeric) The position of the added change output, or -1\n"
                            "}\n"
                            "\"hex\"             \n"
                            "\nExamples:\n"
                            "\nCreate a transaction with no inputs\n"
                            + HelpExampleCli("createrawtransaction", "\"[]\" \"{\\\"myaddress\\\":0.01}\"") +
                            "\nAdd sufficient unsigned inputs to meet the output value\n"
                            + HelpExampleCli("fundrawtransaction", "\"rawtransactionhex\"") +
                            "\nSign the transaction\n"
                            + HelpExampleCli("signrawtransaction", "\"fundedtransactionhex\"") +
                            "\nSend the transaction\n"
                            + HelpExampleCli("sendrawtransaction", "\"signedtransactionhex\"")
                            );

    RPCTypeCheck(request.params, boost::assign::list_of(UniValue::VSTR));

    CTxDestination changeAddress = CNoDestination();
    int changePosition = -1;
    bool includeWatching = false;
    bool lockUnspents = false;
    CFeeRate feeRate = CFeeRate(0);
    bool overrideEstimatedFeerate = false;

    if (request.params.size() > 1) {
      if (request.params[1].type() == UniValue::VBOOL) {
        // backward compatibility bool only fallback
        includeWatching = request.params[1].get_bool();
      }
      else {
        RPCTypeCheck(request.params, boost::assign::list_of(UniValue::VSTR)(UniValue::VOBJ));

        UniValue options = request.params[1];

        RPCTypeCheckObj(options,
            {
                {"changeAddress", UniValueType(UniValue::VSTR)},
                {"changePosition", UniValueType(UniValue::VNUM)},
                {"includeWatching", UniValueType(UniValue::VBOOL)},
                {"lockUnspents", UniValueType(UniValue::VBOOL)},
                {"feeRate", UniValueType()}, // will be checked below
            },
            true, true);

        if (options.exists("changeAddress")) {
            CBitcoinAddress address(options["changeAddress"].get_str());

            if (!address.IsValid())
                throw JSONRPCError(RPC_INVALID_PARAMETER, "changeAddress must be a valid bitcoin address");

            changeAddress = address.Get();
        }

        if (options.exists("changePosition"))
            changePosition = options["changePosition"].get_int();

        if (options.exists("includeWatching"))
            includeWatching = options["includeWatching"].get_bool();

        if (options.exists("lockUnspents"))
            lockUnspents = options["lockUnspents"].get_bool();

        if (options.exists("feeRate"))
        {
            feeRate = CFeeRate(AmountFromValue(options["feeRate"]));
            overrideEstimatedFeerate = true;
        }
      }
    }

    // parse hex string from parameter
    CMutableTransaction tx;
    if (!DecodeHexTx(tx, request.params[0].get_str(), true))
        throw JSONRPCError(RPC_DESERIALIZATION_ERROR, "TX decode failed");

    if (tx.vout.size() == 0)
        throw JSONRPCError(RPC_INVALID_PARAMETER, "TX must have at least one output");

    if (changePosition != -1 && (changePosition < 0 || (unsigned int)changePosition > tx.vout.size()))
        throw JSONRPCError(RPC_INVALID_PARAMETER, "changePosition out of bounds");

    CAmount nFeeOut;
    string strFailReason;

    if(!pwalletMain->FundTransaction(tx, nFeeOut, overrideEstimatedFeerate, feeRate, changePosition, strFailReason, includeWatching, lockUnspents, changeAddress))
        throw JSONRPCError(RPC_INTERNAL_ERROR, strFailReason);

    UniValue result(UniValue::VOBJ);
    result.push_back(Pair("hex", EncodeHexTx(tx)));
    result.push_back(Pair("changepos", changePosition));
    result.push_back(Pair("fee", ValueFromAmount(nFeeOut)));

    return result;
}

extern UniValue dumpprivkey(const JSONRPCRequest& request); // in rpcdump.cpp
extern UniValue importprivkey(const JSONRPCRequest& request);
extern UniValue importaddress(const JSONRPCRequest& request);
extern UniValue importpubkey(const JSONRPCRequest& request);
extern UniValue dumpwallet(const JSONRPCRequest& request);
extern UniValue importwallet(const JSONRPCRequest& request);
extern UniValue importprunedfunds(const JSONRPCRequest& request);
extern UniValue removeprunedfunds(const JSONRPCRequest& request);
extern UniValue importmulti(const JSONRPCRequest& request);

extern UniValue name_list(const JSONRPCRequest& request); // in rpcnames.cpp
extern UniValue name_new(const JSONRPCRequest& request);
extern UniValue name_firstupdate(const JSONRPCRequest& request);
extern UniValue name_update(const JSONRPCRequest& request);
extern UniValue name_register(const JSONRPCRequest& request);
extern UniValue sendtoname(const JSONRPCRequest& request);

static const CRPCCommand commands[] =
{ //  category              name                        actor (function)           okSafeMode
    //  --------------------- ------------------------    -----------------------    ----------
    { "rawtransactions",    "fundrawtransaction",       &fundrawtransaction,       false },
    { "hidden",             "resendwallettransactions", &resendwallettransactions, true  },
    { "wallet",             "abandontransaction",       &abandontransaction,       false },
    { "wallet",             "addmultisigaddress",       &addmultisigaddress,       true  },
    { "wallet",             "addwitnessaddress",        &addwitnessaddress,        true  },
    { "wallet",             "backupwallet",             &backupwallet,             true  },
    { "wallet",             "dumpprivkey",              &dumpprivkey,              true  },
    { "wallet",             "dumpwallet",               &dumpwallet,               true  },
    { "wallet",             "encryptwallet",            &encryptwallet,            true  },
    { "wallet",             "getaccountaddress",        &getaccountaddress,        true  },
    { "wallet",             "getaccount",               &getaccount,               true  },
    { "wallet",             "getaddressesbyaccount",    &getaddressesbyaccount,    true  },
    { "wallet",             "getbalance",               &getbalance,               false },
    { "wallet",             "getnewaddress",            &getnewaddress,            true  },
    { "wallet",             "getrawchangeaddress",      &getrawchangeaddress,      true  },
    { "wallet",             "getreceivedbyaccount",     &getreceivedbyaccount,     false },
    { "wallet",             "getreceivedbyaddress",     &getreceivedbyaddress,     false },
    { "wallet",             "gettransaction",           &gettransaction,           false },
    { "wallet",             "getunconfirmedbalance",    &getunconfirmedbalance,    false },
    { "wallet",             "getwalletinfo",            &getwalletinfo,            false },
    { "wallet",             "importmulti",              &importmulti,              true  },
    { "wallet",             "importprivkey",            &importprivkey,            true  },
    { "wallet",             "importwallet",             &importwallet,             true  },
    { "wallet",             "importaddress",            &importaddress,            true  },
    { "wallet",             "importprunedfunds",        &importprunedfunds,        true  },
    { "wallet",             "importpubkey",             &importpubkey,             true  },
    { "wallet",             "keypoolrefill",            &keypoolrefill,            true  },
    { "wallet",             "listaccounts",             &listaccounts,             false },
    { "wallet",             "listaddressgroupings",     &listaddressgroupings,     false },
    { "wallet",             "listlockunspent",          &listlockunspent,          false },
    { "wallet",             "listreceivedbyaccount",    &listreceivedbyaccount,    false },
    { "wallet",             "listreceivedbyaddress",    &listreceivedbyaddress,    false },
    { "wallet",             "listsinceblock",           &listsinceblock,           false },
    { "wallet",             "listtransactions",         &listtransactions,         false },
    { "wallet",             "listunspent",              &listunspent,              false },
    { "wallet",             "lockunspent",              &lockunspent,              true  },
    { "wallet",             "move",                     &movecmd,                  false },
    { "wallet",             "sendfrom",                 &sendfrom,                 false },
    { "wallet",             "sendmany",                 &sendmany,                 false },
    { "wallet",             "sendtoaddress",            &sendtoaddress,            false },
    { "wallet",             "setaccount",               &setaccount,               true  },
    { "wallet",             "settxfee",                 &settxfee,                 true  },
    { "wallet",             "signmessage",              &signmessage,              true  },
    { "wallet",             "walletlock",               &walletlock,               true  },
    { "wallet",             "walletpassphrasechange",   &walletpassphrasechange,   true  },
    { "wallet",             "walletpassphrase",         &walletpassphrase,         true  },
    { "wallet",             "removeprunedfunds",        &removeprunedfunds,        true  },

    // Namecoin-specific wallet calls.
    { "namecoin",           "name_list",                &name_list,                false },
    { "namecoin",           "name_new",                 &name_new,                 false },
    { "namecoin",           "name_firstupdate",         &name_firstupdate,         false },
    { "namecoin",           "name_update",              &name_update,              false },
    { "namecoin",           "name_register",            &name_register,            false },
    { "namecoin",           "sendtoname",               &sendtoname,               false },
};

void RegisterWalletRPCCommands(CRPCTable &t)
{
    if (GetBoolArg("-disablewallet", false))
        return;

    for (unsigned int vcidx = 0; vcidx < ARRAYLEN(commands); vcidx++)
        t.appendCommand(commands[vcidx].name, &commands[vcidx]);
}<|MERGE_RESOLUTION|>--- conflicted
+++ resolved
@@ -593,11 +593,7 @@
     for (map<uint256, CWalletTx>::iterator it = pwalletMain->mapWallet.begin(); it != pwalletMain->mapWallet.end(); ++it)
     {
         const CWalletTx& wtx = (*it).second;
-<<<<<<< HEAD
-        if (wtx.IsCoinBase() || wtx.IsGameTx() || !CheckFinalTx(wtx))
-=======
-        if (wtx.IsCoinBase() || !CheckFinalTx(*wtx.tx))
->>>>>>> 23d77ad1
+        if (wtx.IsCoinBase() || wtx.IsGameTx() || !CheckFinalTx(*wtx.tx))
             continue;
 
         BOOST_FOREACH(const CTxOut& txout, wtx.tx->vout)
@@ -651,11 +647,7 @@
     for (map<uint256, CWalletTx>::iterator it = pwalletMain->mapWallet.begin(); it != pwalletMain->mapWallet.end(); ++it)
     {
         const CWalletTx& wtx = (*it).second;
-<<<<<<< HEAD
-        if (wtx.IsCoinBase() || wtx.IsGameTx() || !CheckFinalTx(wtx))
-=======
-        if (wtx.IsCoinBase() || !CheckFinalTx(*wtx.tx))
->>>>>>> 23d77ad1
+        if (wtx.IsCoinBase() || wtx.IsGameTx() || !CheckFinalTx(*wtx.tx))
             continue;
 
         BOOST_FOREACH(const CTxOut& txout, wtx.tx->vout)
@@ -1167,11 +1159,7 @@
     {
         const CWalletTx& wtx = (*it).second;
 
-<<<<<<< HEAD
-        if (wtx.IsCoinBase() || wtx.IsGameTx() || !CheckFinalTx(wtx))
-=======
-        if (wtx.IsCoinBase() || !CheckFinalTx(*wtx.tx))
->>>>>>> 23d77ad1
+        if (wtx.IsCoinBase() || wtx.IsGameTx() || !CheckFinalTx(*wtx.tx))
             continue;
 
         int nDepth = wtx.GetDepthInMainChain();
