--- conflicted
+++ resolved
@@ -2611,23 +2611,6 @@
     return result;
 }
 
-<<<<<<< HEAD
-extern UniValue dumpprivkey(const UniValue& params, bool fHelp); // in rpcdump.cpp
-extern UniValue importprivkey(const UniValue& params, bool fHelp);
-extern UniValue importaddress(const UniValue& params, bool fHelp);
-extern UniValue importpubkey(const UniValue& params, bool fHelp);
-extern UniValue dumpwallet(const UniValue& params, bool fHelp);
-extern UniValue importwallet(const UniValue& params, bool fHelp);
-extern UniValue importprunedfunds(const UniValue& params, bool fHelp);
-extern UniValue removeprunedfunds(const UniValue& params, bool fHelp);
-
-extern UniValue name_list(const UniValue& params, bool fHelp); // in rpcnames.cpp
-extern UniValue name_new(const UniValue& params, bool fHelp);
-extern UniValue name_firstupdate(const UniValue& params, bool fHelp);
-extern UniValue name_update(const UniValue& params, bool fHelp);
-extern UniValue name_register(const UniValue& params, bool fHelp);
-extern UniValue sendtoname(const UniValue& params, bool fHelp);
-=======
 extern UniValue dumpprivkey(const JSONRPCRequest& request); // in rpcdump.cpp
 extern UniValue importprivkey(const JSONRPCRequest& request);
 extern UniValue importaddress(const JSONRPCRequest& request);
@@ -2642,8 +2625,8 @@
 extern UniValue name_new(const JSONRPCRequest& request);
 extern UniValue name_firstupdate(const JSONRPCRequest& request);
 extern UniValue name_update(const JSONRPCRequest& request);
+extern UniValue name_register(const JSONRPCRequest& request);
 extern UniValue sendtoname(const JSONRPCRequest& request);
->>>>>>> a7bbc6da
 
 static const CRPCCommand commands[] =
 { //  category              name                        actor (function)           okSafeMode
