--- conflicted
+++ resolved
@@ -7,6 +7,8 @@
 #define BITCOIN_MINER_H
 
 #include "consensus/params.h"
+#include "game/move.h"
+#include "game/state.h"
 #include "primitives/block.h"
 #include "txmempool.h"
 
@@ -20,11 +22,6 @@
 class CReserveKey;
 class CScript;
 class CWallet;
-<<<<<<< HEAD
-=======
-
-namespace Consensus { struct Params; };
->>>>>>> 38d71f5c
 
 static const bool DEFAULT_PRINTPRIORITY = false;
 
@@ -135,9 +132,6 @@
 };
 
 /** Generate a new block, without valid proof-of-work */
-<<<<<<< HEAD
-CBlockTemplate* CreateNewBlock(const CChainParams& chainparams, PowAlgo algo, const CScript& scriptPubKeyIn);
-=======
 class BlockAssembler
 {
 private:
@@ -168,10 +162,14 @@
     int lastFewTxs;
     bool blockFinished;
 
+    // Game state context.
+    std::unique_ptr<GameState> prevGameState;
+    std::unique_ptr<StepData> gameStep;
+
 public:
     BlockAssembler(const CChainParams& chainparams);
     /** Construct a new block template with coinbase to scriptPubKeyIn */
-    CBlockTemplate* CreateNewBlock(const CScript& scriptPubKeyIn);
+    CBlockTemplate* CreateNewBlock(PowAlgo algo, const CScript& scriptPubKeyIn);
 
 private:
     // utility functions
@@ -216,11 +214,8 @@
      * NAME_NEW.  Those are allowed in the mempool, but not in blocks.
      */
     bool TxAllowedForNamecoin(const CTransaction& tx) const;
-    /** Check DB lock limit.  */
-    bool DbLockLimitOk(const CTxMemPool::setEntries& candidates) const;
-};
-
->>>>>>> 38d71f5c
+};
+
 /** Modify the extranonce in a block */
 void IncrementExtraNonce(CBlock* pblock, const CBlockIndex* pindexPrev, unsigned int& nExtraNonce);
 int64_t UpdateTime(CBlockHeader* pblock, const Consensus::Params& consensusParams, const CBlockIndex* pindexPrev);
