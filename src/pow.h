--- conflicted
+++ resolved
@@ -17,14 +17,6 @@
 unsigned int GetNextWorkRequired(const CBlockIndex* pindexLast, const CBlockHeader *pblock, const Consensus::Params&);
 
 /** Check whether a block hash satisfies the proof-of-work requirement specified by nBits */
-<<<<<<< HEAD
 bool CheckProofOfWork(uint256 hash, unsigned int nBits, PowAlgo algo, const Consensus::Params&);
-arith_uint256 GetBlockProof(const CBlockIndex& block);
-
-/** Return the time it would take to redo the work difference between from and to, assuming the current hashrate corresponds to the difficulty at tip, in seconds. */
-int64_t GetBlockProofEquivalentTime(const CBlockIndex& to, const CBlockIndex& from, const CBlockIndex& tip, const Consensus::Params&);
-=======
-bool CheckProofOfWork(uint256 hash, unsigned int nBits, const Consensus::Params&);
->>>>>>> cb765737
 
 #endif // BITCOIN_POW_H