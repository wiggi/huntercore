// Copyright (c) 2014-2016 Daniel Kraft
// Distributed under the MIT software license, see the accompanying
// file COPYING or http://www.opensource.org/licenses/mit-license.php.

#include "names/main.h"

#include "chainparams.h"
#include "coins.h"
#include "consensus/validation.h"
#include "hash.h"
#include "dbwrapper.h"
#include "script/interpreter.h"
#include "script/names.h"
#include "txmempool.h"
#include "undo.h"
#include "util.h"
#include "utilstrencodings.h"
#include "validation.h"

/* ************************************************************************** */
/* CNameTxUndo.  */

void
CNameTxUndo::fromOldState (const valtype& nm, const CCoinsView& view)
{
  name = nm;
  isNew = !view.GetName (name, oldData);
}

void
CNameTxUndo::apply (CCoinsViewCache& view) const
{
  if (isNew)
    view.DeleteName (name);
  else
    view.SetName (name, oldData, true);
}

/* ************************************************************************** */
/* CNameMemPool.  */

uint256
CNameMemPool::getTxForName (const valtype& name) const
{
  NameTxMap::const_iterator mi;

  mi = mapNameRegs.find (name);
  if (mi != mapNameRegs.end ())
    {
      assert (mapNameUpdates.count (name) == 0);
      return mi->second;
    }

  mi = mapNameUpdates.find (name);
  if (mi != mapNameUpdates.end ())
    {
      assert (mapNameRegs.count (name) == 0);
      return mi->second;
    }

  return uint256 ();
}

void
CNameMemPool::addUnchecked (const uint256& hash, const CTxMemPoolEntry& entry)
{
  AssertLockHeld (pool.cs);

  if (entry.isNameNew ())
    {
      const valtype& newHash = entry.getNameNewHash ();
      const NameTxMap::const_iterator mit = mapNameNews.find (newHash);
      if (mit != mapNameNews.end ())
        assert (mit->second == hash);
      else
        mapNameNews.insert (std::make_pair (newHash, hash));
    }

  if (entry.isNameRegistration ())
    {
      const valtype& name = entry.getName ();
      assert (mapNameRegs.count (name) == 0);
      mapNameRegs.insert (std::make_pair (name, hash));
    }

  if (entry.isNameUpdate ())
    {
      const valtype& name = entry.getName ();
      assert (mapNameUpdates.count (name) == 0);
      mapNameUpdates.insert (std::make_pair (name, hash));
    }
}

void
CNameMemPool::remove (const CTxMemPoolEntry& entry)
{
  AssertLockHeld (pool.cs);

  if (entry.isNameRegistration ())
    {
      const NameTxMap::iterator mit = mapNameRegs.find (entry.getName ());
      assert (mit != mapNameRegs.end ());
      mapNameRegs.erase (mit);
    }
  if (entry.isNameUpdate ())
    {
      const NameTxMap::iterator mit = mapNameUpdates.find (entry.getName ());
      assert (mit != mapNameUpdates.end ());
      mapNameUpdates.erase (mit);
    }
}

void
CNameMemPool::removeConflicts (const CTransaction& tx,
                               std::vector<CTransactionRef>* removed)
{
  AssertLockHeld (pool.cs);

  if (!tx.IsNamecoin ())
    return;

  for (const auto& txout : tx.vout)
    {
      const CNameScript nameOp(txout.scriptPubKey);
      if (nameOp.isNameOp () && nameOp.getNameOp () == OP_NAME_FIRSTUPDATE)
        {
          const valtype& name = nameOp.getOpName ();
          const NameTxMap::const_iterator mit = mapNameRegs.find (name);
          if (mit != mapNameRegs.end ())
            {
              const CTxMemPool::txiter mit2 = pool.mapTx.find (mit->second);
              assert (mit2 != pool.mapTx.end ());
              if (removed)
                removed->push_back (MakeTransactionRef (mit2->GetTx ()));
              pool.removeRecursive (mit2->GetTx ());
            }
        }
    }
}

void
CNameMemPool::removeReviveConflicts (const std::set<valtype>& revived,
                                     std::vector<CTransactionRef>* removed)
{
  AssertLockHeld (pool.cs);

<<<<<<< HEAD
  BOOST_FOREACH (const valtype& name, revived)
=======
  for (const auto& name : unexpired)
>>>>>>> 548b9dd2
    {
      LogPrint ("names", "revived: %s, mempool: %u\n",
                ValtypeToString (name).c_str (), mapNameRegs.count (name));

      const NameTxMap::const_iterator mit = mapNameRegs.find (name);
      if (mit != mapNameRegs.end ())
        {
          const CTxMemPool::txiter mit2 = pool.mapTx.find (mit->second);
          assert (mit2 != pool.mapTx.end ());
          if (removed)
            removed->push_back (MakeTransactionRef (mit2->GetTx ()));
          pool.removeRecursive (mit2->GetTx ());
        }
    }
}

void
<<<<<<< HEAD
=======
CNameMemPool::removeExpireConflicts (const std::set<valtype>& expired,
                                     std::vector<CTransactionRef>* removed)
{
  AssertLockHeld (pool.cs);

  for (const auto& name : expired)
    {
      LogPrint ("names", "expired: %s, mempool: %u\n",
                ValtypeToString (name).c_str (), mapNameUpdates.count (name));

      const NameTxMap::const_iterator mit = mapNameUpdates.find (name);
      if (mit != mapNameUpdates.end ())
        {
          const CTxMemPool::txiter mit2 = pool.mapTx.find (mit->second);
          assert (mit2 != pool.mapTx.end ());
          if (removed)
            removed->push_back (MakeTransactionRef (mit2->GetTx ()));
          pool.removeRecursive (mit2->GetTx ());
        }
    }
}

void
>>>>>>> 548b9dd2
CNameMemPool::check (const CCoinsView& coins) const
{
  AssertLockHeld (pool.cs);

  std::set<valtype> nameRegs;
  std::set<valtype> nameUpdates;
  BOOST_FOREACH (const CTxMemPoolEntry& entry, pool.mapTx)
    {
      const uint256 txHash = entry.GetTx ().GetHash ();
      if (entry.isNameNew ())
        {
          const valtype& newHash = entry.getNameNewHash ();
          const NameTxMap::const_iterator mit = mapNameNews.find (newHash);

          assert (mit != mapNameNews.end ());
          assert (mit->second == txHash);
        }

      if (entry.isNameRegistration ())
        {
          const valtype& name = entry.getName ();

          const NameTxMap::const_iterator mit = mapNameRegs.find (name);
          assert (mit != mapNameRegs.end ());
          assert (mit->second == txHash);

          assert (nameRegs.count (name) == 0);
          nameRegs.insert (name);

          CNameData data;
          if (coins.GetName (name, data))
            assert (data.isDead ());
        }

      if (entry.isNameUpdate ())
        {
          const valtype& name = entry.getName ();

          const NameTxMap::const_iterator mit = mapNameUpdates.find (name);
          assert (mit != mapNameUpdates.end ());
          assert (mit->second == txHash);

          assert (nameUpdates.count (name) == 0);
          nameUpdates.insert (name);

          CNameData data;
          if (!coins.GetName (name, data))
            assert (false);
          assert (!data.isDead ());
        }
    }

  assert (nameRegs.size () == mapNameRegs.size ());
  assert (nameUpdates.size () == mapNameUpdates.size ());

  /* Check that nameRegs and nameUpdates are disjoint.  They must be since
     a name can only be in either category, depending on whether it exists
     at the moment or not.  */
  BOOST_FOREACH (const valtype& name, nameRegs)
    assert (nameUpdates.count (name) == 0);
  BOOST_FOREACH (const valtype& name, nameUpdates)
    assert (nameRegs.count (name) == 0);
}

bool
CNameMemPool::checkTx (const CTransaction& tx) const
{
  AssertLockHeld (pool.cs);

  if (!tx.IsNamecoin ())
    return true;

  /* In principle, multiple name_updates could be performed within the
     mempool at once (building upon each other).  This is disallowed, though,
     since the current mempool implementation does not like it.  (We keep
     track of only a single update tx for each name.)  */

  BOOST_FOREACH (const CTxOut& txout, tx.vout)
    {
      const CNameScript nameOp(txout.scriptPubKey);
      if (!nameOp.isNameOp ())
        continue;

      switch (nameOp.getNameOp ())
        {
        case OP_NAME_NEW:
          {
            const valtype& newHash = nameOp.getOpHash ();
            std::map<valtype, uint256>::const_iterator mi;
            mi = mapNameNews.find (newHash);
            if (mi != mapNameNews.end () && mi->second != tx.GetHash ())
              return false;
            break;
          }

        case OP_NAME_FIRSTUPDATE:
          {
            const valtype& name = nameOp.getOpName ();
            if (registersName (name))
              return false;
            break;
          }

        case OP_NAME_UPDATE:
          {
            const valtype& name = nameOp.getOpName ();
            if (updatesName (name))
              return false;
            break;
          }

        default:
          assert (false);
        }
    }

  return true;
}

/* ************************************************************************** */

bool
CheckNameTransaction (const CTransaction& tx, unsigned nHeight,
                      const CCoinsView& view,
                      CValidationState& state, unsigned flags)
{
  const std::string strTxid = tx.GetHash ().GetHex ();
  const char* txid = strTxid.c_str ();
  const bool fMempool = (flags & SCRIPT_VERIFY_NAMES_MEMPOOL);

  /* Ignore historic bugs.  */
  CChainParams::BugType type;
  if (Params ().IsHistoricBug (tx.GetHash (), nHeight, type))
    return true;

  /* As a first step, try to locate inputs and outputs of the transaction
     that are name scripts.  At most one input and output should be
     a name operation.  */

  int nameIn = -1;
  CNameScript nameOpIn;
  CAmount nameAmountIn;
  CCoins coinsIn;
  for (unsigned i = 0; i < tx.vin.size (); ++i)
    {
      const COutPoint& prevout = tx.vin[i].prevout;
      CCoins coins;
      if (!view.GetCoins (prevout.hash, coins))
        return error ("%s: failed to fetch input coins for %s", __func__, txid);

      const CNameScript op(coins.vout[prevout.n].scriptPubKey);
      if (op.isNameOp ())
        {
          if (nameIn != -1)
            return state.Invalid (error ("%s: multiple name inputs into"
                                         " transaction %s", __func__, txid));
          nameIn = i;
          nameOpIn = op;
          nameAmountIn = coins.vout[prevout.n].nValue;
          coinsIn = coins;
        }
    }

  int nameOut = -1;
  CNameScript nameOpOut;
  for (unsigned i = 0; i < tx.vout.size (); ++i)
    {
      const CNameScript op(tx.vout[i].scriptPubKey);
      if (op.isNameOp ())
        {
          if (nameOut != -1)
            return state.Invalid (error ("%s: multiple name outputs from"
                                         " transaction %s", __func__, txid));
          nameOut = i;
          nameOpOut = op;
        }
    }

  /* Check that no name inputs/outputs are present for a non-Namecoin tx.
     If that's the case, all is fine.  For a Namecoin tx instead, there
     should be at least an output (for NAME_NEW, no inputs are expected).  */

  if (!tx.IsNamecoin ())
    {
      if (nameIn != -1)
        return state.Invalid (error ("%s: non-Namecoin tx %s has name inputs",
                                     __func__, txid));
      if (nameOut != -1)
        return state.Invalid (error ("%s: non-Namecoin tx %s at height %u"
                                     " has name outputs",
                                     __func__, txid, nHeight));

      return true;
    }

  assert (tx.IsNamecoin ());
  if (nameOut == -1)
    return state.Invalid (error ("%s: Namecoin tx %s has no name outputs",
                                 __func__, txid));

  /* Check locked amount.  This is only part of the full rules, though.
     Here, we enforce the minimum amount.  For name_update, we also
     check that the amount is always increasing (but below, since this
     is not true for name_firstupdate due to the prepared name tx logic).
     The actual minimum game fee is enforced when validating moves.  */
  if (tx.vout[nameOut].nValue < NAMENEW_COIN_AMOUNT)
    return state.Invalid (error ("%s: greedy name", __func__));

  /* Handle NAME_NEW now, since this is easy and different from the other
     operations.  */

  if (nameOpOut.getNameOp () == OP_NAME_NEW)
    {
      if (nameIn != -1)
        return state.Invalid (error ("CheckNameTransaction: NAME_NEW with"
                                     " previous name input"));

      if (nameOpOut.getOpHash ().size () != 20)
        return state.Invalid (error ("CheckNameTransaction: NAME_NEW's hash"
                                     " has wrong size"));

      return true;
    }

  /* Now that we have ruled out NAME_NEW, check that we have a previous
     name input that is being updated.  For Huntercoin, take the new-style
     name registration into account.  */

  assert (nameOpOut.isAnyUpdate ());
  if (nameOpOut.getNameOp () == OP_NAME_FIRSTUPDATE
        && nameOpOut.isNewStyleRegistration ())
    {
      if (nameIn != -1)
        return state.Invalid (error ("%s: new-style registration with"
                                     " name input", __func__));
    }
  else if (nameIn == -1)
    return state.Invalid (error ("CheckNameTransaction: update without"
                                 " previous name input"));

  const valtype& name = nameOpOut.getOpName ();
  if (name.size () > MAX_NAME_LENGTH)
    return state.Invalid (error ("CheckNameTransaction: name too long"));
  if (nameOpOut.getOpValue ().size () > MAX_VALUE_LENGTH)
    return state.Invalid (error ("CheckNameTransaction: value too long"));

  /* Process NAME_UPDATE next.  */

  if (nameOpOut.getNameOp () == OP_NAME_UPDATE)
    {
      if (tx.vout[nameOut].nValue < nameAmountIn)
        return state.Invalid (error ("%s: name amount decreased in tx %s",
                                     __func__,
                                     tx.GetHash ().GetHex ().c_str ()));

      if (!nameOpIn.isAnyUpdate ())
        return state.Invalid (error ("CheckNameTransaction: NAME_UPDATE with"
                                     " prev input that is no update"));

      if (name != nameOpIn.getOpName ())
        return state.Invalid (error ("%s: NAME_UPDATE name mismatch to prev tx"
                                     " found in %s", __func__, txid));

      /* Check that the name is existing and living.  This is redundant
         since the move validator also checks against the players
         in the game state, but it can't hurt to have the extra check here.  */
      CNameData oldName;
      if (!view.GetName (name, oldName))
        return state.Invalid (error ("%s: NAME_UPDATE name does not exist",
                                     __func__));
      if (oldName.isDead ())
        return state.Invalid (error ("%s: NAME_UPDATE name is dead", __func__));

      /* This is an internal consistency check.  If everything is fine,
         the input coins from the UTXO database should match the
         name database.  */
      assert (static_cast<unsigned> (coinsIn.nHeight) == oldName.getHeight ());
      assert (tx.vin[nameIn].prevout == oldName.getUpdateOutpoint ());

      return true;
    }

  /* Finally, NAME_FIRSTUPDATE.  Checks only necessary for the old-style
     name registration method.  */

  assert (nameOpOut.getNameOp () == OP_NAME_FIRSTUPDATE);
  if (!nameOpOut.isNewStyleRegistration ())
    {
      if (nameOpIn.getNameOp () != OP_NAME_NEW)
        return state.Invalid (error ("CheckNameTransaction: NAME_FIRSTUPDATE"
                                     " with non-NAME_NEW prev tx"));

      /* Maturity of NAME_NEW is checked only if we're not adding
         to the mempool.  */
      if (!fMempool)
        {
          assert (static_cast<unsigned> (coinsIn.nHeight) != MEMPOOL_HEIGHT);
          if (coinsIn.nHeight + MIN_FIRSTUPDATE_DEPTH > nHeight)
            return state.Invalid (error ("CheckNameTransaction: NAME_NEW"
                                         " is not mature for FIRST_UPDATE"));
        }

      if (nameOpOut.getOpRand ().size () > 20)
        return state.Invalid (error ("CheckNameTransaction: NAME_FIRSTUPDATE"
                                     " rand too large, %d bytes",
                                     nameOpOut.getOpRand ().size ()));

      {
        valtype toHash(nameOpOut.getOpRand ());
        toHash.insert (toHash.end (), name.begin (), name.end ());
        const uint160 hash = Hash160 (toHash);
        if (hash != uint160 (nameOpIn.getOpHash ()))
          return state.Invalid (error ("CheckNameTransaction: NAME_FIRSTUPDATE"
                                       " hash mismatch"));
      }
    }

  /* If the name exists already, check that it is dead.  This is redundant
     with the move validator, which also checks spawns against
     the players in the game state.  But the extra check won't hurt.  */
  CNameData oldName;
  if (view.GetName (name, oldName) && !oldName.isDead ())
    return state.Invalid (error ("%s: NAME_FIRSTUPDATE on a living name",
                                 __func__));

  /* We don't have to specifically check that miners don't create blocks with
     conflicting NAME_FIRSTUPDATE's, since the mining's CCoinsViewCache
     takes care of this with the check above already.  */

  return true;
}

void
ApplyNameTransaction (const CTransaction& tx, unsigned nHeight,
                      CCoinsViewCache& view, CBlockUndo& undo)
{
  assert (nHeight != MEMPOOL_HEIGHT);

  /* Handle historic bugs that should *not* be applied.  Names that are
     outputs should be marked as unspendable in this case.  Otherwise,
     we get an inconsistency between the UTXO set and the name database.  */
  CChainParams::BugType type;
  const uint256 txHash = tx.GetHash ();
  if (Params ().IsHistoricBug (txHash, nHeight, type)
      && type != CChainParams::BUG_FULLY_APPLY)
    {
      if (type == CChainParams::BUG_FULLY_IGNORE)
        {
          CCoinsModifier coins = view.ModifyCoins (txHash);
          for (unsigned i = 0; i < tx.vout.size (); ++i)
            {
              const CNameScript op(tx.vout[i].scriptPubKey);
              if (op.isNameOp () && op.isAnyUpdate ())
                {
                  if (!coins->IsAvailable (i) || !coins->Spend (i))
                    LogPrintf ("ERROR: %s : spending buggy name output failed",
                               __func__);
                }
            }
        }

      return;
    }

  /* This check must be done *after* the historic bug fixing above!  Some
     of the names that must be handled above are actually produced by
     transactions *not* marked as Namecoin tx.  */
  if (!tx.IsNamecoin ())
    return;

  /* Changes are encoded in the outputs.  We don't have to do any checks,
     so simply apply all these.  */

  for (unsigned i = 0; i < tx.vout.size (); ++i)
    {
      const CNameScript op(tx.vout[i].scriptPubKey);
      if (op.isNameOp () && op.isAnyUpdate ())
        {
          const valtype& name = op.getOpName ();
          LogPrint ("names", "Updating name at height %d: %s\n",
                    nHeight, ValtypeToString (name).c_str ());

          CNameTxUndo opUndo;
          opUndo.fromOldState (name, view);
          undo.vnameundo.push_back (opUndo);

          CNameData data;
          data.fromScript (nHeight, COutPoint (tx.GetHash (), i), op);
          view.SetName (name, data, false);
        }
    }
}

void
CheckNameDB (bool disconnect)
{
  const int option = GetArg ("-checknamedb", Params ().DefaultCheckNameDB ());

  if (option == -1)
    return;

  assert (option >= 0);
  if (option != 0)
    {
      if (disconnect || chainActive.Height () % option != 0)
        return;
    }

  pcoinsTip->Flush ();
  const bool ok = pcoinsTip->ValidateNameDB (*pgameDb);

  if (!ok)
    {
      LogPrintf ("ERROR: %s : name database is inconsistent\n", __func__);
      assert (false);
    }
}<|MERGE_RESOLUTION|>--- conflicted
+++ resolved
@@ -144,11 +144,7 @@
 {
   AssertLockHeld (pool.cs);
 
-<<<<<<< HEAD
-  BOOST_FOREACH (const valtype& name, revived)
-=======
-  for (const auto& name : unexpired)
->>>>>>> 548b9dd2
+  for (const auto& name : revived)
     {
       LogPrint ("names", "revived: %s, mempool: %u\n",
                 ValtypeToString (name).c_str (), mapNameRegs.count (name));
@@ -166,32 +162,6 @@
 }
 
 void
-<<<<<<< HEAD
-=======
-CNameMemPool::removeExpireConflicts (const std::set<valtype>& expired,
-                                     std::vector<CTransactionRef>* removed)
-{
-  AssertLockHeld (pool.cs);
-
-  for (const auto& name : expired)
-    {
-      LogPrint ("names", "expired: %s, mempool: %u\n",
-                ValtypeToString (name).c_str (), mapNameUpdates.count (name));
-
-      const NameTxMap::const_iterator mit = mapNameUpdates.find (name);
-      if (mit != mapNameUpdates.end ())
-        {
-          const CTxMemPool::txiter mit2 = pool.mapTx.find (mit->second);
-          assert (mit2 != pool.mapTx.end ());
-          if (removed)
-            removed->push_back (MakeTransactionRef (mit2->GetTx ()));
-          pool.removeRecursive (mit2->GetTx ());
-        }
-    }
-}
-
-void
->>>>>>> 548b9dd2
 CNameMemPool::check (const CCoinsView& coins) const
 {
   AssertLockHeld (pool.cs);
