// Copyright (c) 2014-2015 Daniel Kraft
// Distributed under the MIT software license, see the accompanying
// file COPYING or http://www.opensource.org/licenses/mit-license.php.

#include "names/main.h"

#include "chainparams.h"
#include "coins.h"
#include "consensus/validation.h"
#include "hash.h"
#include "dbwrapper.h"
#include "../main.h"
#include "script/interpreter.h"
#include "script/names.h"
#include "txmempool.h"
#include "undo.h"
#include "util.h"
#include "utilstrencodings.h"

/* ************************************************************************** */
/* CNameTxUndo.  */

void
CNameTxUndo::fromOldState (const valtype& nm, const CCoinsView& view)
{
  name = nm;
  isNew = !view.GetName (name, oldData);
}

void
CNameTxUndo::apply (CCoinsViewCache& view) const
{
  if (isNew)
    view.DeleteName (name);
  else
    view.SetName (name, oldData, true);
}

/* ************************************************************************** */
/* CNameMemPool.  */

uint256
CNameMemPool::getTxForName (const valtype& name) const
{
  NameTxMap::const_iterator mi;

  mi = mapNameRegs.find (name);
  if (mi != mapNameRegs.end ())
    {
      assert (mapNameUpdates.count (name) == 0);
      return mi->second;
    }

  mi = mapNameUpdates.find (name);
  if (mi != mapNameUpdates.end ())
    {
      assert (mapNameRegs.count (name) == 0);
      return mi->second;
    }

  return uint256 ();
}

void
CNameMemPool::addUnchecked (const uint256& hash, const CTxMemPoolEntry& entry)
{
  AssertLockHeld (pool.cs);

  if (entry.isNameNew ())
    {
      const valtype& newHash = entry.getNameNewHash ();
      const NameTxMap::const_iterator mit = mapNameNews.find (newHash);
      if (mit != mapNameNews.end ())
        assert (mit->second == hash);
      else
        mapNameNews.insert (std::make_pair (newHash, hash));
    }

  if (entry.isNameRegistration ())
    {
      const valtype& name = entry.getName ();
      assert (mapNameRegs.count (name) == 0);
      mapNameRegs.insert (std::make_pair (name, hash));
    }

  if (entry.isNameUpdate ())
    {
      const valtype& name = entry.getName ();
      assert (mapNameUpdates.count (name) == 0);
      mapNameUpdates.insert (std::make_pair (name, hash));
    }
}

void
CNameMemPool::remove (const CTxMemPoolEntry& entry)
{
  AssertLockHeld (pool.cs);

  if (entry.isNameRegistration ())
    {
      const NameTxMap::iterator mit = mapNameRegs.find (entry.getName ());
      assert (mit != mapNameRegs.end ());
      mapNameRegs.erase (mit);
    }
  if (entry.isNameUpdate ())
    {
      const NameTxMap::iterator mit = mapNameUpdates.find (entry.getName ());
      assert (mit != mapNameUpdates.end ());
      mapNameUpdates.erase (mit);
    }
}

void
CNameMemPool::removeConflicts (const CTransaction& tx,
                               std::list<CTransaction>& removed)
{
  AssertLockHeld (pool.cs);

  if (!tx.IsNamecoin ())
    return;

  BOOST_FOREACH (const CTxOut& txout, tx.vout)
    {
      const CNameScript nameOp(txout.scriptPubKey);
      if (nameOp.isNameOp () && nameOp.getNameOp () == OP_NAME_FIRSTUPDATE)
        {
          const valtype& name = nameOp.getOpName ();
          const NameTxMap::const_iterator mit = mapNameRegs.find (name);
          if (mit != mapNameRegs.end ())
            {
              const CTxMemPool::txiter mit2 = pool.mapTx.find (mit->second);
              assert (mit2 != pool.mapTx.end ());
              pool.removeRecursive (mit2->GetTx (), removed);
            }
        }
    }
}

void
<<<<<<< HEAD
=======
CNameMemPool::removeUnexpireConflicts (const std::set<valtype>& unexpired,
                                       std::list<CTransaction>& removed)
{
  AssertLockHeld (pool.cs);

  BOOST_FOREACH (const valtype& name, unexpired)
    {
      LogPrint ("names", "unexpired: %s, mempool: %u\n",
                ValtypeToString (name).c_str (), mapNameRegs.count (name));

      const NameTxMap::const_iterator mit = mapNameRegs.find (name);
      if (mit != mapNameRegs.end ())
        {
          const CTxMemPool::txiter mit2 = pool.mapTx.find (mit->second);
          assert (mit2 != pool.mapTx.end ());
          pool.removeRecursive (mit2->GetTx (), removed);
        }
    }
}

void
CNameMemPool::removeExpireConflicts (const std::set<valtype>& expired,
                                     std::list<CTransaction>& removed)
{
  AssertLockHeld (pool.cs);

  BOOST_FOREACH (const valtype& name, expired)
    {
      LogPrint ("names", "expired: %s, mempool: %u\n",
                ValtypeToString (name).c_str (), mapNameUpdates.count (name));

      const NameTxMap::const_iterator mit = mapNameUpdates.find (name);
      if (mit != mapNameUpdates.end ())
        {
          const CTxMemPool::txiter mit2 = pool.mapTx.find (mit->second);
          assert (mit2 != pool.mapTx.end ());
          pool.removeRecursive (mit2->GetTx (), removed);
        }
    }
}

void
>>>>>>> 09bdf373
CNameMemPool::check (const CCoinsView& coins) const
{
  AssertLockHeld (pool.cs);

  std::set<valtype> nameRegs;
  std::set<valtype> nameUpdates;
  BOOST_FOREACH (const CTxMemPoolEntry& entry, pool.mapTx)
    {
      const uint256 txHash = entry.GetTx ().GetHash ();
      if (entry.isNameNew ())
        {
          const valtype& newHash = entry.getNameNewHash ();
          const NameTxMap::const_iterator mit = mapNameNews.find (newHash);

          assert (mit != mapNameNews.end ());
          assert (mit->second == txHash);
        }

      if (entry.isNameRegistration ())
        {
          const valtype& name = entry.getName ();

          const NameTxMap::const_iterator mit = mapNameRegs.find (name);
          assert (mit != mapNameRegs.end ());
          assert (mit->second == txHash);

          assert (nameRegs.count (name) == 0);
          nameRegs.insert (name);

          CNameData data;
          if (coins.GetName (name, data))
            assert (data.isDead ());
        }

      if (entry.isNameUpdate ())
        {
          const valtype& name = entry.getName ();

          const NameTxMap::const_iterator mit = mapNameUpdates.find (name);
          assert (mit != mapNameUpdates.end ());
          assert (mit->second == txHash);

          assert (nameUpdates.count (name) == 0);
          nameUpdates.insert (name);

          CNameData data;
          if (!coins.GetName (name, data))
            assert (false);
          assert (!data.isDead ());
        }
    }

  assert (nameRegs.size () == mapNameRegs.size ());
  assert (nameUpdates.size () == mapNameUpdates.size ());

  /* Check that nameRegs and nameUpdates are disjoint.  They must be since
     a name can only be in either category, depending on whether it exists
     at the moment or not.  */
  BOOST_FOREACH (const valtype& name, nameRegs)
    assert (nameUpdates.count (name) == 0);
  BOOST_FOREACH (const valtype& name, nameUpdates)
    assert (nameRegs.count (name) == 0);
}

bool
CNameMemPool::checkTx (const CTransaction& tx) const
{
  AssertLockHeld (pool.cs);

  if (!tx.IsNamecoin ())
    return true;

  /* In principle, multiple name_updates could be performed within the
     mempool at once (building upon each other).  This is disallowed, though,
     since the current mempool implementation does not like it.  (We keep
     track of only a single update tx for each name.)  */

  BOOST_FOREACH (const CTxOut& txout, tx.vout)
    {
      const CNameScript nameOp(txout.scriptPubKey);
      if (!nameOp.isNameOp ())
        continue;

      switch (nameOp.getNameOp ())
        {
        case OP_NAME_NEW:
          {
            const valtype& newHash = nameOp.getOpHash ();
            std::map<valtype, uint256>::const_iterator mi;
            mi = mapNameNews.find (newHash);
            if (mi != mapNameNews.end () && mi->second != tx.GetHash ())
              return false;
            break;
          }

        case OP_NAME_FIRSTUPDATE:
          {
            const valtype& name = nameOp.getOpName ();
            if (registersName (name))
              return false;
            break;
          }

        case OP_NAME_UPDATE:
          {
            const valtype& name = nameOp.getOpName ();
            if (updatesName (name))
              return false;
            break;
          }

        default:
          assert (false);
        }
    }

  return true;
}

/* ************************************************************************** */

bool
CheckNameTransaction (const CTransaction& tx, unsigned nHeight,
                      const CCoinsView& view,
                      CValidationState& state, unsigned flags)
{
  const std::string strTxid = tx.GetHash ().GetHex ();
  const char* txid = strTxid.c_str ();
  const bool fMempool = (flags & SCRIPT_VERIFY_NAMES_MEMPOOL);

  /* Ignore historic bugs.  */
  CChainParams::BugType type;
  if (Params ().IsHistoricBug (tx.GetHash (), nHeight, type))
    return true;

  /* As a first step, try to locate inputs and outputs of the transaction
     that are name scripts.  At most one input and output should be
     a name operation.  */

  int nameIn = -1;
  CNameScript nameOpIn;
  CAmount nameAmountIn;
  CCoins coinsIn;
  for (unsigned i = 0; i < tx.vin.size (); ++i)
    {
      const COutPoint& prevout = tx.vin[i].prevout;
      CCoins coins;
      if (!view.GetCoins (prevout.hash, coins))
        return error ("%s: failed to fetch input coins for %s", __func__, txid);

      const CNameScript op(coins.vout[prevout.n].scriptPubKey);
      if (op.isNameOp ())
        {
          if (nameIn != -1)
            return state.Invalid (error ("%s: multiple name inputs into"
                                         " transaction %s", __func__, txid));
          nameIn = i;
          nameOpIn = op;
          nameAmountIn = coins.vout[prevout.n].nValue;
          coinsIn = coins;
        }
    }

  int nameOut = -1;
  CNameScript nameOpOut;
  for (unsigned i = 0; i < tx.vout.size (); ++i)
    {
      const CNameScript op(tx.vout[i].scriptPubKey);
      if (op.isNameOp ())
        {
          if (nameOut != -1)
            return state.Invalid (error ("%s: multiple name outputs from"
                                         " transaction %s", __func__, txid));
          nameOut = i;
          nameOpOut = op;
        }
    }

  /* Check that no name inputs/outputs are present for a non-Namecoin tx.
     If that's the case, all is fine.  For a Namecoin tx instead, there
     should be at least an output (for NAME_NEW, no inputs are expected).  */

  if (!tx.IsNamecoin ())
    {
      if (nameIn != -1)
        return state.Invalid (error ("%s: non-Namecoin tx %s has name inputs",
                                     __func__, txid));
      if (nameOut != -1)
        return state.Invalid (error ("%s: non-Namecoin tx %s at height %u"
                                     " has name outputs",
                                     __func__, txid, nHeight));

      return true;
    }

  assert (tx.IsNamecoin ());
  if (nameOut == -1)
    return state.Invalid (error ("%s: Namecoin tx %s has no name outputs",
                                 __func__, txid));

  /* Check locked amount.  This is only part of the full rules, though.
     Here, we enforce the minimum amount.  For name_update, we also
     check that the amount is always increasing (but below, since this
     is not true for name_firstupdate due to the prepared name tx logic).
     The actual minimum game fee is enforced when validating moves.  */
  if (tx.vout[nameOut].nValue < NAMENEW_COIN_AMOUNT)
    return state.Invalid (error ("%s: greedy name", __func__));

  /* Handle NAME_NEW now, since this is easy and different from the other
     operations.  */

  if (nameOpOut.getNameOp () == OP_NAME_NEW)
    {
      if (nameIn != -1)
        return state.Invalid (error ("CheckNameTransaction: NAME_NEW with"
                                     " previous name input"));

      if (nameOpOut.getOpHash ().size () != 20)
        return state.Invalid (error ("CheckNameTransaction: NAME_NEW's hash"
                                     " has wrong size"));

      return true;
    }

  /* Now that we have ruled out NAME_NEW, check that we have a previous
     name input that is being updated.  For Huntercoin, take the new-style
     name registration into account.  */

  assert (nameOpOut.isAnyUpdate ());
  if (nameOpOut.getNameOp () == OP_NAME_FIRSTUPDATE
        && nameOpOut.isNewStyleRegistration ())
    {
      if (nameIn != -1)
        return state.Invalid (error ("%s: new-style registration with"
                                     " name input", __func__));
    }
  else if (nameIn == -1)
    return state.Invalid (error ("CheckNameTransaction: update without"
                                 " previous name input"));

  const valtype& name = nameOpOut.getOpName ();
  if (name.size () > MAX_NAME_LENGTH)
    return state.Invalid (error ("CheckNameTransaction: name too long"));
  if (nameOpOut.getOpValue ().size () > MAX_VALUE_LENGTH)
    return state.Invalid (error ("CheckNameTransaction: value too long"));

  /* Process NAME_UPDATE next.  */

  if (nameOpOut.getNameOp () == OP_NAME_UPDATE)
    {
      if (tx.vout[nameOut].nValue < nameAmountIn)
        return state.Invalid (error ("%s: name amount decreased in tx %s",
                                     __func__,
                                     tx.GetHash ().GetHex ().c_str ()));

      if (!nameOpIn.isAnyUpdate ())
        return state.Invalid (error ("CheckNameTransaction: NAME_UPDATE with"
                                     " prev input that is no update"));

      if (name != nameOpIn.getOpName ())
        return state.Invalid (error ("%s: NAME_UPDATE name mismatch to prev tx"
                                     " found in %s", __func__, txid));

      /* Check that the name is existing and living.  This is redundant
         since the move validator also checks against the players
         in the game state, but it can't hurt to have the extra check here.  */
      CNameData oldName;
      if (!view.GetName (name, oldName))
        return state.Invalid (error ("%s: NAME_UPDATE name does not exist",
                                     __func__));
      if (oldName.isDead ())
        return state.Invalid (error ("%s: NAME_UPDATE name is dead", __func__));

      /* This is an internal consistency check.  If everything is fine,
         the input coins from the UTXO database should match the
         name database.  */
      assert (static_cast<unsigned> (coinsIn.nHeight) == oldName.getHeight ());
      assert (tx.vin[nameIn].prevout == oldName.getUpdateOutpoint ());

      return true;
    }

  /* Finally, NAME_FIRSTUPDATE.  Checks only necessary for the old-style
     name registration method.  */

  assert (nameOpOut.getNameOp () == OP_NAME_FIRSTUPDATE);
  if (!nameOpOut.isNewStyleRegistration ())
    {
      if (nameOpIn.getNameOp () != OP_NAME_NEW)
        return state.Invalid (error ("CheckNameTransaction: NAME_FIRSTUPDATE"
                                     " with non-NAME_NEW prev tx"));

      /* Maturity of NAME_NEW is checked only if we're not adding
         to the mempool.  */
      if (!fMempool)
        {
          assert (static_cast<unsigned> (coinsIn.nHeight) != MEMPOOL_HEIGHT);
          if (coinsIn.nHeight + MIN_FIRSTUPDATE_DEPTH > nHeight)
            return state.Invalid (error ("CheckNameTransaction: NAME_NEW"
                                         " is not mature for FIRST_UPDATE"));
        }

      if (nameOpOut.getOpRand ().size () > 20)
        return state.Invalid (error ("CheckNameTransaction: NAME_FIRSTUPDATE"
                                     " rand too large, %d bytes",
                                     nameOpOut.getOpRand ().size ()));

      {
        valtype toHash(nameOpOut.getOpRand ());
        toHash.insert (toHash.end (), name.begin (), name.end ());
        const uint160 hash = Hash160 (toHash);
        if (hash != uint160 (nameOpIn.getOpHash ()))
          return state.Invalid (error ("CheckNameTransaction: NAME_FIRSTUPDATE"
                                       " hash mismatch"));
      }
    }

  /* If the name exists already, check that it is dead.  This is redundant
     with the move validator, which also checks spawns against
     the players in the game state.  But the extra check won't hurt.  */
  CNameData oldName;
  if (view.GetName (name, oldName) && !oldName.isDead ())
    return state.Invalid (error ("%s: NAME_FIRSTUPDATE on a living name",
                                 __func__));

  /* We don't have to specifically check that miners don't create blocks with
     conflicting NAME_FIRSTUPDATE's, since the mining's CCoinsViewCache
     takes care of this with the check above already.  */

  return true;
}

void
ApplyNameTransaction (const CTransaction& tx, unsigned nHeight,
                      CCoinsViewCache& view, CBlockUndo& undo)
{
  assert (nHeight != MEMPOOL_HEIGHT);

  /* Handle historic bugs that should *not* be applied.  Names that are
     outputs should be marked as unspendable in this case.  Otherwise,
     we get an inconsistency between the UTXO set and the name database.  */
  CChainParams::BugType type;
  const uint256 txHash = tx.GetHash ();
  if (Params ().IsHistoricBug (txHash, nHeight, type)
      && type != CChainParams::BUG_FULLY_APPLY)
    {
      if (type == CChainParams::BUG_FULLY_IGNORE)
        {
          CCoinsModifier coins = view.ModifyCoins (txHash);
          for (unsigned i = 0; i < tx.vout.size (); ++i)
            {
              const CNameScript op(tx.vout[i].scriptPubKey);
              if (op.isNameOp () && op.isAnyUpdate ())
                {
                  if (!coins->IsAvailable (i) || !coins->Spend (i))
                    LogPrintf ("ERROR: %s : spending buggy name output failed",
                               __func__);
                }
            }
        }

      return;
    }

  /* This check must be done *after* the historic bug fixing above!  Some
     of the names that must be handled above are actually produced by
     transactions *not* marked as Namecoin tx.  */
  if (!tx.IsNamecoin ())
    return;

  /* Changes are encoded in the outputs.  We don't have to do any checks,
     so simply apply all these.  */

  for (unsigned i = 0; i < tx.vout.size (); ++i)
    {
      const CNameScript op(tx.vout[i].scriptPubKey);
      if (op.isNameOp () && op.isAnyUpdate ())
        {
          const valtype& name = op.getOpName ();
          LogPrint ("names", "Updating name at height %d: %s\n",
                    nHeight, ValtypeToString (name).c_str ());

          CNameTxUndo opUndo;
          opUndo.fromOldState (name, view);
          undo.vnameundo.push_back (opUndo);

          CNameData data;
          data.fromScript (nHeight, COutPoint (tx.GetHash (), i), op);
          view.SetName (name, data, false);
        }
    }
}

void
CheckNameDB (bool disconnect)
{
  const int option = GetArg ("-checknamedb", Params ().DefaultCheckNameDB ());

  if (option == -1)
    return;

  assert (option >= 0);
  if (option != 0)
    {
      if (disconnect || chainActive.Height () % option != 0)
        return;
    }

  pcoinsTip->Flush ();
  const bool ok = pcoinsTip->ValidateNameDB (*pgameDb);

  if (!ok)
    {
      LogPrintf ("ERROR: %s : name database is inconsistent\n", __func__);
      assert (false);
    }
}<|MERGE_RESOLUTION|>--- conflicted
+++ resolved
@@ -137,51 +137,6 @@
 }
 
 void
-<<<<<<< HEAD
-=======
-CNameMemPool::removeUnexpireConflicts (const std::set<valtype>& unexpired,
-                                       std::list<CTransaction>& removed)
-{
-  AssertLockHeld (pool.cs);
-
-  BOOST_FOREACH (const valtype& name, unexpired)
-    {
-      LogPrint ("names", "unexpired: %s, mempool: %u\n",
-                ValtypeToString (name).c_str (), mapNameRegs.count (name));
-
-      const NameTxMap::const_iterator mit = mapNameRegs.find (name);
-      if (mit != mapNameRegs.end ())
-        {
-          const CTxMemPool::txiter mit2 = pool.mapTx.find (mit->second);
-          assert (mit2 != pool.mapTx.end ());
-          pool.removeRecursive (mit2->GetTx (), removed);
-        }
-    }
-}
-
-void
-CNameMemPool::removeExpireConflicts (const std::set<valtype>& expired,
-                                     std::list<CTransaction>& removed)
-{
-  AssertLockHeld (pool.cs);
-
-  BOOST_FOREACH (const valtype& name, expired)
-    {
-      LogPrint ("names", "expired: %s, mempool: %u\n",
-                ValtypeToString (name).c_str (), mapNameUpdates.count (name));
-
-      const NameTxMap::const_iterator mit = mapNameUpdates.find (name);
-      if (mit != mapNameUpdates.end ())
-        {
-          const CTxMemPool::txiter mit2 = pool.mapTx.find (mit->second);
-          assert (mit2 != pool.mapTx.end ());
-          pool.removeRecursive (mit2->GetTx (), removed);
-        }
-    }
-}
-
-void
->>>>>>> 09bdf373
 CNameMemPool::check (const CCoinsView& coins) const
 {
   AssertLockHeld (pool.cs);
