--- conflicted
+++ resolved
@@ -27,16 +27,14 @@
 // Maximum number of public keys per multisig
 static const int MAX_PUBKEYS_PER_MULTISIG = 20;
 
-<<<<<<< HEAD
-typedef std::vector<unsigned char> valtype;
-=======
 // Maximum script length in bytes
 static const int MAX_SCRIPT_SIZE = 10000;
->>>>>>> 20f9ecd3
 
 // Threshold for nLockTime: below this value it is interpreted as block number,
 // otherwise as UNIX timestamp.
 static const unsigned int LOCKTIME_THRESHOLD = 500000000; // Tue Nov  5 00:53:20 1985 UTC
+
+typedef std::vector<unsigned char> valtype;
 
 template <typename T>
 std::vector<unsigned char> ToByteVector(const T& in)
