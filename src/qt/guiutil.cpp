--- conflicted
+++ resolved
@@ -585,21 +585,12 @@
 #ifdef WIN32
 boost::filesystem::path static StartupShortcutPath()
 {
-<<<<<<< HEAD
-    if (GetBoolArg("-testnet", false))
-        return GetSpecialFolderPath(CSIDL_STARTUP) / "Namecoin (testnet).lnk";
-    else if (GetBoolArg("-regtest", false))
-        return GetSpecialFolderPath(CSIDL_STARTUP) / "Namecoin (regtest).lnk";
-
-    return GetSpecialFolderPath(CSIDL_STARTUP) / "Namecoin.lnk";
-=======
     std::string chain = ChainNameFromCommandLine();
     if (chain == CBaseChainParams::MAIN)
-        return GetSpecialFolderPath(CSIDL_STARTUP) / "Bitcoin.lnk";
+        return GetSpecialFolderPath(CSIDL_STARTUP) / "Namecoin.lnk";
     if (chain == CBaseChainParams::TESTNET) // Remove this special case when CBaseChainParams::TESTNET = "testnet4"
-        return GetSpecialFolderPath(CSIDL_STARTUP) / "Bitcoin (testnet).lnk";
-    return GetSpecialFolderPath(CSIDL_STARTUP) / strprintf("Bitcoin (%s).lnk", chain);
->>>>>>> 5ec943c9
+        return GetSpecialFolderPath(CSIDL_STARTUP) / "Namecoin (testnet).lnk";
+    return GetSpecialFolderPath(CSIDL_STARTUP) / strprintf("Namecoin (%s).lnk", chain);
 }
 
 bool GetStartOnSystemStartup()
@@ -736,19 +727,10 @@
         // Write a bitcoin.desktop file to the autostart directory:
         optionFile << "[Desktop Entry]\n";
         optionFile << "Type=Application\n";
-<<<<<<< HEAD
-        if (GetBoolArg("-testnet", false))
-            optionFile << "Name=Namecoin (testnet)\n";
-        else if (GetBoolArg("-regtest", false))
-            optionFile << "Name=Namecoin (regtest)\n";
+        if (chain == CBaseChainParams::MAIN)
+            optionFile << "Name=Namecoin\n";
         else
-            optionFile << "Name=Namecoin\n";
-=======
-        if (chain == CBaseChainParams::MAIN)
-            optionFile << "Name=Bitcoin\n";
-        else
-            optionFile << strprintf("Name=Bitcoin (%s)\n", chain);
->>>>>>> 5ec943c9
+            optionFile << strprintf("Name=Namecoin (%s)\n", chain);
         optionFile << "Exec=" << pszExePath << strprintf(" -min -testnet=%d -regtest=%d\n", GetBoolArg("-testnet", false), GetBoolArg("-regtest", false));
         optionFile << "Terminal=false\n";
         optionFile << "Hidden=false\n";
