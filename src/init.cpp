// Copyright (c) 2009-2010 Satoshi Nakamoto
// Copyright (c) 2009-2015 The Bitcoin Core developers
// Distributed under the MIT software license, see the accompanying
// file COPYING or http://www.opensource.org/licenses/mit-license.php.

#if defined(HAVE_CONFIG_H)
#include "config/bitcoin-config.h"
#endif

#include "init.h"

#include "addrman.h"
#include "amount.h"
#include "chain.h"
#include "chainparams.h"
#include "checkpoints.h"
#include "compat/sanity.h"
#include "consensus/validation.h"
#include "game/db.h"
#include "httpserver.h"
#include "httprpc.h"
#include "key.h"
#include "main.h"
#include "miner.h"
#include "net.h"
#include "policy/policy.h"
#include "rpc/server.h"
#include "script/standard.h"
#include "script/sigcache.h"
#include "scheduler.h"
#include "txdb.h"
#include "txmempool.h"
#include "torcontrol.h"
#include "ui_interface.h"
#include "util.h"
#include "utilmoneystr.h"
#include "validationinterface.h"
#ifdef ENABLE_WALLET
#include "wallet/db.h"
#include "wallet/wallet.h"
#include "wallet/walletdb.h"
#endif
#include <stdint.h>
#include <stdio.h>

#ifndef WIN32
#include <signal.h>
#endif

#include <boost/algorithm/string/classification.hpp>
#include <boost/algorithm/string/predicate.hpp>
#include <boost/algorithm/string/replace.hpp>
#include <boost/algorithm/string/split.hpp>
#include <boost/bind.hpp>
#include <boost/filesystem.hpp>
#include <boost/function.hpp>
#include <boost/interprocess/sync/file_lock.hpp>
#include <boost/thread.hpp>
#include <openssl/crypto.h>

#if ENABLE_ZMQ
#include "zmq/zmqnotificationinterface.h"
#endif

using namespace std;

#ifdef ENABLE_WALLET
CWallet* pwalletMain = NULL;
#endif
bool fFeeEstimatesInitialized = false;
static const bool DEFAULT_PROXYRANDOMIZE = true;
static const bool DEFAULT_REST_ENABLE = false;
static const bool DEFAULT_DISABLE_SAFEMODE = false;
static const bool DEFAULT_STOPAFTERBLOCKIMPORT = false;

#if ENABLE_ZMQ
static CZMQNotificationInterface* pzmqNotificationInterface = NULL;
#endif

#ifdef WIN32
// Win32 LevelDB doesn't use filedescriptors, and the ones used for
// accessing block files don't count towards the fd_set size limit
// anyway.
#define MIN_CORE_FILEDESCRIPTORS 0
#else
#define MIN_CORE_FILEDESCRIPTORS 150
#endif

/** Used to pass flags to the Bind() function */
enum BindFlags {
    BF_NONE         = 0,
    BF_EXPLICIT     = (1U << 0),
    BF_REPORT_ERROR = (1U << 1),
    BF_WHITELIST    = (1U << 2),
};

static const char* FEE_ESTIMATES_FILENAME="fee_estimates.dat";
CClientUIInterface uiInterface; // Declared but not defined in ui_interface.h

//////////////////////////////////////////////////////////////////////////////
//
// Shutdown
//

//
// Thread management and startup/shutdown:
//
// The network-processing threads are all part of a thread group
// created by AppInit() or the Qt main() function.
//
// A clean exit happens when StartShutdown() or the SIGTERM
// signal handler sets fRequestShutdown, which triggers
// the DetectShutdownThread(), which interrupts the main thread group.
// DetectShutdownThread() then exits, which causes AppInit() to
// continue (it .joins the shutdown thread).
// Shutdown() is then
// called to clean up database connections, and stop other
// threads that should only be stopped after the main network-processing
// threads have exited.
//
// Note that if running -daemon the parent process returns from AppInit2
// before adding any threads to the threadGroup, so .join_all() returns
// immediately and the parent exits from main().
//
// Shutdown for Qt is very similar, only it uses a QTimer to detect
// fRequestShutdown getting set, and then does the normal Qt
// shutdown thing.
//

volatile bool fRequestShutdown = false;

void StartShutdown()
{
    fRequestShutdown = true;
}
bool ShutdownRequested()
{
    return fRequestShutdown;
}

class CCoinsViewErrorCatcher : public CCoinsViewBacked
{
public:
    CCoinsViewErrorCatcher(CCoinsView* view) : CCoinsViewBacked(view) {}
    bool GetCoins(const uint256 &txid, CCoins &coins) const {
        try {
            return CCoinsViewBacked::GetCoins(txid, coins);
        } catch(const std::runtime_error& e) {
            uiInterface.ThreadSafeMessageBox(_("Error reading from database, shutting down."), "", CClientUIInterface::MSG_ERROR);
            LogPrintf("Error reading from database: %s\n", e.what());
            // Starting the shutdown sequence and returning false to the caller would be
            // interpreted as 'entry not found' (as opposed to unable to read data), and
            // could lead to invalid interpretation. Just exit immediately, as we can't
            // continue anyway, and all writes should be atomic.
            abort();
        }
    }
    // Writes do not need similar protection, as failure to write is handled by the caller.
};

static CCoinsViewDB *pcoinsdbview = NULL;
static CCoinsViewErrorCatcher *pcoinscatcher = NULL;
static boost::scoped_ptr<ECCVerifyHandle> globalVerifyHandle;

void Interrupt(boost::thread_group& threadGroup)
{
    InterruptHTTPServer();
    InterruptHTTPRPC();
    InterruptRPC();
    InterruptREST();
    InterruptTorControl();
    threadGroup.interrupt_all();
}

void Shutdown()
{
    LogPrintf("%s: In progress...\n", __func__);
    static CCriticalSection cs_Shutdown;
    TRY_LOCK(cs_Shutdown, lockShutdown);
    if (!lockShutdown)
        return;

    /// Note: Shutdown() must be able to handle cases in which AppInit2() failed part of the way,
    /// for example if the data directory was found to be locked.
    /// Be sure that anything that writes files or flushes caches only does this if the respective
    /// module was initialized.
    RenameThread("huntercoin-shutoff");
    mempool.AddTransactionsUpdated(1);

    StopHTTPRPC();
    StopREST();
    StopRPC();
    StopHTTPServer();
#ifdef ENABLE_WALLET
    if (pwalletMain)
        pwalletMain->Flush(false);
#endif
    GenerateBitcoins(false, 0, Params());
    StopNode();
    StopTorControl();
    UnregisterNodeSignals(GetNodeSignals());

    if (fFeeEstimatesInitialized)
    {
        boost::filesystem::path est_path = GetDataDir() / FEE_ESTIMATES_FILENAME;
        CAutoFile est_fileout(fopen(est_path.string().c_str(), "wb"), SER_DISK, CLIENT_VERSION);
        if (!est_fileout.IsNull())
            mempool.WriteFeeEstimates(est_fileout);
        else
            LogPrintf("%s: Failed to write fee estimates to %s\n", __func__, est_path.string());
        fFeeEstimatesInitialized = false;
    }

    {
        LOCK(cs_main);
        if (pcoinsTip != NULL) {
            FlushStateToDisk();
        }
        delete pcoinsTip;
        pcoinsTip = NULL;
        delete pcoinscatcher;
        pcoinscatcher = NULL;
        delete pcoinsdbview;
        pcoinsdbview = NULL;
        delete pgameDb;
        pgameDb = NULL;
        delete pblocktree;
        pblocktree = NULL;
    }
#ifdef ENABLE_WALLET
    if (pwalletMain)
        pwalletMain->Flush(true);
#endif

#if ENABLE_ZMQ
    if (pzmqNotificationInterface) {
        UnregisterValidationInterface(pzmqNotificationInterface);
        delete pzmqNotificationInterface;
        pzmqNotificationInterface = NULL;
    }
#endif

#ifndef WIN32
    try {
        boost::filesystem::remove(GetPidFile());
    } catch (const boost::filesystem::filesystem_error& e) {
        LogPrintf("%s: Unable to remove pidfile: %s\n", __func__, e.what());
    }
#endif
    UnregisterAllValidationInterfaces();
#ifdef ENABLE_WALLET
    delete pwalletMain;
    pwalletMain = NULL;
#endif
    globalVerifyHandle.reset();
    ECC_Stop();
    LogPrintf("%s: done\n", __func__);
}

/**
 * Signal handlers are very limited in what they are allowed to do, so:
 */
void HandleSIGTERM(int)
{
    fRequestShutdown = true;
}

void HandleSIGHUP(int)
{
    fReopenDebugLog = true;
}

bool static InitError(const std::string &str)
{
    uiInterface.ThreadSafeMessageBox(str, "", CClientUIInterface::MSG_ERROR);
    return false;
}

bool static InitWarning(const std::string &str)
{
    uiInterface.ThreadSafeMessageBox(str, "", CClientUIInterface::MSG_WARNING);
    return true;
}

bool static Bind(const CService &addr, unsigned int flags) {
    if (!(flags & BF_EXPLICIT) && IsLimited(addr))
        return false;
    std::string strError;
    if (!BindListenPort(addr, strError, (flags & BF_WHITELIST) != 0)) {
        if (flags & BF_REPORT_ERROR)
            return InitError(strError);
        return false;
    }
    return true;
}

void OnRPCStopped()
{
    cvBlockChange.notify_all();
    LogPrint("rpc", "RPC stopped.\n");
}

void OnRPCPreCommand(const CRPCCommand& cmd)
{
    // Observe safe mode
    string strWarning = GetWarnings("rpc");
    if (strWarning != "" && !GetBoolArg("-disablesafemode", DEFAULT_DISABLE_SAFEMODE) &&
        !cmd.okSafeMode)
        throw JSONRPCError(RPC_FORBIDDEN_BY_SAFE_MODE, string("Safe mode: ") + strWarning);
}

std::string HelpMessage(HelpMessageMode mode)
{
    const bool showDebug = GetBoolArg("-help-debug", false);

    // When adding new options to the categories, please keep and ensure alphabetical ordering.
    // Do not translate _(...) -help-debug options, Many technical terms, and only a very small audience, so is unnecessary stress to translators.
    string strUsage = HelpMessageGroup(_("Options:"));
    strUsage += HelpMessageOpt("-?", _("Print this help message and exit"));
    strUsage += HelpMessageOpt("-version", _("Print version and exit"));
    strUsage += HelpMessageOpt("-alerts", strprintf(_("Receive and display P2P network alerts (default: %u)"), DEFAULT_ALERTS));
    strUsage += HelpMessageOpt("-alertnotify=<cmd>", _("Execute command when a relevant alert is received or we see a really long fork (%s in cmd is replaced by message)"));
    strUsage += HelpMessageOpt("-blocknotify=<cmd>", _("Execute command when the best block changes (%s in cmd is replaced by block hash)"));
    if (showDebug)
        strUsage += HelpMessageOpt("-blocksonly", strprintf(_("Whether to operate in a blocks only mode (default: %u)"), DEFAULT_BLOCKSONLY));
    strUsage += HelpMessageOpt("-checkblocks=<n>", strprintf(_("How many blocks to check at startup (default: %u, 0 = all)"), DEFAULT_CHECKBLOCKS));
    strUsage += HelpMessageOpt("-checklevel=<n>", strprintf(_("How thorough the block verification of -checkblocks is (0-4, default: %u)"), DEFAULT_CHECKLEVEL));
    strUsage += HelpMessageOpt("-conf=<file>", strprintf(_("Specify configuration file (default: %s)"), BITCOIN_CONF_FILENAME));
    if (mode == HMM_BITCOIND)
    {
#ifndef WIN32
        strUsage += HelpMessageOpt("-daemon", _("Run in the background as a daemon and accept commands"));
#endif
    }
    strUsage += HelpMessageOpt("-datadir=<dir>", _("Specify data directory"));
    strUsage += HelpMessageOpt("-dbcache=<n>", strprintf(_("Set database cache size in megabytes (%d to %d, default: %d)"), nMinDbCache, nMaxDbCache, nDefaultDbCache));
    strUsage += HelpMessageOpt("-loadblock=<file>", _("Imports blocks from external blk000??.dat file on startup"));
    strUsage += HelpMessageOpt("-maxorphantx=<n>", strprintf(_("Keep at most <n> unconnectable transactions in memory (default: %u)"), DEFAULT_MAX_ORPHAN_TRANSACTIONS));
    strUsage += HelpMessageOpt("-maxmempool=<n>", strprintf(_("Keep the transaction memory pool below <n> megabytes (default: %u)"), DEFAULT_MAX_MEMPOOL_SIZE));
    strUsage += HelpMessageOpt("-mempoolexpiry=<n>", strprintf(_("Do not keep transactions in the mempool longer than <n> hours (default: %u)"), DEFAULT_MEMPOOL_EXPIRY));
    strUsage += HelpMessageOpt("-par=<n>", strprintf(_("Set the number of script verification threads (%u to %d, 0 = auto, <0 = leave that many cores free, default: %d)"),
        -GetNumCores(), MAX_SCRIPTCHECK_THREADS, DEFAULT_SCRIPTCHECK_THREADS));
#ifndef WIN32
    strUsage += HelpMessageOpt("-pid=<file>", strprintf(_("Specify pid file (default: %s)"), BITCOIN_PID_FILENAME));
#endif
    strUsage += HelpMessageOpt("-prune=<n>", strprintf(_("Reduce storage requirements by pruning (deleting) old blocks. This mode is incompatible with -txindex and -rescan. "
            "Warning: Reverting this setting requires re-downloading the entire blockchain. "
            "(default: 0 = disable pruning blocks, >%u = target size in MiB to use for block files)"), MIN_DISK_SPACE_FOR_BLOCK_FILES / 1024 / 1024));
    strUsage += HelpMessageOpt("-reindex", _("Rebuild block chain index from current blk000??.dat files on startup"));
#ifndef WIN32
    strUsage += HelpMessageOpt("-sysperms", _("Create new files with system default permissions, instead of umask 077 (only effective with disabled wallet functionality)"));
#endif
    strUsage += HelpMessageOpt("-txindex", strprintf(_("Maintain a full transaction index, used by the getrawtransaction rpc call (default: %u)"), DEFAULT_TXINDEX));
    strUsage += HelpMessageOpt("-namehistory", strprintf(_("Keep track of the full name history (default: %u)"), 0));

    strUsage += HelpMessageGroup(_("Connection options:"));
    strUsage += HelpMessageOpt("-addnode=<ip>", _("Add a node to connect to and attempt to keep the connection open"));
    strUsage += HelpMessageOpt("-banscore=<n>", strprintf(_("Threshold for disconnecting misbehaving peers (default: %u)"), DEFAULT_BANSCORE_THRESHOLD));
    strUsage += HelpMessageOpt("-bantime=<n>", strprintf(_("Number of seconds to keep misbehaving peers from reconnecting (default: %u)"), DEFAULT_MISBEHAVING_BANTIME));
    strUsage += HelpMessageOpt("-bind=<addr>", _("Bind to given address and always listen on it. Use [host]:port notation for IPv6"));
    strUsage += HelpMessageOpt("-connect=<ip>", _("Connect only to the specified node(s)"));
    strUsage += HelpMessageOpt("-discover", _("Discover own IP addresses (default: 1 when listening and no -externalip or -proxy)"));
    strUsage += HelpMessageOpt("-dns", _("Allow DNS lookups for -addnode, -seednode and -connect") + " " + strprintf(_("(default: %u)"), DEFAULT_NAME_LOOKUP));
    strUsage += HelpMessageOpt("-dnsseed", _("Query for peer addresses via DNS lookup, if low on addresses (default: 1 unless -connect)"));
    strUsage += HelpMessageOpt("-externalip=<ip>", _("Specify your own public address"));
    strUsage += HelpMessageOpt("-forcednsseed", strprintf(_("Always query for peer addresses via DNS lookup (default: %u)"), DEFAULT_FORCEDNSSEED));
    strUsage += HelpMessageOpt("-listen", _("Accept connections from outside (default: 1 if no -proxy or -connect)"));
    strUsage += HelpMessageOpt("-listenonion", strprintf(_("Automatically create Tor hidden service (default: %d)"), DEFAULT_LISTEN_ONION));
    strUsage += HelpMessageOpt("-maxconnections=<n>", strprintf(_("Maintain at most <n> connections to peers (default: %u)"), DEFAULT_MAX_PEER_CONNECTIONS));
    strUsage += HelpMessageOpt("-maxreceivebuffer=<n>", strprintf(_("Maximum per-connection receive buffer, <n>*1000 bytes (default: %u)"), DEFAULT_MAXRECEIVEBUFFER));
    strUsage += HelpMessageOpt("-maxsendbuffer=<n>", strprintf(_("Maximum per-connection send buffer, <n>*1000 bytes (default: %u)"), DEFAULT_MAXSENDBUFFER));
    strUsage += HelpMessageOpt("-onion=<ip:port>", strprintf(_("Use separate SOCKS5 proxy to reach peers via Tor hidden services (default: %s)"), "-proxy"));
    strUsage += HelpMessageOpt("-onlynet=<net>", _("Only connect to nodes in network <net> (ipv4, ipv6 or onion)"));
    strUsage += HelpMessageOpt("-permitbaremultisig", strprintf(_("Relay non-P2SH multisig (default: %u)"), DEFAULT_PERMIT_BAREMULTISIG));
    strUsage += HelpMessageOpt("-peerbloomfilters", strprintf(_("Support filtering of blocks and transaction with bloom filters (default: %u)"), 1));
    if (showDebug)
        strUsage += HelpMessageOpt("-enforcenodebloom", strprintf("Enforce minimum protocol version to limit use of bloom filters (default: %u)", 0));
    strUsage += HelpMessageOpt("-port=<port>", strprintf(_("Listen for connections on <port> (default: %u or testnet: %u)"), Params(CBaseChainParams::MAIN).GetDefaultPort(), Params(CBaseChainParams::TESTNET).GetDefaultPort()));
    strUsage += HelpMessageOpt("-proxy=<ip:port>", _("Connect through SOCKS5 proxy"));
    strUsage += HelpMessageOpt("-proxyrandomize", strprintf(_("Randomize credentials for every proxy connection. This enables Tor stream isolation (default: %u)"), DEFAULT_PROXYRANDOMIZE));
    strUsage += HelpMessageOpt("-seednode=<ip>", _("Connect to a node to retrieve peer addresses, and disconnect"));
    strUsage += HelpMessageOpt("-timeout=<n>", strprintf(_("Specify connection timeout in milliseconds (minimum: 1, default: %d)"), DEFAULT_CONNECT_TIMEOUT));
    strUsage += HelpMessageOpt("-torcontrol=<ip>:<port>", strprintf(_("Tor control port to use if onion listening enabled (default: %s)"), DEFAULT_TOR_CONTROL));
    strUsage += HelpMessageOpt("-torpassword=<pass>", _("Tor control port password (default: empty)"));
#ifdef USE_UPNP
#if USE_UPNP
    strUsage += HelpMessageOpt("-upnp", _("Use UPnP to map the listening port (default: 1 when listening and no -proxy)"));
#else
    strUsage += HelpMessageOpt("-upnp", strprintf(_("Use UPnP to map the listening port (default: %u)"), 0));
#endif
#endif
    strUsage += HelpMessageOpt("-whitebind=<addr>", _("Bind to given address and whitelist peers connecting to it. Use [host]:port notation for IPv6"));
    strUsage += HelpMessageOpt("-whitelist=<netmask>", _("Whitelist peers connecting from the given netmask or IP address. Can be specified multiple times.") +
        " " + _("Whitelisted peers cannot be DoS banned and their transactions are always relayed, even if they are already in the mempool, useful e.g. for a gateway"));
    strUsage += HelpMessageOpt("-whitelistrelay", strprintf(_("Accept relayed transactions received from whitelisted peers even when not relaying transactions (default: %d)"), DEFAULT_WHITELISTRELAY));
    strUsage += HelpMessageOpt("-whitelistforcerelay", strprintf(_("Force relay of transactions from whitelisted peers even they violate local relay policy (default: %d)"), DEFAULT_WHITELISTFORCERELAY));
    strUsage += HelpMessageOpt("-maxuploadtarget=<n>", strprintf(_("Tries to keep outbound traffic under the given target (in MiB per 24h), 0 = no limit (default: %d)"), DEFAULT_MAX_UPLOAD_TARGET));

#ifdef ENABLE_WALLET
    strUsage += HelpMessageGroup(_("Wallet options:"));
    strUsage += HelpMessageOpt("-disablewallet", _("Do not load the wallet and disable wallet RPC calls"));
    strUsage += HelpMessageOpt("-keypool=<n>", strprintf(_("Set key pool size to <n> (default: %u)"), DEFAULT_KEYPOOL_SIZE));
    strUsage += HelpMessageOpt("-fallbackfee=<amt>", strprintf(_("A fee rate (in %s/kB) that will be used when fee estimation has insufficient data (default: %s)"),
        CURRENCY_UNIT, FormatMoney(DEFAULT_FALLBACK_FEE)));
    strUsage += HelpMessageOpt("-mintxfee=<amt>", strprintf(_("Fees (in %s/kB) smaller than this are considered zero fee for transaction creation (default: %s)"),
            CURRENCY_UNIT, FormatMoney(DEFAULT_TRANSACTION_MINFEE)));
    strUsage += HelpMessageOpt("-paytxfee=<amt>", strprintf(_("Fee (in %s/kB) to add to transactions you send (default: %s)"),
        CURRENCY_UNIT, FormatMoney(payTxFee.GetFeePerK())));
    strUsage += HelpMessageOpt("-rescan", _("Rescan the block chain for missing wallet transactions on startup"));
    strUsage += HelpMessageOpt("-salvagewallet", _("Attempt to recover private keys from a corrupt wallet.dat on startup"));
    strUsage += HelpMessageOpt("-sendfreetransactions", strprintf(_("Send transactions as zero-fee transactions if possible (default: %u)"), DEFAULT_SEND_FREE_TRANSACTIONS));
    strUsage += HelpMessageOpt("-spendzeroconfchange", strprintf(_("Spend unconfirmed change when sending transactions (default: %u)"), DEFAULT_SPEND_ZEROCONF_CHANGE));
    strUsage += HelpMessageOpt("-txconfirmtarget=<n>", strprintf(_("If paytxfee is not set, include enough fee so transactions begin confirmation on average within n blocks (default: %u)"), DEFAULT_TX_CONFIRM_TARGET));
    strUsage += HelpMessageOpt("-upgradewallet", _("Upgrade wallet to latest format on startup"));
    strUsage += HelpMessageOpt("-wallet=<file>", _("Specify wallet file (within data directory)") + " " + strprintf(_("(default: %s)"), "wallet.dat"));
    strUsage += HelpMessageOpt("-walletbroadcast", _("Make the wallet broadcast transactions") + " " + strprintf(_("(default: %u)"), DEFAULT_WALLETBROADCAST));
    strUsage += HelpMessageOpt("-walletnotify=<cmd>", _("Execute command when a wallet transaction changes (%s in cmd is replaced by TxID)"));
    strUsage += HelpMessageOpt("-zapwallettxes=<mode>", _("Delete all wallet transactions and only recover those parts of the blockchain through -rescan on startup") +
        " " + _("(1 = keep tx meta data e.g. account owner and payment request information, 2 = drop tx meta data)"));
#endif

#if ENABLE_ZMQ
    strUsage += HelpMessageGroup(_("ZeroMQ notification options:"));
    strUsage += HelpMessageOpt("-zmqpubhashblock=<address>", _("Enable publish hash block in <address>"));
    strUsage += HelpMessageOpt("-zmqpubhashtx=<address>", _("Enable publish hash transaction in <address>"));
    strUsage += HelpMessageOpt("-zmqpubrawblock=<address>", _("Enable publish raw block in <address>"));
    strUsage += HelpMessageOpt("-zmqpubrawtx=<address>", _("Enable publish raw transaction in <address>"));
#endif

    strUsage += HelpMessageGroup(_("Debugging/Testing options:"));
    strUsage += HelpMessageOpt("-uacomment=<cmt>", _("Append comment to the user agent string"));
    if (showDebug)
    {
        strUsage += HelpMessageOpt("-checkblockindex", strprintf("Do a full consistency check for mapBlockIndex, setBlockIndexCandidates, chainActive and mapBlocksUnlinked occasionally. Also sets -checkmempool (default: %u)", Params(CBaseChainParams::MAIN).DefaultConsistencyChecks()));
        strUsage += HelpMessageOpt("-checkmempool=<n>", strprintf("Run checks every <n> transactions (default: %u)", Params(CBaseChainParams::MAIN).DefaultConsistencyChecks()));
        strUsage += HelpMessageOpt("-checkpoints", strprintf("Disable expensive verification for known chain history (default: %u)", DEFAULT_CHECKPOINTS_ENABLED));
        strUsage += HelpMessageOpt("-checkpoints", strprintf("Disable expensive verification for known chain history (default: %u)", 1));
#ifdef ENABLE_WALLET
        strUsage += HelpMessageOpt("-dblogsize=<n>", strprintf("Flush wallet database activity from memory to disk log every <n> megabytes (default: %u)", DEFAULT_WALLET_DBLOGSIZE));
#endif
        strUsage += HelpMessageOpt("-disablesafemode", strprintf("Disable safemode, override a real safe mode event (default: %u)", DEFAULT_DISABLE_SAFEMODE));
        strUsage += HelpMessageOpt("-testsafemode", strprintf("Force safe mode (default: %u)", DEFAULT_TESTSAFEMODE));
        strUsage += HelpMessageOpt("-dropmessagestest=<n>", "Randomly drop 1 of every <n> network messages");
        strUsage += HelpMessageOpt("-fuzzmessagestest=<n>", "Randomly fuzz 1 of every <n> network messages");
#ifdef ENABLE_WALLET
        strUsage += HelpMessageOpt("-flushwallet", strprintf("Run a thread to flush wallet periodically (default: %u)", DEFAULT_FLUSHWALLET));
#endif
        strUsage += HelpMessageOpt("-stopafterblockimport", strprintf("Stop running after importing blocks from disk (default: %u)", DEFAULT_STOPAFTERBLOCKIMPORT));
        strUsage += HelpMessageOpt("-limitancestorcount=<n>", strprintf("Do not accept transactions if number of in-mempool ancestors is <n> or more (default: %u)", DEFAULT_ANCESTOR_LIMIT));
        strUsage += HelpMessageOpt("-limitancestorsize=<n>", strprintf("Do not accept transactions whose size with all in-mempool ancestors exceeds <n> kilobytes (default: %u)", DEFAULT_ANCESTOR_SIZE_LIMIT));
        strUsage += HelpMessageOpt("-limitdescendantcount=<n>", strprintf("Do not accept transactions if any ancestor would have <n> or more in-mempool descendants (default: %u)", DEFAULT_DESCENDANT_LIMIT));
        strUsage += HelpMessageOpt("-limitdescendantsize=<n>", strprintf("Do not accept transactions if any ancestor would have more than <n> kilobytes of in-mempool descendants (default: %u).", DEFAULT_DESCENDANT_SIZE_LIMIT));
    }
    string debugCategories = "addrman, alert, bench, coindb, db, lock, rand, rpc, selectcoins, mempool, mempoolrej, net, proxy, prune, http, libevent, tor, zmq, names, game"; // Don't translate these and qt below
    if (mode == HMM_BITCOIN_QT)
        debugCategories += ", qt";
    strUsage += HelpMessageOpt("-debug=<category>", strprintf(_("Output debugging information (default: %u, supplying <category> is optional)"), 0) + ". " +
        _("If <category> is not supplied or if <category> = 1, output all debugging information.") + _("<category> can be:") + " " + debugCategories + ".");
    if (showDebug)
        strUsage += HelpMessageOpt("-nodebug", "Turn off debugging messages, same as -debug=0");
    strUsage += HelpMessageOpt("-gen", strprintf(_("Generate coins (default: %u)"), DEFAULT_GENERATE));
    strUsage += HelpMessageOpt("-genproclimit=<n>", strprintf(_("Set the number of threads for coin generation if enabled (-1 = all cores, default: %d)"), DEFAULT_GENERATE_THREADS));
    strUsage += HelpMessageOpt("-help-debug", _("Show all debugging options (usage: --help -help-debug)"));
    strUsage += HelpMessageOpt("-logips", strprintf(_("Include IP addresses in debug output (default: %u)"), DEFAULT_LOGIPS));
    strUsage += HelpMessageOpt("-logtimestamps", strprintf(_("Prepend debug output with timestamp (default: %u)"), DEFAULT_LOGTIMESTAMPS));
    if (showDebug)
    {
        strUsage += HelpMessageOpt("-logtimemicros", strprintf("Add microsecond precision to debug timestamps (default: %u)", DEFAULT_LOGTIMEMICROS));
        strUsage += HelpMessageOpt("-mocktime=<n>", "Replace actual time with <n> seconds since epoch (default: 0)");
        strUsage += HelpMessageOpt("-limitfreerelay=<n>", strprintf("Continuously rate-limit free transactions to <n>*1000 bytes per minute (default: %u)", DEFAULT_LIMITFREERELAY));
        strUsage += HelpMessageOpt("-relaypriority", strprintf("Require high priority for relaying free or low-fee transactions (default: %u)", DEFAULT_RELAYPRIORITY));
        strUsage += HelpMessageOpt("-maxsigcachesize=<n>", strprintf("Limit size of signature cache to <n> MiB (default: %u)", DEFAULT_MAX_SIG_CACHE_SIZE));
        strUsage += HelpMessageOpt("-maxtipage=<n>", strprintf("Maximum tip age in seconds to consider node in initial block download (default: %u)", DEFAULT_MAX_TIP_AGE));
    }
    strUsage += HelpMessageOpt("-minrelaytxfee=<amt>", strprintf(_("Fees (in %s/kB) smaller than this are considered zero fee for relaying, mining and transaction creation (default: %s)"),
        CURRENCY_UNIT, FormatMoney(DEFAULT_MIN_RELAY_TX_FEE)));
    strUsage += HelpMessageOpt("-maxtxfee=<amt>", strprintf(_("Maximum total fees (in %s) to use in a single wallet transaction or raw transaction; setting this too low may abort large transactions (default: %s)"),
        CURRENCY_UNIT, FormatMoney(DEFAULT_TRANSACTION_MAXFEE)));
    strUsage += HelpMessageOpt("-printtoconsole", _("Send trace/debug info to console instead of debug.log file"));
    if (showDebug)
    {
        strUsage += HelpMessageOpt("-printpriority", strprintf("Log transaction priority and fee per kB when mining blocks (default: %u)", DEFAULT_PRINTPRIORITY));
#ifdef ENABLE_WALLET
        strUsage += HelpMessageOpt("-privdb", strprintf("Sets the DB_PRIVATE flag in the wallet db environment (default: %u)", DEFAULT_WALLET_PRIVDB));
#endif
    }
    strUsage += HelpMessageOpt("-shrinkdebugfile", _("Shrink debug.log file on client startup (default: 1 when no -debug)"));

    AppendParamsHelpMessages(strUsage, showDebug);

    strUsage += HelpMessageGroup(_("Node relay options:"));
    if (showDebug)
        strUsage += HelpMessageOpt("-acceptnonstdtxn", strprintf("Relay and mine \"non-standard\" transactions (%sdefault: %u)", "testnet/regtest only; ", !Params(CBaseChainParams::TESTNET).RequireStandard()));
    strUsage += HelpMessageOpt("-bytespersigop", strprintf(_("Minimum bytes per sigop in transactions we relay and mine (default: %u)"), DEFAULT_BYTES_PER_SIGOP));
    strUsage += HelpMessageOpt("-datacarrier", strprintf(_("Relay and mine data carrier transactions (default: %u)"), DEFAULT_ACCEPT_DATACARRIER));
    strUsage += HelpMessageOpt("-datacarriersize", strprintf(_("Maximum size of data in data carrier transactions we relay and mine (default: %u)"), MAX_OP_RETURN_RELAY));
    strUsage += HelpMessageOpt("-mempoolreplacement", strprintf(_("Enable transaction replacement in the memory pool (default: %u)"), DEFAULT_ENABLE_REPLACEMENT));

    strUsage += HelpMessageGroup(_("Block creation options:"));
    strUsage += HelpMessageOpt("-blockminsize=<n>", strprintf(_("Set minimum block size in bytes (default: %u)"), DEFAULT_BLOCK_MIN_SIZE));
    strUsage += HelpMessageOpt("-blockmaxsize=<n>", strprintf(_("Set maximum block size in bytes (default: %d)"), DEFAULT_BLOCK_MAX_SIZE));
    strUsage += HelpMessageOpt("-blockprioritysize=<n>", strprintf(_("Set maximum size of high-priority/low-fee transactions in bytes (default: %d)"), DEFAULT_BLOCK_PRIORITY_SIZE));
    if (showDebug)
        strUsage += HelpMessageOpt("-blockversion=<n>", strprintf("Override block version to test forking scenarios (default: %d)", (int)CBlock::CURRENT_VERSION));

    strUsage += HelpMessageGroup(_("RPC server options:"));
    strUsage += HelpMessageOpt("-server", _("Accept command line and JSON-RPC commands"));
    strUsage += HelpMessageOpt("-rest", strprintf(_("Accept public REST requests (default: %u)"), DEFAULT_REST_ENABLE));
    strUsage += HelpMessageOpt("-rpcbind=<addr>", _("Bind to given address to listen for JSON-RPC connections. Use [host]:port notation for IPv6. This option can be specified multiple times (default: bind to all interfaces)"));
    strUsage += HelpMessageOpt("-rpccookiefile=<loc>", _("Location of the auth cookie (default: data dir)"));
    strUsage += HelpMessageOpt("-rpcuser=<user>", _("Username for JSON-RPC connections"));
    strUsage += HelpMessageOpt("-rpcpassword=<pw>", _("Password for JSON-RPC connections"));
    strUsage += HelpMessageOpt("-rpcauth=<userpw>", _("Username and hashed password for JSON-RPC connections. The field <userpw> comes in the format: <USERNAME>:<SALT>$<HASH>. A canonical python script is included in share/rpcuser. This option can be specified multiple times"));
    strUsage += HelpMessageOpt("-rpcport=<port>", strprintf(_("Listen for JSON-RPC connections on <port> (default: %u or testnet: %u)"), BaseParams(CBaseChainParams::MAIN).RPCPort(), BaseParams(CBaseChainParams::TESTNET).RPCPort()));
    strUsage += HelpMessageOpt("-rpcallowip=<ip>", _("Allow JSON-RPC connections from specified source. Valid for <ip> are a single IP (e.g. 1.2.3.4), a network/netmask (e.g. 1.2.3.4/255.255.255.0) or a network/CIDR (e.g. 1.2.3.4/24). This option can be specified multiple times"));
    strUsage += HelpMessageOpt("-rpcthreads=<n>", strprintf(_("Set the number of threads to service RPC calls (default: %d)"), DEFAULT_HTTP_THREADS));
    if (showDebug) {
        strUsage += HelpMessageOpt("-rpcworkqueue=<n>", strprintf("Set the depth of the work queue to service RPC calls (default: %d)", DEFAULT_HTTP_WORKQUEUE));
        strUsage += HelpMessageOpt("-rpcservertimeout=<n>", strprintf("Timeout during HTTP requests (default: %d)", DEFAULT_HTTP_SERVER_TIMEOUT));
    }

    return strUsage;
}

std::string LicenseInfo()
{
    // todo: remove urls from translations on next change
<<<<<<< HEAD
    return FormatParagraph(strprintf(_("Copyright (C) 2009-%i The Bitcoin Core, Namecoin and Huntercoin Developers"), COPYRIGHT_YEAR)) + "\n" +
=======
    return CopyrightHolders(strprintf(_("Copyright (C) %i-%i"), 2009, COPYRIGHT_YEAR) + " ") + "\n" +
>>>>>>> cb765737
           "\n" +
           _("This is experimental software.") + "\n" +
           "\n" +
           _("Distributed under the MIT software license, see the accompanying file COPYING or <http://www.opensource.org/licenses/mit-license.php>.") + "\n" +
           "\n" +
           _("This product includes software developed by the OpenSSL Project for use in the OpenSSL Toolkit <https://www.openssl.org/> and cryptographic software written by Eric Young and UPnP software written by Thomas Bernard.") +
           "\n";
}

static void BlockNotifyCallback(bool initialSync, const CBlockIndex *pBlockIndex)
{
    if (initialSync || !pBlockIndex)
        return;

    std::string strCmd = GetArg("-blocknotify", "");

    boost::replace_all(strCmd, "%s", pBlockIndex->GetBlockHash().GetHex());
    boost::thread t(runCommand, strCmd); // thread runs free
}

struct CImportingNow
{
    CImportingNow() {
        assert(fImporting == false);
        fImporting = true;
    }

    ~CImportingNow() {
        assert(fImporting == true);
        fImporting = false;
    }
};


// If we're using -prune with -reindex, then delete block files that will be ignored by the
// reindex.  Since reindexing works by starting at block file 0 and looping until a blockfile
// is missing, do the same here to delete any later block files after a gap.  Also delete all
// rev files since they'll be rewritten by the reindex anyway.  This ensures that vinfoBlockFile
// is in sync with what's actually on disk by the time we start downloading, so that pruning
// works correctly.
void CleanupBlockRevFiles()
{
    using namespace boost::filesystem;
    map<string, path> mapBlockFiles;

    // Glob all blk?????.dat and rev?????.dat files from the blocks directory.
    // Remove the rev files immediately and insert the blk file paths into an
    // ordered map keyed by block file index.
    LogPrintf("Removing unusable blk?????.dat and rev?????.dat files for -reindex with -prune\n");
    path blocksdir = GetDataDir() / "blocks";
    for (directory_iterator it(blocksdir); it != directory_iterator(); it++) {
        if (is_regular_file(*it) &&
            it->path().filename().string().length() == 12 &&
            it->path().filename().string().substr(8,4) == ".dat")
        {
            if (it->path().filename().string().substr(0,3) == "blk")
                mapBlockFiles[it->path().filename().string().substr(3,5)] = it->path();
            else if (it->path().filename().string().substr(0,3) == "rev")
                remove(it->path());
        }
    }

    // Remove all block files that aren't part of a contiguous set starting at
    // zero by walking the ordered map (keys are block file indices) by
    // keeping a separate counter.  Once we hit a gap (or if 0 doesn't exist)
    // start removing block files.
    int nContigCounter = 0;
    BOOST_FOREACH(const PAIRTYPE(string, path)& item, mapBlockFiles) {
        if (atoi(item.first) == nContigCounter) {
            nContigCounter++;
            continue;
        }
        remove(item.second);
    }
}

void ThreadImport(std::vector<boost::filesystem::path> vImportFiles)
{
    const CChainParams& chainparams = Params();
    RenameThread("huntercoin-loadblk");
    // -reindex
    if (fReindex) {
        CImportingNow imp;
        int nFile = 0;
        while (true) {
            CDiskBlockPos pos(nFile, 0);
            if (!boost::filesystem::exists(GetBlockPosFilename(pos, "blk")))
                break; // No block files left to reindex
            FILE *file = OpenBlockFile(pos, true);
            if (!file)
                break; // This error is logged in OpenBlockFile
            LogPrintf("Reindexing block file blk%05u.dat...\n", (unsigned int)nFile);
            LoadExternalBlockFile(chainparams, file, &pos);
            nFile++;
        }
        pblocktree->WriteReindexing(false);
        fReindex = false;
        LogPrintf("Reindexing finished\n");
        // To avoid ending up in a situation without genesis block, re-try initializing (no-op if reindexing worked):
        InitBlockIndex(chainparams);
    }

    // hardcoded $DATADIR/bootstrap.dat
    boost::filesystem::path pathBootstrap = GetDataDir() / "bootstrap.dat";
    if (boost::filesystem::exists(pathBootstrap)) {
        FILE *file = fopen(pathBootstrap.string().c_str(), "rb");
        if (file) {
            CImportingNow imp;
            boost::filesystem::path pathBootstrapOld = GetDataDir() / "bootstrap.dat.old";
            LogPrintf("Importing bootstrap.dat...\n");
            LoadExternalBlockFile(chainparams, file);
            RenameOver(pathBootstrap, pathBootstrapOld);
        } else {
            LogPrintf("Warning: Could not open bootstrap file %s\n", pathBootstrap.string());
        }
    }

    // -loadblock=
    BOOST_FOREACH(const boost::filesystem::path& path, vImportFiles) {
        FILE *file = fopen(path.string().c_str(), "rb");
        if (file) {
            CImportingNow imp;
            LogPrintf("Importing blocks file %s...\n", path.string());
            LoadExternalBlockFile(chainparams, file);
        } else {
            LogPrintf("Warning: Could not open blocks file %s\n", path.string());
        }
    }

    if (GetBoolArg("-stopafterblockimport", DEFAULT_STOPAFTERBLOCKIMPORT)) {
        LogPrintf("Stopping after block import\n");
        StartShutdown();
    }
}

/** Sanity checks
 *  Ensure that Bitcoin is running in a usable environment with all
 *  necessary library support.
 */
bool InitSanityCheck(void)
{
    if(!ECC_InitSanityCheck()) {
        InitError("Elliptic curve cryptography sanity check failure. Aborting.");
        return false;
    }
    if (!glibc_sanity_test() || !glibcxx_sanity_test())
        return false;

    return true;
}

bool AppInitServers(boost::thread_group& threadGroup)
{
    RPCServer::OnStopped(&OnRPCStopped);
    RPCServer::OnPreCommand(&OnRPCPreCommand);
    if (!InitHTTPServer())
        return false;
    if (!StartRPC())
        return false;
    if (!StartHTTPRPC())
        return false;
    if (GetBoolArg("-rest", DEFAULT_REST_ENABLE) && !StartREST())
        return false;
    if (!StartHTTPServer())
        return false;
    return true;
}

// Parameter interaction based on rules
void InitParameterInteraction()
{
    // when specifying an explicit binding address, you want to listen on it
    // even when -connect or -proxy is specified
    if (mapArgs.count("-bind")) {
        if (SoftSetBoolArg("-listen", true))
            LogPrintf("%s: parameter interaction: -bind set -> setting -listen=1\n", __func__);
    }
    if (mapArgs.count("-whitebind")) {
        if (SoftSetBoolArg("-listen", true))
            LogPrintf("%s: parameter interaction: -whitebind set -> setting -listen=1\n", __func__);
    }

    if (mapArgs.count("-connect") && mapMultiArgs["-connect"].size() > 0) {
        // when only connecting to trusted nodes, do not seed via DNS, or listen by default
        if (SoftSetBoolArg("-dnsseed", false))
            LogPrintf("%s: parameter interaction: -connect set -> setting -dnsseed=0\n", __func__);
        if (SoftSetBoolArg("-listen", false))
            LogPrintf("%s: parameter interaction: -connect set -> setting -listen=0\n", __func__);
    }

    if (mapArgs.count("-proxy")) {
        // to protect privacy, do not listen by default if a default proxy server is specified
        if (SoftSetBoolArg("-listen", false))
            LogPrintf("%s: parameter interaction: -proxy set -> setting -listen=0\n", __func__);
        // to protect privacy, do not use UPNP when a proxy is set. The user may still specify -listen=1
        // to listen locally, so don't rely on this happening through -listen below.
        if (SoftSetBoolArg("-upnp", false))
            LogPrintf("%s: parameter interaction: -proxy set -> setting -upnp=0\n", __func__);
        // to protect privacy, do not discover addresses by default
        if (SoftSetBoolArg("-discover", false))
            LogPrintf("%s: parameter interaction: -proxy set -> setting -discover=0\n", __func__);
    }

    if (!GetBoolArg("-listen", DEFAULT_LISTEN)) {
        // do not map ports or try to retrieve public IP when not listening (pointless)
        if (SoftSetBoolArg("-upnp", false))
            LogPrintf("%s: parameter interaction: -listen=0 -> setting -upnp=0\n", __func__);
        if (SoftSetBoolArg("-discover", false))
            LogPrintf("%s: parameter interaction: -listen=0 -> setting -discover=0\n", __func__);
        if (SoftSetBoolArg("-listenonion", false))
            LogPrintf("%s: parameter interaction: -listen=0 -> setting -listenonion=0\n", __func__);
    }

    if (mapArgs.count("-externalip")) {
        // if an explicit public IP is specified, do not try to find others
        if (SoftSetBoolArg("-discover", false))
            LogPrintf("%s: parameter interaction: -externalip set -> setting -discover=0\n", __func__);
    }

    if (GetBoolArg("-salvagewallet", false)) {
        // Rewrite just private keys: rescan to find transactions
        if (SoftSetBoolArg("-rescan", true))
            LogPrintf("%s: parameter interaction: -salvagewallet=1 -> setting -rescan=1\n", __func__);
    }

    // -zapwallettx implies a rescan
    if (GetBoolArg("-zapwallettxes", false)) {
        if (SoftSetBoolArg("-rescan", true))
            LogPrintf("%s: parameter interaction: -zapwallettxes=<mode> -> setting -rescan=1\n", __func__);
    }

    // disable walletbroadcast and whitelistrelay in blocksonly mode
    if (GetBoolArg("-blocksonly", DEFAULT_BLOCKSONLY)) {
        if (SoftSetBoolArg("-whitelistrelay", false))
            LogPrintf("%s: parameter interaction: -blocksonly=1 -> setting -whitelistrelay=0\n", __func__);
#ifdef ENABLE_WALLET
        if (SoftSetBoolArg("-walletbroadcast", false))
            LogPrintf("%s: parameter interaction: -blocksonly=1 -> setting -walletbroadcast=0\n", __func__);
#endif
    }

    // Forcing relay from whitelisted hosts implies we will accept relays from them in the first place.
    if (GetBoolArg("-whitelistforcerelay", DEFAULT_WHITELISTFORCERELAY)) {
        if (SoftSetBoolArg("-whitelistrelay", true))
            LogPrintf("%s: parameter interaction: -whitelistforcerelay=1 -> setting -whitelistrelay=1\n", __func__);
    }
}

static std::string ResolveErrMsg(const char * const optname, const std::string& strBind)
{
    return strprintf(_("Cannot resolve -%s address: '%s'"), optname, strBind);
}

static std::string AmountErrMsg(const char * const optname, const std::string& strValue)
{
    return strprintf(_("Invalid amount for -%s=<amount>: '%s'"), optname, strValue);
}

void InitLogging()
{
    fPrintToConsole = GetBoolArg("-printtoconsole", false);
    fLogTimestamps = GetBoolArg("-logtimestamps", DEFAULT_LOGTIMESTAMPS);
    fLogTimeMicros = GetBoolArg("-logtimemicros", DEFAULT_LOGTIMEMICROS);
    fLogIPs = GetBoolArg("-logips", DEFAULT_LOGIPS);

    LogPrintf("\n\n\n\n\n\n\n\n\n\n\n\n\n\n\n\n\n\n\n\n");
    LogPrintf("Huntercoin version %s (%s)\n", FormatFullVersion(), CLIENT_DATE);
}

/** Initialize bitcoin.
 *  @pre Parameters should be parsed and config file should be read.
 */
bool AppInit2(boost::thread_group& threadGroup, CScheduler& scheduler)
{
    // ********************************************************* Step 1: setup
#ifdef _MSC_VER
    // Turn off Microsoft heap dump noise
    _CrtSetReportMode(_CRT_WARN, _CRTDBG_MODE_FILE);
    _CrtSetReportFile(_CRT_WARN, CreateFileA("NUL", GENERIC_WRITE, 0, NULL, OPEN_EXISTING, 0, 0));
#endif
#if _MSC_VER >= 1400
    // Disable confusing "helpful" text message on abort, Ctrl-C
    _set_abort_behavior(0, _WRITE_ABORT_MSG | _CALL_REPORTFAULT);
#endif
#ifdef WIN32
    // Enable Data Execution Prevention (DEP)
    // Minimum supported OS versions: WinXP SP3, WinVista >= SP1, Win Server 2008
    // A failure is non-critical and needs no further attention!
#ifndef PROCESS_DEP_ENABLE
    // We define this here, because GCCs winbase.h limits this to _WIN32_WINNT >= 0x0601 (Windows 7),
    // which is not correct. Can be removed, when GCCs winbase.h is fixed!
#define PROCESS_DEP_ENABLE 0x00000001
#endif
    typedef BOOL (WINAPI *PSETPROCDEPPOL)(DWORD);
    PSETPROCDEPPOL setProcDEPPol = (PSETPROCDEPPOL)GetProcAddress(GetModuleHandleA("Kernel32.dll"), "SetProcessDEPPolicy");
    if (setProcDEPPol != NULL) setProcDEPPol(PROCESS_DEP_ENABLE);
#endif

    if (!SetupNetworking())
        return InitError("Initializing networking failed");

#ifndef WIN32
    if (GetBoolArg("-sysperms", false)) {
#ifdef ENABLE_WALLET
        if (!GetBoolArg("-disablewallet", false))
            return InitError("-sysperms is not allowed in combination with enabled wallet functionality");
#endif
    } else {
        umask(077);
    }

    // Clean shutdown on SIGTERM
    struct sigaction sa;
    sa.sa_handler = HandleSIGTERM;
    sigemptyset(&sa.sa_mask);
    sa.sa_flags = 0;
    sigaction(SIGTERM, &sa, NULL);
    sigaction(SIGINT, &sa, NULL);

    // Reopen debug.log on SIGHUP
    struct sigaction sa_hup;
    sa_hup.sa_handler = HandleSIGHUP;
    sigemptyset(&sa_hup.sa_mask);
    sa_hup.sa_flags = 0;
    sigaction(SIGHUP, &sa_hup, NULL);

    // Ignore SIGPIPE, otherwise it will bring the daemon down if the client closes unexpectedly
    signal(SIGPIPE, SIG_IGN);
#endif

    // ********************************************************* Step 2: parameter interactions
    const CChainParams& chainparams = Params();

    // also see: InitParameterInteraction()

    // if using block pruning, then disable txindex
    if (GetArg("-prune", 0)) {
        if (GetBoolArg("-txindex", DEFAULT_TXINDEX))
            return InitError(_("Prune mode is incompatible with -txindex."));
#ifdef ENABLE_WALLET
        if (GetBoolArg("-rescan", false)) {
            return InitError(_("Rescans are not possible in pruned mode. You will need to use -reindex which will download the whole blockchain again."));
        }
#endif
    }

    // Make sure enough file descriptors are available
    int nBind = std::max((int)mapArgs.count("-bind") + (int)mapArgs.count("-whitebind"), 1);
    int nUserMaxConnections = GetArg("-maxconnections", DEFAULT_MAX_PEER_CONNECTIONS);
    nMaxConnections = std::max(nUserMaxConnections, 0);

    // Trim requested connection counts, to fit into system limitations
    nMaxConnections = std::max(std::min(nMaxConnections, (int)(FD_SETSIZE - nBind - MIN_CORE_FILEDESCRIPTORS)), 0);
    int nFD = RaiseFileDescriptorLimit(nMaxConnections + MIN_CORE_FILEDESCRIPTORS);
    if (nFD < MIN_CORE_FILEDESCRIPTORS)
        return InitError(_("Not enough file descriptors available."));
    nMaxConnections = std::min(nFD - MIN_CORE_FILEDESCRIPTORS, nMaxConnections);

    if (nMaxConnections < nUserMaxConnections)
        InitWarning(strprintf(_("Reducing -maxconnections from %d to %d, because of system limitations."), nUserMaxConnections, nMaxConnections));

    // ********************************************************* Step 3: parameter-to-internal-flags

    fDebug = !mapMultiArgs["-debug"].empty();
    // Special-case: if -debug=0/-nodebug is set, turn off debugging messages
    const vector<string>& categories = mapMultiArgs["-debug"];
    if (GetBoolArg("-nodebug", false) || find(categories.begin(), categories.end(), string("0")) != categories.end())
        fDebug = false;

    // Check for -debugnet
    if (GetBoolArg("-debugnet", false))
        InitWarning(_("Unsupported argument -debugnet ignored, use -debug=net."));
    // Check for -socks - as this is a privacy risk to continue, exit here
    if (mapArgs.count("-socks"))
        return InitError(_("Unsupported argument -socks found. Setting SOCKS version isn't possible anymore, only SOCKS5 proxies are supported."));
    // Check for -tor - as this is a privacy risk to continue, exit here
    if (GetBoolArg("-tor", false))
        return InitError(_("Unsupported argument -tor found, use -onion."));

    if (GetBoolArg("-benchmark", false))
        InitWarning(_("Unsupported argument -benchmark ignored, use -debug=bench."));

    if (GetBoolArg("-whitelistalwaysrelay", false))
        InitWarning(_("Unsupported argument -whitelistalwaysrelay ignored, use -whitelistrelay and/or -whitelistforcerelay."));

    // Checkmempool and checkblockindex default to true in regtest mode
    int ratio = std::min<int>(std::max<int>(GetArg("-checkmempool", chainparams.DefaultConsistencyChecks() ? 1 : 0), 0), 1000000);
    if (ratio != 0) {
        mempool.setSanityCheck(1.0 / ratio);
    }
    fCheckBlockIndex = GetBoolArg("-checkblockindex", chainparams.DefaultConsistencyChecks());
    fCheckpointsEnabled = GetBoolArg("-checkpoints", DEFAULT_CHECKPOINTS_ENABLED);

    // mempool limits
    int64_t nMempoolSizeMax = GetArg("-maxmempool", DEFAULT_MAX_MEMPOOL_SIZE) * 1000000;
    int64_t nMempoolSizeMin = GetArg("-limitdescendantsize", DEFAULT_DESCENDANT_SIZE_LIMIT) * 1000 * 40;
    if (nMempoolSizeMax < 0 || nMempoolSizeMax < nMempoolSizeMin)
        return InitError(strprintf(_("-maxmempool must be at least %d MB"), std::ceil(nMempoolSizeMin / 1000000.0)));

    // -par=0 means autodetect, but nScriptCheckThreads==0 means no concurrency
    nScriptCheckThreads = GetArg("-par", DEFAULT_SCRIPTCHECK_THREADS);
    if (nScriptCheckThreads <= 0)
        nScriptCheckThreads += GetNumCores();
    if (nScriptCheckThreads <= 1)
        nScriptCheckThreads = 0;
    else if (nScriptCheckThreads > MAX_SCRIPTCHECK_THREADS)
        nScriptCheckThreads = MAX_SCRIPTCHECK_THREADS;

    fServer = GetBoolArg("-server", false);

    // block pruning; get the amount of disk space (in MiB) to allot for block & undo files
    int64_t nSignedPruneTarget = GetArg("-prune", 0) * 1024 * 1024;
    if (nSignedPruneTarget < 0) {
        return InitError(_("Prune cannot be configured with a negative value."));
    }
    nPruneTarget = (uint64_t) nSignedPruneTarget;
    if (nPruneTarget) {
        if (nPruneTarget < MIN_DISK_SPACE_FOR_BLOCK_FILES) {
            return InitError(strprintf(_("Prune configured below the minimum of %d MiB.  Please use a higher number."), MIN_DISK_SPACE_FOR_BLOCK_FILES / 1024 / 1024));
        }
        LogPrintf("Prune configured to target %uMiB on disk for block and undo files.\n", nPruneTarget / 1024 / 1024);
        fPruneMode = true;
    }

#ifdef ENABLE_WALLET
    bool fDisableWallet = GetBoolArg("-disablewallet", false);
    if (!fDisableWallet)
        walletRegisterRPCCommands();
#endif

    nConnectTimeout = GetArg("-timeout", DEFAULT_CONNECT_TIMEOUT);
    if (nConnectTimeout <= 0)
        nConnectTimeout = DEFAULT_CONNECT_TIMEOUT;

    // Fee-per-kilobyte amount considered the same as "free"
    // If you are mining, be careful setting this:
    // if you set it to zero then
    // a transaction spammer can cheaply fill blocks using
    // 1-satoshi-fee transactions. It should be set above the real
    // cost to you of processing a transaction.
    if (mapArgs.count("-minrelaytxfee"))
    {
        CAmount n = 0;
        if (ParseMoney(mapArgs["-minrelaytxfee"], n) && n > 0)
            ::minRelayTxFee = CFeeRate(n);
        else
            return InitError(AmountErrMsg("minrelaytxfee", mapArgs["-minrelaytxfee"]));
    }

    fRequireStandard = !GetBoolArg("-acceptnonstdtxn", !Params().RequireStandard());
    if (Params().RequireStandard() && !fRequireStandard)
        return InitError(strprintf("acceptnonstdtxn is not currently supported for %s chain", chainparams.NetworkIDString()));
    nBytesPerSigOp = GetArg("-bytespersigop", nBytesPerSigOp);

#ifdef ENABLE_WALLET
    if (mapArgs.count("-mintxfee"))
    {
        CAmount n = 0;
        if (ParseMoney(mapArgs["-mintxfee"], n) && n > 0)
            CWallet::minTxFee = CFeeRate(n);
        else
            return InitError(AmountErrMsg("mintxfee", mapArgs["-mintxfee"]));
    }
    if (mapArgs.count("-fallbackfee"))
    {
        CAmount nFeePerK = 0;
        if (!ParseMoney(mapArgs["-fallbackfee"], nFeePerK))
            return InitError(strprintf(_("Invalid amount for -fallbackfee=<amount>: '%s'"), mapArgs["-fallbackfee"]));
        if (nFeePerK > HIGH_TX_FEE_PER_KB)
            InitWarning(_("-fallbackfee is set very high! This is the transaction fee you may pay when fee estimates are not available."));
        CWallet::fallbackFee = CFeeRate(nFeePerK);
    }
    if (mapArgs.count("-paytxfee"))
    {
        CAmount nFeePerK = 0;
        if (!ParseMoney(mapArgs["-paytxfee"], nFeePerK))
            return InitError(AmountErrMsg("paytxfee", mapArgs["-paytxfee"]));
        if (nFeePerK > HIGH_TX_FEE_PER_KB)
            InitWarning(_("-paytxfee is set very high! This is the transaction fee you will pay if you send a transaction."));
        payTxFee = CFeeRate(nFeePerK, 1000);
        if (payTxFee < ::minRelayTxFee)
        {
            return InitError(strprintf(_("Invalid amount for -paytxfee=<amount>: '%s' (must be at least %s)"),
                                       mapArgs["-paytxfee"], ::minRelayTxFee.ToString()));
        }
    }
    if (mapArgs.count("-maxtxfee"))
    {
        CAmount nMaxFee = 0;
        if (!ParseMoney(mapArgs["-maxtxfee"], nMaxFee))
            return InitError(AmountErrMsg("maxtxfee", mapArgs["-maxtxfee"]));
        if (nMaxFee > HIGH_MAX_TX_FEE)
            InitWarning(_("-maxtxfee is set very high! Fees this large could be paid on a single transaction."));
        maxTxFee = nMaxFee;
        if (CFeeRate(maxTxFee, 1000) < ::minRelayTxFee)
        {
            return InitError(strprintf(_("Invalid amount for -maxtxfee=<amount>: '%s' (must be at least the minrelay fee of %s to prevent stuck transactions)"),
                                       mapArgs["-maxtxfee"], ::minRelayTxFee.ToString()));
        }
    }
    nTxConfirmTarget = GetArg("-txconfirmtarget", DEFAULT_TX_CONFIRM_TARGET);
    bSpendZeroConfChange = GetBoolArg("-spendzeroconfchange", DEFAULT_SPEND_ZEROCONF_CHANGE);
    fSendFreeTransactions = GetBoolArg("-sendfreetransactions", DEFAULT_SEND_FREE_TRANSACTIONS);

    std::string strWalletFile = GetArg("-wallet", "wallet.dat");
#endif // ENABLE_WALLET

    fIsBareMultisigStd = GetBoolArg("-permitbaremultisig", DEFAULT_PERMIT_BAREMULTISIG);
    fAcceptDatacarrier = GetBoolArg("-datacarrier", DEFAULT_ACCEPT_DATACARRIER);
    nMaxDatacarrierBytes = GetArg("-datacarriersize", nMaxDatacarrierBytes);

    fAlerts = GetBoolArg("-alerts", DEFAULT_ALERTS);

    // Option to startup with mocktime set (used for regression testing):
    SetMockTime(GetArg("-mocktime", 0)); // SetMockTime(0) is a no-op

    if (GetBoolArg("-peerbloomfilters", true))
        nLocalServices |= NODE_BLOOM;

    nMaxTipAge = GetArg("-maxtipage", DEFAULT_MAX_TIP_AGE);

    fEnableReplacement = GetBoolArg("-mempoolreplacement", DEFAULT_ENABLE_REPLACEMENT);
    if ((!fEnableReplacement) && mapArgs.count("-mempoolreplacement")) {
        // Minimal effort at forwards compatibility
        std::string strReplacementModeList = GetArg("-mempoolreplacement", "");  // default is impossible
        std::vector<std::string> vstrReplacementModes;
        boost::split(vstrReplacementModes, strReplacementModeList, boost::is_any_of(","));
        fEnableReplacement = (std::find(vstrReplacementModes.begin(), vstrReplacementModes.end(), "fee") != vstrReplacementModes.end());
    }

    // ********************************************************* Step 4: application initialization: dir lock, daemonize, pidfile, debug log

    // Initialize elliptic curve code
    ECC_Start();
    globalVerifyHandle.reset(new ECCVerifyHandle());

    // Sanity check
    if (!InitSanityCheck())
<<<<<<< HEAD
        return InitError(_("Initialization sanity check failed. Huntercoin Core is shutting down."));
=======
        return InitError(strprintf(_("Initialization sanity check failed. %s is shutting down."), _(PACKAGE_NAME)));
>>>>>>> cb765737

    std::string strDataDir = GetDataDir().string();
#ifdef ENABLE_WALLET
    // Wallet file must be a plain filename without a directory
    if (strWalletFile != boost::filesystem::basename(strWalletFile) + boost::filesystem::extension(strWalletFile))
        return InitError(strprintf(_("Wallet %s resides outside data directory %s"), strWalletFile, strDataDir));
#endif
    // Make sure only a single Bitcoin process is using the data directory.
    boost::filesystem::path pathLockFile = GetDataDir() / ".lock";
    FILE* file = fopen(pathLockFile.string().c_str(), "a"); // empty lock file; created if it doesn't exist.
    if (file) fclose(file);

    try {
        static boost::interprocess::file_lock lock(pathLockFile.string().c_str());
        if (!lock.try_lock())
<<<<<<< HEAD
            return InitError(strprintf(_("Cannot obtain a lock on data directory %s. Huntercoin Core is probably already running."), strDataDir));
    } catch(const boost::interprocess::interprocess_exception& e) {
        return InitError(strprintf(_("Cannot obtain a lock on data directory %s. Huntercoin Core is probably already running.") + " %s.", strDataDir, e.what()));
=======
            return InitError(strprintf(_("Cannot obtain a lock on data directory %s. %s is probably already running."), strDataDir, _(PACKAGE_NAME)));
    } catch(const boost::interprocess::interprocess_exception& e) {
        return InitError(strprintf(_("Cannot obtain a lock on data directory %s. %s is probably already running.") + " %s.", strDataDir, _(PACKAGE_NAME), e.what()));
>>>>>>> cb765737
    }

#ifndef WIN32
    CreatePidFile(GetPidFile(), getpid());
#endif
    if (GetBoolArg("-shrinkdebugfile", !fDebug))
        ShrinkDebugFile();

    if (fPrintToDebugLog)
        OpenDebugLog();

#if (OPENSSL_VERSION_NUMBER < 0x10100000L)
    LogPrintf("Using OpenSSL version %s\n", SSLeay_version(SSLEAY_VERSION));
#else
    LogPrintf("Using OpenSSL version %s\n", OpenSSL_version(OPENSSL_VERSION));
#endif

#ifdef ENABLE_WALLET
    LogPrintf("Using BerkeleyDB version %s\n", DbEnv::version(0, 0, 0));
#endif
    if (!fLogTimestamps)
        LogPrintf("Startup time: %s\n", DateTimeStrFormat("%Y-%m-%d %H:%M:%S", GetTime()));
    LogPrintf("Default data directory %s\n", GetDefaultDataDir().string());
    LogPrintf("Using data directory %s\n", strDataDir);
    LogPrintf("Using config file %s\n", GetConfigFile().string());
    LogPrintf("Using at most %i connections (%i file descriptors available)\n", nMaxConnections, nFD);
    std::ostringstream strErrors;

    LogPrintf("Using %u threads for script verification\n", nScriptCheckThreads);
    if (nScriptCheckThreads) {
        for (int i=0; i<nScriptCheckThreads-1; i++)
            threadGroup.create_thread(&ThreadScriptCheck);
    }

    // Start the lightweight task scheduler thread
    CScheduler::Function serviceLoop = boost::bind(&CScheduler::serviceQueue, &scheduler);
    threadGroup.create_thread(boost::bind(&TraceThread<CScheduler::Function>, "scheduler", serviceLoop));

    /* Start the RPC server already.  It will be started in "warmup" mode
     * and not really process calls already (but it will signify connections
     * that the server is there and will be ready later).  Warmup mode will
     * be disabled when initialisation is finished.
     */
    if (fServer)
    {
        uiInterface.InitMessage.connect(SetRPCWarmupStatus);
        if (!AppInitServers(threadGroup))
            return InitError(_("Unable to start HTTP server. See debug log for details."));
    }

    int64_t nStart;

    // ********************************************************* Step 5: verify wallet database integrity
#ifdef ENABLE_WALLET
    if (!fDisableWallet) {
        LogPrintf("Using wallet %s\n", strWalletFile);
        uiInterface.InitMessage(_("Verifying wallet..."));

        std::string warningString;
        std::string errorString;

        if (!CWallet::Verify(strWalletFile, warningString, errorString))
            return false;

        if (!warningString.empty())
            InitWarning(warningString);
        if (!errorString.empty())
            return InitError(errorString);

    } // (!fDisableWallet)
#endif // ENABLE_WALLET
    // ********************************************************* Step 6: network initialization

    RegisterNodeSignals(GetNodeSignals());

    // sanitize comments per BIP-0014, format user agent and check total size
    std::vector<string> uacomments;
    BOOST_FOREACH(string cmt, mapMultiArgs["-uacomment"])
    {
        if (cmt != SanitizeString(cmt, SAFE_CHARS_UA_COMMENT))
            return InitError(strprintf(_("User Agent comment (%s) contains unsafe characters."), cmt));
        uacomments.push_back(SanitizeString(cmt, SAFE_CHARS_UA_COMMENT));
    }
    strSubVersion = FormatSubVersion(CLIENT_NAME, CLIENT_VERSION, uacomments);
    if (strSubVersion.size() > MAX_SUBVERSION_LENGTH) {
        return InitError(strprintf(_("Total length of network version string (%i) exceeds maximum length (%i). Reduce the number or size of uacomments."),
            strSubVersion.size(), MAX_SUBVERSION_LENGTH));
    }

    if (mapArgs.count("-onlynet")) {
        std::set<enum Network> nets;
        BOOST_FOREACH(const std::string& snet, mapMultiArgs["-onlynet"]) {
            enum Network net = ParseNetwork(snet);
            if (net == NET_UNROUTABLE)
                return InitError(strprintf(_("Unknown network specified in -onlynet: '%s'"), snet));
            nets.insert(net);
        }
        for (int n = 0; n < NET_MAX; n++) {
            enum Network net = (enum Network)n;
            if (!nets.count(net))
                SetLimited(net);
        }
    }

    if (mapArgs.count("-whitelist")) {
        BOOST_FOREACH(const std::string& net, mapMultiArgs["-whitelist"]) {
            CSubNet subnet(net);
            if (!subnet.IsValid())
                return InitError(strprintf(_("Invalid netmask specified in -whitelist: '%s'"), net));
            CNode::AddWhitelistedRange(subnet);
        }
    }

    bool proxyRandomize = GetBoolArg("-proxyrandomize", DEFAULT_PROXYRANDOMIZE);
    // -proxy sets a proxy for all outgoing network traffic
    // -noproxy (or -proxy=0) as well as the empty string can be used to not set a proxy, this is the default
    std::string proxyArg = GetArg("-proxy", "");
    if (proxyArg != "" && proxyArg != "0") {
        proxyType addrProxy = proxyType(CService(proxyArg, 9050), proxyRandomize);
        if (!addrProxy.IsValid())
            return InitError(strprintf(_("Invalid -proxy address: '%s'"), proxyArg));

        SetProxy(NET_IPV4, addrProxy);
        SetProxy(NET_IPV6, addrProxy);
        SetProxy(NET_TOR, addrProxy);
        SetNameProxy(addrProxy);
        SetReachable(NET_TOR); // by default, -proxy sets onion as reachable, unless -noonion later
    }

    // -onion can be used to set only a proxy for .onion, or override normal proxy for .onion addresses
    // -noonion (or -onion=0) disables connecting to .onion entirely
    // An empty string is used to not override the onion proxy (in which case it defaults to -proxy set above, or none)
    std::string onionArg = GetArg("-onion", "");
    if (onionArg != "") {
        if (onionArg == "0") { // Handle -noonion/-onion=0
            SetReachable(NET_TOR, false); // set onions as unreachable
        } else {
            proxyType addrOnion = proxyType(CService(onionArg, 9050), proxyRandomize);
            if (!addrOnion.IsValid())
                return InitError(strprintf(_("Invalid -onion address: '%s'"), onionArg));
            SetProxy(NET_TOR, addrOnion);
            SetReachable(NET_TOR);
        }
    }

    // see Step 2: parameter interactions for more information about these
    fListen = GetBoolArg("-listen", DEFAULT_LISTEN);
    fDiscover = GetBoolArg("-discover", true);
    fNameLookup = GetBoolArg("-dns", DEFAULT_NAME_LOOKUP);

    bool fBound = false;
    if (fListen) {
        if (mapArgs.count("-bind") || mapArgs.count("-whitebind")) {
            BOOST_FOREACH(const std::string& strBind, mapMultiArgs["-bind"]) {
                CService addrBind;
                if (!Lookup(strBind.c_str(), addrBind, GetListenPort(), false))
                    return InitError(ResolveErrMsg("bind", strBind));
                fBound |= Bind(addrBind, (BF_EXPLICIT | BF_REPORT_ERROR));
            }
            BOOST_FOREACH(const std::string& strBind, mapMultiArgs["-whitebind"]) {
                CService addrBind;
                if (!Lookup(strBind.c_str(), addrBind, 0, false))
                    return InitError(ResolveErrMsg("whitebind", strBind));
                if (addrBind.GetPort() == 0)
                    return InitError(strprintf(_("Need to specify a port with -whitebind: '%s'"), strBind));
                fBound |= Bind(addrBind, (BF_EXPLICIT | BF_REPORT_ERROR | BF_WHITELIST));
            }
        }
        else {
            struct in_addr inaddr_any;
            inaddr_any.s_addr = INADDR_ANY;
            fBound |= Bind(CService(in6addr_any, GetListenPort()), BF_NONE);
            fBound |= Bind(CService(inaddr_any, GetListenPort()), !fBound ? BF_REPORT_ERROR : BF_NONE);
        }
        if (!fBound)
            return InitError(_("Failed to listen on any port. Use -listen=0 if you want this."));
    }

    if (mapArgs.count("-externalip")) {
        BOOST_FOREACH(const std::string& strAddr, mapMultiArgs["-externalip"]) {
            CService addrLocal(strAddr, GetListenPort(), fNameLookup);
            if (!addrLocal.IsValid())
                return InitError(ResolveErrMsg("externalip", strAddr));
            AddLocal(CService(strAddr, GetListenPort(), fNameLookup), LOCAL_MANUAL);
        }
    }

    BOOST_FOREACH(const std::string& strDest, mapMultiArgs["-seednode"])
        AddOneShot(strDest);

#if ENABLE_ZMQ
    pzmqNotificationInterface = CZMQNotificationInterface::CreateWithArguments(mapArgs);

    if (pzmqNotificationInterface) {
        RegisterValidationInterface(pzmqNotificationInterface);
    }
#endif
    if (mapArgs.count("-maxuploadtarget")) {
        CNode::SetMaxOutboundTarget(GetArg("-maxuploadtarget", DEFAULT_MAX_UPLOAD_TARGET)*1024*1024);
    }

    // ********************************************************* Step 7: load block chain

    fReindex = GetBoolArg("-reindex", false);

    // Upgrading to 0.8; hard-link the old blknnnn.dat files into /blocks/
    boost::filesystem::path blocksDir = GetDataDir() / "blocks";
    if (!boost::filesystem::exists(blocksDir))
    {
        boost::filesystem::create_directories(blocksDir);
        bool linked = false;
        for (unsigned int i = 1; i < 10000; i++) {
            boost::filesystem::path source = GetDataDir() / strprintf("blk%04u.dat", i);
            if (!boost::filesystem::exists(source)) break;
            boost::filesystem::path dest = blocksDir / strprintf("blk%05u.dat", i-1);
            try {
                boost::filesystem::create_hard_link(source, dest);
                LogPrintf("Hardlinked %s -> %s\n", source.string(), dest.string());
                linked = true;
            } catch (const boost::filesystem::filesystem_error& e) {
                // Note: hardlink creation failing is not a disaster, it just means
                // blocks will get re-downloaded from peers.
                LogPrintf("Error hardlinking blk%04u.dat: %s\n", i, e.what());
                break;
            }
        }
        if (linked)
        {
            fReindex = true;
        }
    }

    // cache size calculations
    int64_t nTotalCache = (GetArg("-dbcache", nDefaultDbCache) << 20);
    nTotalCache = std::max(nTotalCache, nMinDbCache << 20); // total cache cannot be less than nMinDbCache
    nTotalCache = std::min(nTotalCache, nMaxDbCache << 20); // total cache cannot be greated than nMaxDbcache
    int64_t nBlockTreeDBCache = nTotalCache / 8;
    if (nBlockTreeDBCache > (1 << 21) && !GetBoolArg("-txindex", DEFAULT_TXINDEX))
        nBlockTreeDBCache = (1 << 21); // block tree db cache shouldn't be larger than 2 MiB
    nTotalCache -= nBlockTreeDBCache;
    int64_t nCoinDBCache = std::min(nTotalCache / 2, (nTotalCache / 4) + (1 << 23)); // use 25%-50% of the remainder for disk cache
    nTotalCache -= nCoinDBCache;
    nCoinCacheUsage = nTotalCache; // the rest goes to in-memory cache
    LogPrintf("Cache configuration:\n");
    LogPrintf("* Using %.1fMiB for block index database\n", nBlockTreeDBCache * (1.0 / 1024 / 1024));
    LogPrintf("* Using %.1fMiB for chain state database\n", nCoinDBCache * (1.0 / 1024 / 1024));
    LogPrintf("* Using %.1fMiB for in-memory UTXO set\n", nCoinCacheUsage * (1.0 / 1024 / 1024));

    bool fLoaded = false;
    while (!fLoaded) {
        bool fReset = fReindex;
        std::string strLoadError;

        uiInterface.InitMessage(_("Loading block index..."));

        nStart = GetTimeMillis();
        do {
            try {
                delete pgameDb;
                UnloadBlockIndex();
                delete pcoinsTip;
                delete pcoinsdbview;
                delete pcoinscatcher;
                delete pblocktree;

                pblocktree = new CBlockTreeDB(nBlockTreeDBCache, false, fReindex);
                pcoinsdbview = new CCoinsViewDB(nCoinDBCache, false, fReindex);
                pcoinscatcher = new CCoinsViewErrorCatcher(pcoinsdbview);
                pcoinsTip = new CCoinsViewCache(pcoinscatcher);
                pgameDb = new CGameDB(false, fReindex);

                if (fReindex) {
                    pblocktree->WriteReindexing(true);
                    //If we're reindexing in prune mode, wipe away unusable block files and all undo data files
                    if (fPruneMode)
                        CleanupBlockRevFiles();
                }

                if (!LoadBlockIndex()) {
                    strLoadError = _("Error loading block database");
                    break;
                }

                // If the loaded chain has a wrong genesis, bail out immediately
                // (we're likely using a testnet datadir, or the other way around).
                if (!mapBlockIndex.empty() && mapBlockIndex.count(chainparams.GetConsensus().hashGenesisBlock) == 0)
                    return InitError(_("Incorrect or no genesis block found. Wrong datadir for network?"));

                // Initialize the block index (no-op if non-empty database was already loaded)
                if (!InitBlockIndex(chainparams)) {
                    strLoadError = _("Error initializing block database");
                    break;
                }

                // Check for changed -txindex state
                if (fTxIndex != GetBoolArg("-txindex", DEFAULT_TXINDEX)) {
                    strLoadError = _("You need to rebuild the database using -reindex to change -txindex");
                    break;
                }
                // Check for changed -namehistory state
                if (fNameHistory != GetBoolArg("-namehistory", false)) {
                    strLoadError = _("You need to rebuild the database using -reindex to change -namehistory");
                    break;
                }

                // Check for changed -prune state.  What we are concerned about is a user who has pruned blocks
                // in the past, but is now trying to run unpruned.
                if (fHavePruned && !fPruneMode) {
                    strLoadError = _("You need to rebuild the database using -reindex to go back to unpruned mode.  This will redownload the entire blockchain");
                    break;
                }

                uiInterface.InitMessage(_("Verifying blocks..."));
                if (fHavePruned && GetArg("-checkblocks", DEFAULT_CHECKBLOCKS) > MIN_BLOCKS_TO_KEEP) {
                    LogPrintf("Prune: pruned datadir may not have more than %d blocks; -checkblocks=%d may fail\n",
                        MIN_BLOCKS_TO_KEEP, GetArg("-checkblocks", DEFAULT_CHECKBLOCKS));
                }

                {
                    LOCK(cs_main);
                    CBlockIndex* tip = chainActive.Tip();
                    if (tip && tip->nTime > GetAdjustedTime() + 2 * 60 * 60) {
                        strLoadError = _("The block database contains a block which appears to be from the future. "
                                "This may be due to your computer's date and time being set incorrectly. "
                                "Only rebuild the block database if you are sure that your computer's date and time are correct");
                        break;
                    }
                }

                if (!CVerifyDB().VerifyDB(chainparams, pcoinsdbview, GetArg("-checklevel", DEFAULT_CHECKLEVEL),
                              GetArg("-checkblocks", DEFAULT_CHECKBLOCKS))) {
                    strLoadError = _("Corrupted block database detected");
                    break;
                }
            } catch (const std::exception& e) {
                if (fDebug) LogPrintf("%s\n", e.what());
                strLoadError = _("Error opening block database");
                break;
            }

            fLoaded = true;
        } while(false);

        if (!fLoaded) {
            // first suggest a reindex
            if (!fReset) {
                bool fRet = uiInterface.ThreadSafeMessageBox(
                    strLoadError + ".\n\n" + _("Do you want to rebuild the block database now?"),
                    "", CClientUIInterface::MSG_ERROR | CClientUIInterface::BTN_ABORT);
                if (fRet) {
                    fReindex = true;
                    fRequestShutdown = false;
                } else {
                    LogPrintf("Aborted block database rebuild. Exiting.\n");
                    return false;
                }
            } else {
                return InitError(strLoadError);
            }
        }
    }

    // As LoadBlockIndex can take several minutes, it's possible the user
    // requested to kill the GUI during the last operation. If so, exit.
    // As the program has not fully started yet, Shutdown() is possibly overkill.
    if (fRequestShutdown)
    {
        LogPrintf("Shutdown requested. Exiting.\n");
        return false;
    }
    LogPrintf(" block index %15dms\n", GetTimeMillis() - nStart);

    boost::filesystem::path est_path = GetDataDir() / FEE_ESTIMATES_FILENAME;
    CAutoFile est_filein(fopen(est_path.string().c_str(), "rb"), SER_DISK, CLIENT_VERSION);
    // Allowed to fail as this file IS missing on first startup.
    if (!est_filein.IsNull())
        mempool.ReadFeeEstimates(est_filein);
    fFeeEstimatesInitialized = true;

    // ********************************************************* Step 8: load wallet
#ifdef ENABLE_WALLET
    if (fDisableWallet) {
        pwalletMain = NULL;
        LogPrintf("Wallet disabled!\n");
    } else {

        // needed to restore wallet transaction meta data after -zapwallettxes
        std::vector<CWalletTx> vWtx;

        if (GetBoolArg("-zapwallettxes", false)) {
            uiInterface.InitMessage(_("Zapping all transactions from wallet..."));

            pwalletMain = new CWallet(strWalletFile);
            DBErrors nZapWalletRet = pwalletMain->ZapWalletTx(vWtx);
            if (nZapWalletRet != DB_LOAD_OK) {
                uiInterface.InitMessage(_("Error loading wallet.dat: Wallet corrupted"));
                return false;
            }

            delete pwalletMain;
            pwalletMain = NULL;
        }

        uiInterface.InitMessage(_("Loading wallet..."));

        nStart = GetTimeMillis();
        bool fFirstRun = true;
        pwalletMain = new CWallet(strWalletFile);
        DBErrors nLoadWalletRet = pwalletMain->LoadWallet(fFirstRun);
        if (nLoadWalletRet != DB_LOAD_OK)
        {
            if (nLoadWalletRet == DB_CORRUPT)
                strErrors << _("Error loading wallet.dat: Wallet corrupted") << "\n";
            else if (nLoadWalletRet == DB_NONCRITICAL_ERROR)
            {
                InitWarning(_("Error reading wallet.dat! All keys read correctly, but transaction data"
                             " or address book entries might be missing or incorrect."));
            }
            else if (nLoadWalletRet == DB_TOO_NEW)
<<<<<<< HEAD
                strErrors << _("Error loading wallet.dat: Wallet requires newer version of Huntercoin Core") << "\n";
            else if (nLoadWalletRet == DB_NEED_REWRITE)
            {
                strErrors << _("Wallet needed to be rewritten: restart Huntercoin Core to complete") << "\n";
=======
                strErrors << strprintf(_("Error loading wallet.dat: Wallet requires newer version of %s"), _(PACKAGE_NAME)) << "\n";
            else if (nLoadWalletRet == DB_NEED_REWRITE)
            {
                strErrors << strprintf(_("Wallet needed to be rewritten: restart %s to complete"), _(PACKAGE_NAME)) << "\n";
>>>>>>> cb765737
                LogPrintf("%s", strErrors.str());
                return InitError(strErrors.str());
            }
            else
                strErrors << _("Error loading wallet.dat") << "\n";
        }

        if (GetBoolArg("-upgradewallet", fFirstRun))
        {
            int nMaxVersion = GetArg("-upgradewallet", 0);
            if (nMaxVersion == 0) // the -upgradewallet without argument case
            {
                LogPrintf("Performing wallet upgrade to %i\n", FEATURE_LATEST);
                nMaxVersion = CLIENT_VERSION;
                pwalletMain->SetMinVersion(FEATURE_LATEST); // permanently upgrade the wallet immediately
            }
            else
                LogPrintf("Allowing wallet upgrade up to %i\n", nMaxVersion);
            if (nMaxVersion < pwalletMain->GetVersion())
                strErrors << _("Cannot downgrade wallet") << "\n";
            pwalletMain->SetMaxVersion(nMaxVersion);
        }

        if (fFirstRun)
        {
            // Create new keyUser and set as default key
            RandAddSeedPerfmon();

            CPubKey newDefaultKey;
            if (pwalletMain->GetKeyFromPool(newDefaultKey)) {
                pwalletMain->SetDefaultKey(newDefaultKey);
                if (!pwalletMain->SetAddressBook(pwalletMain->vchDefaultKey.GetID(), "", "receive"))
                    strErrors << _("Cannot write default address") << "\n";
            }

            pwalletMain->SetBestChain(chainActive.GetLocator());
        }

        LogPrintf("%s", strErrors.str());
        LogPrintf(" wallet      %15dms\n", GetTimeMillis() - nStart);

        RegisterValidationInterface(pwalletMain);

        CBlockIndex *pindexRescan = chainActive.Tip();
        if (GetBoolArg("-rescan", false))
            pindexRescan = chainActive.Genesis();
        else
        {
            CWalletDB walletdb(strWalletFile);
            CBlockLocator locator;
            if (walletdb.ReadBestBlock(locator))
                pindexRescan = FindForkInGlobalIndex(chainActive, locator);
            else
                pindexRescan = chainActive.Genesis();
        }
        if (chainActive.Tip() && chainActive.Tip() != pindexRescan)
        {
            //We can't rescan beyond non-pruned blocks, stop and throw an error
            //this might happen if a user uses a old wallet within a pruned node
            // or if he ran -disablewallet for a longer time, then decided to re-enable
            if (fPruneMode)
            {
                CBlockIndex *block = chainActive.Tip();
                while (block && block->pprev && (block->pprev->nStatus & BLOCK_HAVE_DATA) && block->pprev->nTx > 0 && pindexRescan != block)
                    block = block->pprev;

                if (pindexRescan != block)
                    return InitError(_("Prune: last wallet synchronisation goes beyond pruned data. You need to -reindex (download the whole blockchain again in case of pruned node)"));
            }

            uiInterface.InitMessage(_("Rescanning..."));
            LogPrintf("Rescanning last %i blocks (from block %i)...\n", chainActive.Height() - pindexRescan->nHeight, pindexRescan->nHeight);
            nStart = GetTimeMillis();
            pwalletMain->ScanForWalletTransactions(pindexRescan, true);
            LogPrintf(" rescan      %15dms\n", GetTimeMillis() - nStart);
            pwalletMain->SetBestChain(chainActive.GetLocator());
            nWalletDBUpdated++;

            // Restore wallet transaction metadata after -zapwallettxes=1
            if (GetBoolArg("-zapwallettxes", false) && GetArg("-zapwallettxes", "1") != "2")
            {
                CWalletDB walletdb(strWalletFile);

                BOOST_FOREACH(const CWalletTx& wtxOld, vWtx)
                {
                    uint256 hash = wtxOld.GetHash();
                    std::map<uint256, CWalletTx>::iterator mi = pwalletMain->mapWallet.find(hash);
                    if (mi != pwalletMain->mapWallet.end())
                    {
                        const CWalletTx* copyFrom = &wtxOld;
                        CWalletTx* copyTo = &mi->second;
                        copyTo->mapValue = copyFrom->mapValue;
                        copyTo->vOrderForm = copyFrom->vOrderForm;
                        copyTo->nTimeReceived = copyFrom->nTimeReceived;
                        copyTo->nTimeSmart = copyFrom->nTimeSmart;
                        copyTo->fFromMe = copyFrom->fFromMe;
                        copyTo->strFromAccount = copyFrom->strFromAccount;
                        copyTo->nOrderPos = copyFrom->nOrderPos;
                        copyTo->WriteToDisk(&walletdb);
                    }
                }
            }
        }
        pwalletMain->SetBroadcastTransactions(GetBoolArg("-walletbroadcast", DEFAULT_WALLETBROADCAST));
    } // (!fDisableWallet)
#else // ENABLE_WALLET
    LogPrintf("No wallet support compiled in!\n");
#endif // !ENABLE_WALLET

    // ********************************************************* Step 9: data directory maintenance

    // if pruning, unset the service bit and perform the initial blockstore prune
    // after any wallet rescanning has taken place.
    if (fPruneMode) {
        LogPrintf("Unsetting NODE_NETWORK on prune mode\n");
        nLocalServices &= ~NODE_NETWORK;
        if (!fReindex) {
            uiInterface.InitMessage(_("Pruning blockstore..."));
            PruneAndFlush();
        }
    }

    // ********************************************************* Step 10: import blocks

    if (mapArgs.count("-blocknotify"))
        uiInterface.NotifyBlockTip.connect(BlockNotifyCallback);

    uiInterface.InitMessage(_("Activating best chain..."));
    // scan for better chains in the block chain database, that are not yet connected in the active best chain
    CValidationState state;
    if (!ActivateBestChain(state, chainparams))
        strErrors << "Failed to connect best block";

    std::vector<boost::filesystem::path> vImportFiles;
    if (mapArgs.count("-loadblock"))
    {
        BOOST_FOREACH(const std::string& strFile, mapMultiArgs["-loadblock"])
            vImportFiles.push_back(strFile);
    }
    threadGroup.create_thread(boost::bind(&ThreadImport, vImportFiles));
    if (chainActive.Tip() == NULL) {
        LogPrintf("Waiting for genesis block to be imported...\n");
        while (!fRequestShutdown && chainActive.Tip() == NULL)
            MilliSleep(10);
    }

    // ********************************************************* Step 11: start node

    if (!CheckDiskSpace())
        return false;

    if (!strErrors.str().empty())
        return InitError(strErrors.str());

    RandAddSeedPerfmon();

    //// debug print
    LogPrintf("mapBlockIndex.size() = %u\n",   mapBlockIndex.size());
    LogPrintf("nBestHeight = %d\n",                   chainActive.Height());
#ifdef ENABLE_WALLET
    LogPrintf("setKeyPool.size() = %u\n",      pwalletMain ? pwalletMain->setKeyPool.size() : 0);
    LogPrintf("mapWallet.size() = %u\n",       pwalletMain ? pwalletMain->mapWallet.size() : 0);
    LogPrintf("mapAddressBook.size() = %u\n",  pwalletMain ? pwalletMain->mapAddressBook.size() : 0);
#endif

    if (GetBoolArg("-listenonion", DEFAULT_LISTEN_ONION))
        StartTorControl(threadGroup, scheduler);

    StartNode(threadGroup, scheduler);

    // Monitor the chain, and alert if we get blocks much quicker or slower than expected
    int64_t nPowTargetSpacing = Params().GetConsensus().nPowTargetSpacing;
    CScheduler::Function f = boost::bind(&PartitionCheck, &IsInitialBlockDownload,
                                         boost::ref(cs_main), boost::cref(pindexBestHeader), nPowTargetSpacing);
    scheduler.scheduleEvery(f, nPowTargetSpacing);

    // Generate coins in the background
    GenerateBitcoins(GetBoolArg("-gen", DEFAULT_GENERATE), GetArg("-genproclimit", DEFAULT_GENERATE_THREADS), chainparams);

    // ********************************************************* Step 12: finished

    SetRPCWarmupFinished();
    uiInterface.InitMessage(_("Done loading"));

#ifdef ENABLE_WALLET
    if (pwalletMain) {
        // Add wallet transactions that aren't already in a block to mapTransactions
        pwalletMain->ReacceptWalletTransactions();

        // Run a thread to flush wallet periodically
        threadGroup.create_thread(boost::bind(&ThreadFlushWalletDB, boost::ref(pwalletMain->strWalletFile)));
    }
#endif

    return !fRequestShutdown;
}<|MERGE_RESOLUTION|>--- conflicted
+++ resolved
@@ -525,11 +525,7 @@
 std::string LicenseInfo()
 {
     // todo: remove urls from translations on next change
-<<<<<<< HEAD
-    return FormatParagraph(strprintf(_("Copyright (C) 2009-%i The Bitcoin Core, Namecoin and Huntercoin Developers"), COPYRIGHT_YEAR)) + "\n" +
-=======
     return CopyrightHolders(strprintf(_("Copyright (C) %i-%i"), 2009, COPYRIGHT_YEAR) + " ") + "\n" +
->>>>>>> cb765737
            "\n" +
            _("This is experimental software.") + "\n" +
            "\n" +
@@ -1068,11 +1064,7 @@
 
     // Sanity check
     if (!InitSanityCheck())
-<<<<<<< HEAD
-        return InitError(_("Initialization sanity check failed. Huntercoin Core is shutting down."));
-=======
         return InitError(strprintf(_("Initialization sanity check failed. %s is shutting down."), _(PACKAGE_NAME)));
->>>>>>> cb765737
 
     std::string strDataDir = GetDataDir().string();
 #ifdef ENABLE_WALLET
@@ -1088,15 +1080,9 @@
     try {
         static boost::interprocess::file_lock lock(pathLockFile.string().c_str());
         if (!lock.try_lock())
-<<<<<<< HEAD
-            return InitError(strprintf(_("Cannot obtain a lock on data directory %s. Huntercoin Core is probably already running."), strDataDir));
-    } catch(const boost::interprocess::interprocess_exception& e) {
-        return InitError(strprintf(_("Cannot obtain a lock on data directory %s. Huntercoin Core is probably already running.") + " %s.", strDataDir, e.what()));
-=======
             return InitError(strprintf(_("Cannot obtain a lock on data directory %s. %s is probably already running."), strDataDir, _(PACKAGE_NAME)));
     } catch(const boost::interprocess::interprocess_exception& e) {
         return InitError(strprintf(_("Cannot obtain a lock on data directory %s. %s is probably already running.") + " %s.", strDataDir, _(PACKAGE_NAME), e.what()));
->>>>>>> cb765737
     }
 
 #ifndef WIN32
@@ -1516,17 +1502,10 @@
                              " or address book entries might be missing or incorrect."));
             }
             else if (nLoadWalletRet == DB_TOO_NEW)
-<<<<<<< HEAD
-                strErrors << _("Error loading wallet.dat: Wallet requires newer version of Huntercoin Core") << "\n";
-            else if (nLoadWalletRet == DB_NEED_REWRITE)
-            {
-                strErrors << _("Wallet needed to be rewritten: restart Huntercoin Core to complete") << "\n";
-=======
                 strErrors << strprintf(_("Error loading wallet.dat: Wallet requires newer version of %s"), _(PACKAGE_NAME)) << "\n";
             else if (nLoadWalletRet == DB_NEED_REWRITE)
             {
                 strErrors << strprintf(_("Wallet needed to be rewritten: restart %s to complete"), _(PACKAGE_NAME)) << "\n";
->>>>>>> cb765737
                 LogPrintf("%s", strErrors.str());
                 return InitError(strErrors.str());
             }
