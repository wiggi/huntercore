[
  { "exec": "./huntercoin-tx",
    "args": ["-create"],
    "output_cmp": "blanktx.hex",
    "description": "Creates a blank transaction"
  },
  { "exec": "./huntercoin-tx",
    "args": ["-json","-create"],
    "output_cmp": "blanktx.json",
    "description": "Creates a blank transaction (output in json)"
  },
  { "exec": "./huntercoin-tx",
    "args": ["-"],
    "input": "blanktx.hex",
    "output_cmp": "blanktx.hex",
    "description": "Creates a blank transaction when nothing is piped into bitcoin-tx"
  },
  { "exec": "./huntercoin-tx",
    "args": ["-json","-"],
    "input": "blanktx.hex",
    "output_cmp": "blanktx.json",
    "description": "Creates a blank transaction when nothing is piped into bitcoin-tx (output in json)"
  },
  { "exec": "./huntercoin-tx",
    "args": ["-", "delin=1"],
    "input": "tx394b54bb.hex",
    "output_cmp": "tt-delin1-out.hex",
    "description": "Deletes a single input from a transaction"
  },
  { "exec": "./huntercoin-tx",
    "args": ["-json", "-", "delin=1"],
    "input": "tx394b54bb.hex",
    "output_cmp": "tt-delin1-out.json",
    "description": "Deletes a single input from a transaction (output in json)"
  },
  { "exec": "./huntercoin-tx",
    "args": ["-", "delin=31"],
    "input": "tx394b54bb.hex",
    "return_code": 1,
    "description": "Attempts to delete an input with a bad index from a transaction. Expected to fail."
  },
  { "exec": "./huntercoin-tx",
    "args": ["-", "delout=1"],
    "input": "tx394b54bb.hex",
    "output_cmp": "tt-delout1-out.hex",
    "description": "Deletes a single output from a transaction"
  },
  { "exec": "./huntercoin-tx",
    "args": ["-json", "-", "delout=1"],
    "input": "tx394b54bb.hex",
    "output_cmp": "tt-delout1-out.json",
    "description": "Deletes a single output from a transaction (output in json)"
  },
  { "exec": "./huntercoin-tx",
    "args": ["-", "delout=2"],
    "input": "tx394b54bb.hex",
    "return_code": 1,
    "description": "Attempts to delete an output with a bad index from a transaction. Expected to fail."
  },
  { "exec": "./huntercoin-tx",
    "args": ["-", "locktime=317000"],
    "input": "tx394b54bb.hex",
    "output_cmp": "tt-locktime317000-out.hex",
    "description": "Adds an nlocktime to a transaction"
  },
  { "exec": "./huntercoin-tx",
    "args": ["-json", "-", "locktime=317000"],
    "input": "tx394b54bb.hex",
    "output_cmp": "tt-locktime317000-out.json",
    "description": "Adds an nlocktime to a transaction (output in json)"
  },
  { "exec": "./huntercoin-tx",
    "args":
    ["-create",
     "in=5897de6bd6027a475eadd57019d4e6872c396d0716c4875a5f1a6fcfdf385c1f:0",
     "in=bf829c6bcf84579331337659d31f89dfd138f7f7785802d5501c92333145ca7c:18",
     "in=22a6f904655d53ae2ff70e701a0bbd90aa3975c0f40bfc6cc996a9049e31cdfc:1",
     "outaddr=0.18:HN2MVrSFL6S7JNHJ9PsMxSmahjSVaR6Y9u",
     "outaddr=4:HEW6y2DQDjnBBXv4LAHCMaY8G8Gbw3W7Cj"],
    "output_cmp": "txcreate1.hex",
    "description": "Creates a new transaction with three inputs and two outputs"
  },
  { "exec": "./huntercoin-tx",
    "args":
    ["-json",
     "-create",
     "in=5897de6bd6027a475eadd57019d4e6872c396d0716c4875a5f1a6fcfdf385c1f:0",
     "in=bf829c6bcf84579331337659d31f89dfd138f7f7785802d5501c92333145ca7c:18",
     "in=22a6f904655d53ae2ff70e701a0bbd90aa3975c0f40bfc6cc996a9049e31cdfc:1",
     "outaddr=0.18:H9R2ge8wReDDa7G8tsdC1TXKpm1j5SZie7",
     "outaddr=4:HUf6uGV2Xx2mQib4y4yb4Ex3yhgFZQN4mf"],
    "output_cmp": "txcreate1.json",
    "description": "Creates a new transaction with three inputs and two outputs (output in json)"
  },
  { "exec": "./huntercoin-tx",
    "args": ["-create", "outscript=0:"],
    "output_cmp": "txcreate2.hex",
    "description": "Creates a new transaction with a single empty output script"
  },
  { "exec": "./huntercoin-tx",
    "args": ["-json", "-create", "outscript=0:"],
    "output_cmp": "txcreate2.json",
    "description": "Creates a new transaction with a single empty output script (output in json)"
  },
  { "exec": "./huntercoin-tx",
    "args": ["01000000000100000000000000000000000000"],
    "output_cmp": "txcreate2.hex",
    "description": "Parses a transation with no inputs and a single output script"
  },
  { "exec": "./huntercoin-tx",
    "args": ["-json", "01000000000100000000000000000000000000"],
    "output_cmp": "txcreate2.json",
    "description": "Parses a transation with no inputs and a single output script (output in json)"
  },
<<<<<<< HEAD
  { "exec": "./huntercoin-tx",
=======
  { "exec": "./namecoin-tx",
    "args": ["-create", "outscript=0:OP_DROP", "nversion=1"],
    "output_cmp": "txcreatescript1.hex",
    "description": "Create a new transaction with a single output script (OP_DROP)"
  },
  { "exec": "./namecoin-tx",
    "args": ["-json", "-create", "outscript=0:OP_DROP", "nversion=1"],
    "output_cmp": "txcreatescript1.json",
    "description": "Create a new transaction with a single output script (OP_DROP) (output as json)"
  },
  { "exec": "./namecoin-tx",
    "args": ["-create", "outscript=0:OP_DROP:S", "nversion=1"],
    "output_cmp": "txcreatescript2.hex",
    "description": "Create a new transaction with a single output script (OP_DROP) in a P2SH"
  },
  { "exec": "./namecoin-tx",
    "args": ["-json", "-create", "outscript=0:OP_DROP:S", "nversion=1"],
    "output_cmp": "txcreatescript2.json",
    "description": "Create a new transaction with a single output script (OP_DROP) in a P2SH (output as json)"
  },
  { "exec": "./namecoin-tx",
    "args": ["-create", "outscript=0:OP_DROP:W", "nversion=1"],
    "output_cmp": "txcreatescript3.hex",
    "description": "Create a new transaction with a single output script (OP_DROP) in a P2WSH"
  },
  { "exec": "./namecoin-tx",
    "args": ["-json", "-create", "outscript=0:OP_DROP:W", "nversion=1"],
    "output_cmp": "txcreatescript3.json",
    "description": "Create a new transaction with a single output script (OP_DROP) in a P2WSH (output as json)"
  },
  { "exec": "./namecoin-tx",
    "args": ["-create", "outscript=0:OP_DROP:WS", "nversion=1"],
    "output_cmp": "txcreatescript4.hex",
    "description": "Create a new transaction with a single output script (OP_DROP) in a P2WSH, wrapped in a P2SH"
  },
  { "exec": "./namecoin-tx",
    "args": ["-json", "-create", "outscript=0:OP_DROP:WS", "nversion=1"],
    "output_cmp": "txcreatescript4.json",
    "description": "Create a new transaction with a single output script (OP_DROP) in a P2SH, wrapped in a P2SH (output as json)"
  },
  { "exec": "./namecoin-tx",
>>>>>>> df2ffcc2
    "args":
    ["-create",
     "in=4d49a71ec9da436f71ec4ee231d04f292a29cd316f598bb7068feccabdc59485:0",
     "set=privatekeys:[\"6da4dxQNAUd3epdVJPGsEsj6rATeDJa7CNu5zAZc1689ue5NQfH\"]",
     "set=prevtxs:[{\"txid\":\"4d49a71ec9da436f71ec4ee231d04f292a29cd316f598bb7068feccabdc59485\",\"vout\":0,\"scriptPubKey\":\"76a91491b24bf9f5288532960ac687abb035127b1d28a588ac\"}]",
     "sign=ALL",
     "outaddr=0.001:HFQWHKLvcr6WPPv4jMoVVr5turE91JA8xQ"],
    "output_cmp": "txcreatesign.hex",
    "description": "Creates a new transaction with a single input and a single output, and then signs the transaction"
  },
  { "exec": "./huntercoin-tx",
    "args":
    ["-json",
     "-create",
     "in=4d49a71ec9da436f71ec4ee231d04f292a29cd316f598bb7068feccabdc59485:0",
     "set=privatekeys:[\"5HpHagT65TZzG1PH3CSu63k8DbpvD8s5ip4nEB3kEsreAnchuDf\"]",
     "set=prevtxs:[{\"txid\":\"4d49a71ec9da436f71ec4ee231d04f292a29cd316f598bb7068feccabdc59485\",\"vout\":0,\"scriptPubKey\":\"76a91491b24bf9f5288532960ac687abb035127b1d28a588ac\"}]",
     "sign=ALL",
     "outaddr=0.001:HEZWUgpSqHKFW5oPKwEHB2aLcc9RTBURuS"],
    "output_cmp": "txcreatesign.json",
    "description": "Creates a new transaction with a single input and a single output, and then signs the transaction (output in json)"
  },
  { "exec": "./huntercoin-tx",
    "args":
    ["-create", "outpubkey=0:02a5613bd857b7048924264d1e70e08fb2a7e6527d32b7ab1bb993ac59964ff397", "nversion=1"],
    "output_cmp": "txcreateoutpubkey1.hex",
    "description": "Creates a new transaction with a single pay-to-pubkey output"
  },
  { "exec": "./namecoin-tx",
    "args":
    ["-json", "-create", "outpubkey=0:02a5613bd857b7048924264d1e70e08fb2a7e6527d32b7ab1bb993ac59964ff397", "nversion=1"],
    "output_cmp": "txcreateoutpubkey1.json",
    "description": "Creates a new transaction with a single pay-to-pubkey output (output as json)"
  },
  { "exec": "./namecoin-tx",
    "args":
    ["-create", "outpubkey=0:02a5613bd857b7048924264d1e70e08fb2a7e6527d32b7ab1bb993ac59964ff397:W", "nversion=1"],
    "output_cmp": "txcreateoutpubkey2.hex",
    "description": "Creates a new transaction with a single pay-to-witness-pubkey output"
  },
  { "exec": "./namecoin-tx",
    "args":
    ["-json", "-create", "outpubkey=0:02a5613bd857b7048924264d1e70e08fb2a7e6527d32b7ab1bb993ac59964ff397:W", "nversion=1"],
    "output_cmp": "txcreateoutpubkey2.json",
    "description": "Creates a new transaction with a single pay-to-witness-pubkey output (output as json)"
  },
  { "exec": "./namecoin-tx",
    "args":
    ["-create", "outpubkey=0:02a5613bd857b7048924264d1e70e08fb2a7e6527d32b7ab1bb993ac59964ff397:WS", "nversion=1"],
    "output_cmp": "txcreateoutpubkey3.hex",
    "description": "Creates a new transaction with a single pay-to-witness-pubkey, wrapped in P2SH output"
  },
  { "exec": "./namecoin-tx",
    "args":
    ["-json", "-create", "outpubkey=0:02a5613bd857b7048924264d1e70e08fb2a7e6527d32b7ab1bb993ac59964ff397:WS", "nversion=1"],
    "output_cmp": "txcreateoutpubkey3.json",
    "description": "Creates a new transaction with a single pay-to-pub-key output, wrapped in P2SH (output as json)"
  },
  { "exec": "./namecoin-tx",
    "args":
    ["-create",
     "in=5897de6bd6027a475eadd57019d4e6872c396d0716c4875a5f1a6fcfdf385c1f:0",
     "outdata=4:badhexdata"],
    "return_code": 1,
    "description": "Attempts to create a new transaction with one input and an output with malformed hex data. Expected to fail"
  },
  { "exec": "./huntercoin-tx",
    "args":
    ["-create",
     "in=5897de6bd6027a475eadd57019d4e6872c396d0716c4875a5f1a6fcfdf385c1f:0",
     "outdata=badhexdata"],
    "return_code": 1,
    "description": "Attempts to create a new transaction with one input and an output with no value and malformed hex data. Expected to fail"
  },
  { "exec": "./huntercoin-tx",
    "args":
    ["-create",
     "in=5897de6bd6027a475eadd57019d4e6872c396d0716c4875a5f1a6fcfdf385c1f:0",
     "outaddr=0.18:H9R2ge8wReDDa7G8tsdC1TXKpm1j5SZie7",
     "outdata=4:54686973204f505f52455455524e207472616e73616374696f6e206f7574707574207761732063726561746564206279206d6f646966696564206372656174657261777472616e73616374696f6e2e"],
    "output_cmp": "txcreatedata1.hex",
    "description": "Creates a new transaction with one input, one address output and one data output"
  },
  { "exec": "./huntercoin-tx",
    "args":
    ["-json",
     "-create",
     "in=5897de6bd6027a475eadd57019d4e6872c396d0716c4875a5f1a6fcfdf385c1f:0",
     "outaddr=0.18:H9R2ge8wReDDa7G8tsdC1TXKpm1j5SZie7",
     "outdata=4:54686973204f505f52455455524e207472616e73616374696f6e206f7574707574207761732063726561746564206279206d6f646966696564206372656174657261777472616e73616374696f6e2e"],
    "output_cmp": "txcreatedata1.json",
    "description": "Creates a new transaction with one input, one address output and one data output (output in json)"
  },
  { "exec": "./huntercoin-tx",
    "args":
    ["-create",
     "in=5897de6bd6027a475eadd57019d4e6872c396d0716c4875a5f1a6fcfdf385c1f:0",
     "outaddr=0.18:H9R2ge8wReDDa7G8tsdC1TXKpm1j5SZie7",
     "outdata=54686973204f505f52455455524e207472616e73616374696f6e206f7574707574207761732063726561746564206279206d6f646966696564206372656174657261777472616e73616374696f6e2e"],
    "output_cmp": "txcreatedata2.hex",
    "description": "Creates a new transaction with one input, one address output and one data (zero value) output"
  },
  { "exec": "./huntercoin-tx",
    "args":
    ["-json",
     "-create",
     "in=5897de6bd6027a475eadd57019d4e6872c396d0716c4875a5f1a6fcfdf385c1f:0",
     "outaddr=0.18:H9R2ge8wReDDa7G8tsdC1TXKpm1j5SZie7",
     "outdata=54686973204f505f52455455524e207472616e73616374696f6e206f7574707574207761732063726561746564206279206d6f646966696564206372656174657261777472616e73616374696f6e2e"],
    "output_cmp": "txcreatedata2.json",
    "description": "Creates a new transaction with one input, one address output and one data (zero value) output (output in json)"
  },
  { "exec": "./huntercoin-tx",
    "args":
    ["-create",
     "in=5897de6bd6027a475eadd57019d4e6872c396d0716c4875a5f1a6fcfdf385c1f:0:4294967293",
     "outaddr=0.18:H9R2ge8wReDDa7G8tsdC1TXKpm1j5SZie7"],
    "output_cmp": "txcreatedata_seq0.hex",
    "description": "Creates a new transaction with one input with sequence number and one address output"
  },
  { "exec": "./huntercoin-tx",
    "args":
    ["-json",
     "-create",
     "in=5897de6bd6027a475eadd57019d4e6872c396d0716c4875a5f1a6fcfdf385c1f:0:4294967293",
     "outaddr=0.18:H9R2ge8wReDDa7G8tsdC1TXKpm1j5SZie7"],
    "output_cmp": "txcreatedata_seq0.json",
    "description": "Creates a new transaction with one input with sequence number and one address output (output in json)"
  },
  { "exec": "./huntercoin-tx",
    "args":
    ["01000000011f5c38dfcf6f1a5f5a87c416076d392c87e6d41970d5ad5e477a02d66bde97580000000000fdffffff0180a81201000000001976a9141fc11f39be1729bf973a7ab6a615ca4729d6457488ac00000000",
     "in=5897de6bd6027a475eadd57019d4e6872c396d0716c4875a5f1a6fcfdf385c1f:0:1"],
    "output_cmp": "txcreatedata_seq1.hex",
    "description": "Adds a new input with sequence number to a transaction"
  },
  { "exec": "./huntercoin-tx",
    "args":
    ["-json",
     "01000000011f5c38dfcf6f1a5f5a87c416076d392c87e6d41970d5ad5e477a02d66bde97580000000000fdffffff0180a81201000000001976a9141fc11f39be1729bf973a7ab6a615ca4729d6457488ac00000000",
     "in=5897de6bd6027a475eadd57019d4e6872c396d0716c4875a5f1a6fcfdf385c1f:0:1"],
    "output_cmp": "txcreatedata_seq1.json",
    "description": "Adds a new input with sequence number to a transaction (output in json)"
  },
  { "exec": "./namecoin-tx",
    "args": ["-create", "outmultisig=1:2:3:02a5613bd857b7048924264d1e70e08fb2a7e6527d32b7ab1bb993ac59964ff397:021ac43c7ff740014c3b33737ede99c967e4764553d1b2b83db77c83b8715fa72d:02df2089105c77f266fa11a9d33f05c735234075f2e8780824c6b709415f9fb485", "nversion=1"],
    "output_cmp": "txcreatemultisig1.hex",
    "description": "Creates a new transaction with a single 2-of-3 multisig output"
  },
  { "exec": "./namecoin-tx",
    "args": ["-json", "-create", "outmultisig=1:2:3:02a5613bd857b7048924264d1e70e08fb2a7e6527d32b7ab1bb993ac59964ff397:021ac43c7ff740014c3b33737ede99c967e4764553d1b2b83db77c83b8715fa72d:02df2089105c77f266fa11a9d33f05c735234075f2e8780824c6b709415f9fb485", "nversion=1"],
    "output_cmp": "txcreatemultisig1.json",
    "description": "Creates a new transaction with a single 2-of-3 multisig output (output in json)"
  },
  { "exec": "./namecoin-tx",
    "args": ["-create", "outmultisig=1:2:3:02a5613bd857b7048924264d1e70e08fb2a7e6527d32b7ab1bb993ac59964ff397:021ac43c7ff740014c3b33737ede99c967e4764553d1b2b83db77c83b8715fa72d:02df2089105c77f266fa11a9d33f05c735234075f2e8780824c6b709415f9fb485:S", "nversion=1"],
    "output_cmp": "txcreatemultisig2.hex",
    "description": "Creates a new transaction with a single 2-of-3 multisig in a P2SH output"
  },
  { "exec": "./namecoin-tx",
    "args": ["-json", "-create", "outmultisig=1:2:3:02a5613bd857b7048924264d1e70e08fb2a7e6527d32b7ab1bb993ac59964ff397:021ac43c7ff740014c3b33737ede99c967e4764553d1b2b83db77c83b8715fa72d:02df2089105c77f266fa11a9d33f05c735234075f2e8780824c6b709415f9fb485:S", "nversion=1"],
    "output_cmp": "txcreatemultisig2.json",
    "description": "Creates a new transaction with a single 2-of-3 multisig in a P2SH output (output in json)"
  },
  { "exec": "./namecoin-tx",
    "args": ["-create", "outmultisig=1:2:3:02a5613bd857b7048924264d1e70e08fb2a7e6527d32b7ab1bb993ac59964ff397:021ac43c7ff740014c3b33737ede99c967e4764553d1b2b83db77c83b8715fa72d:02df2089105c77f266fa11a9d33f05c735234075f2e8780824c6b709415f9fb485:W", "nversion=1"],
    "output_cmp": "txcreatemultisig3.hex",
    "description": "Creates a new transaction with a single 2-of-3 multisig in a P2WSH output"
  },
  { "exec": "./namecoin-tx",
    "args": ["-json", "-create", "outmultisig=1:2:3:02a5613bd857b7048924264d1e70e08fb2a7e6527d32b7ab1bb993ac59964ff397:021ac43c7ff740014c3b33737ede99c967e4764553d1b2b83db77c83b8715fa72d:02df2089105c77f266fa11a9d33f05c735234075f2e8780824c6b709415f9fb485:W", "nversion=1"],
    "output_cmp": "txcreatemultisig3.json",
    "description": "Creates a new transaction with a single 2-of-3 multisig in a P2WSH output (output in json)"
  },
  { "exec": "./namecoin-tx",
    "args": ["-create", "outmultisig=1:2:3:02a5613bd857b7048924264d1e70e08fb2a7e6527d32b7ab1bb993ac59964ff397:021ac43c7ff740014c3b33737ede99c967e4764553d1b2b83db77c83b8715fa72d:02df2089105c77f266fa11a9d33f05c735234075f2e8780824c6b709415f9fb485:WS", "nversion=1"],
    "output_cmp": "txcreatemultisig4.hex",
    "description": "Creates a new transaction with a single 2-of-3 multisig in a P2WSH output, wrapped in P2SH"
  },
  { "exec": "./namecoin-tx",
    "args": ["-json", "-create", "outmultisig=1:2:3:02a5613bd857b7048924264d1e70e08fb2a7e6527d32b7ab1bb993ac59964ff397:021ac43c7ff740014c3b33737ede99c967e4764553d1b2b83db77c83b8715fa72d:02df2089105c77f266fa11a9d33f05c735234075f2e8780824c6b709415f9fb485:WS", "nversion=1"],
    "output_cmp": "txcreatemultisig4.json",
    "description": "Creates a new transaction with a single 2-of-3 multisig in a P2WSH output, wrapped in P2SH (output in json)"
  }
]<|MERGE_RESOLUTION|>--- conflicted
+++ resolved
@@ -112,51 +112,47 @@
     "output_cmp": "txcreate2.json",
     "description": "Parses a transation with no inputs and a single output script (output in json)"
   },
-<<<<<<< HEAD
-  { "exec": "./huntercoin-tx",
-=======
-  { "exec": "./namecoin-tx",
+  { "exec": "./huntercoin-tx",
     "args": ["-create", "outscript=0:OP_DROP", "nversion=1"],
     "output_cmp": "txcreatescript1.hex",
     "description": "Create a new transaction with a single output script (OP_DROP)"
   },
-  { "exec": "./namecoin-tx",
+  { "exec": "./huntercoin-tx",
     "args": ["-json", "-create", "outscript=0:OP_DROP", "nversion=1"],
     "output_cmp": "txcreatescript1.json",
     "description": "Create a new transaction with a single output script (OP_DROP) (output as json)"
   },
-  { "exec": "./namecoin-tx",
+  { "exec": "./huntercoin-tx",
     "args": ["-create", "outscript=0:OP_DROP:S", "nversion=1"],
     "output_cmp": "txcreatescript2.hex",
     "description": "Create a new transaction with a single output script (OP_DROP) in a P2SH"
   },
-  { "exec": "./namecoin-tx",
+  { "exec": "./huntercoin-tx",
     "args": ["-json", "-create", "outscript=0:OP_DROP:S", "nversion=1"],
     "output_cmp": "txcreatescript2.json",
     "description": "Create a new transaction with a single output script (OP_DROP) in a P2SH (output as json)"
   },
-  { "exec": "./namecoin-tx",
+  { "exec": "./huntercoin-tx",
     "args": ["-create", "outscript=0:OP_DROP:W", "nversion=1"],
     "output_cmp": "txcreatescript3.hex",
     "description": "Create a new transaction with a single output script (OP_DROP) in a P2WSH"
   },
-  { "exec": "./namecoin-tx",
+  { "exec": "./huntercoin-tx",
     "args": ["-json", "-create", "outscript=0:OP_DROP:W", "nversion=1"],
     "output_cmp": "txcreatescript3.json",
     "description": "Create a new transaction with a single output script (OP_DROP) in a P2WSH (output as json)"
   },
-  { "exec": "./namecoin-tx",
+  { "exec": "./huntercoin-tx",
     "args": ["-create", "outscript=0:OP_DROP:WS", "nversion=1"],
     "output_cmp": "txcreatescript4.hex",
     "description": "Create a new transaction with a single output script (OP_DROP) in a P2WSH, wrapped in a P2SH"
   },
-  { "exec": "./namecoin-tx",
+  { "exec": "./huntercoin-tx",
     "args": ["-json", "-create", "outscript=0:OP_DROP:WS", "nversion=1"],
     "output_cmp": "txcreatescript4.json",
     "description": "Create a new transaction with a single output script (OP_DROP) in a P2SH, wrapped in a P2SH (output as json)"
   },
-  { "exec": "./namecoin-tx",
->>>>>>> df2ffcc2
+  { "exec": "./huntercoin-tx",
     "args":
     ["-create",
      "in=4d49a71ec9da436f71ec4ee231d04f292a29cd316f598bb7068feccabdc59485:0",
@@ -185,37 +181,37 @@
     "output_cmp": "txcreateoutpubkey1.hex",
     "description": "Creates a new transaction with a single pay-to-pubkey output"
   },
-  { "exec": "./namecoin-tx",
+  { "exec": "./huntercoin-tx",
     "args":
     ["-json", "-create", "outpubkey=0:02a5613bd857b7048924264d1e70e08fb2a7e6527d32b7ab1bb993ac59964ff397", "nversion=1"],
     "output_cmp": "txcreateoutpubkey1.json",
     "description": "Creates a new transaction with a single pay-to-pubkey output (output as json)"
   },
-  { "exec": "./namecoin-tx",
+  { "exec": "./huntercoin-tx",
     "args":
     ["-create", "outpubkey=0:02a5613bd857b7048924264d1e70e08fb2a7e6527d32b7ab1bb993ac59964ff397:W", "nversion=1"],
     "output_cmp": "txcreateoutpubkey2.hex",
     "description": "Creates a new transaction with a single pay-to-witness-pubkey output"
   },
-  { "exec": "./namecoin-tx",
+  { "exec": "./huntercoin-tx",
     "args":
     ["-json", "-create", "outpubkey=0:02a5613bd857b7048924264d1e70e08fb2a7e6527d32b7ab1bb993ac59964ff397:W", "nversion=1"],
     "output_cmp": "txcreateoutpubkey2.json",
     "description": "Creates a new transaction with a single pay-to-witness-pubkey output (output as json)"
   },
-  { "exec": "./namecoin-tx",
+  { "exec": "./huntercoin-tx",
     "args":
     ["-create", "outpubkey=0:02a5613bd857b7048924264d1e70e08fb2a7e6527d32b7ab1bb993ac59964ff397:WS", "nversion=1"],
     "output_cmp": "txcreateoutpubkey3.hex",
     "description": "Creates a new transaction with a single pay-to-witness-pubkey, wrapped in P2SH output"
   },
-  { "exec": "./namecoin-tx",
+  { "exec": "./huntercoin-tx",
     "args":
     ["-json", "-create", "outpubkey=0:02a5613bd857b7048924264d1e70e08fb2a7e6527d32b7ab1bb993ac59964ff397:WS", "nversion=1"],
     "output_cmp": "txcreateoutpubkey3.json",
     "description": "Creates a new transaction with a single pay-to-pub-key output, wrapped in P2SH (output as json)"
   },
-  { "exec": "./namecoin-tx",
+  { "exec": "./huntercoin-tx",
     "args":
     ["-create",
      "in=5897de6bd6027a475eadd57019d4e6872c396d0716c4875a5f1a6fcfdf385c1f:0",
@@ -301,42 +297,42 @@
     "output_cmp": "txcreatedata_seq1.json",
     "description": "Adds a new input with sequence number to a transaction (output in json)"
   },
-  { "exec": "./namecoin-tx",
+  { "exec": "./huntercoin-tx",
     "args": ["-create", "outmultisig=1:2:3:02a5613bd857b7048924264d1e70e08fb2a7e6527d32b7ab1bb993ac59964ff397:021ac43c7ff740014c3b33737ede99c967e4764553d1b2b83db77c83b8715fa72d:02df2089105c77f266fa11a9d33f05c735234075f2e8780824c6b709415f9fb485", "nversion=1"],
     "output_cmp": "txcreatemultisig1.hex",
     "description": "Creates a new transaction with a single 2-of-3 multisig output"
   },
-  { "exec": "./namecoin-tx",
+  { "exec": "./huntercoin-tx",
     "args": ["-json", "-create", "outmultisig=1:2:3:02a5613bd857b7048924264d1e70e08fb2a7e6527d32b7ab1bb993ac59964ff397:021ac43c7ff740014c3b33737ede99c967e4764553d1b2b83db77c83b8715fa72d:02df2089105c77f266fa11a9d33f05c735234075f2e8780824c6b709415f9fb485", "nversion=1"],
     "output_cmp": "txcreatemultisig1.json",
     "description": "Creates a new transaction with a single 2-of-3 multisig output (output in json)"
   },
-  { "exec": "./namecoin-tx",
+  { "exec": "./huntercoin-tx",
     "args": ["-create", "outmultisig=1:2:3:02a5613bd857b7048924264d1e70e08fb2a7e6527d32b7ab1bb993ac59964ff397:021ac43c7ff740014c3b33737ede99c967e4764553d1b2b83db77c83b8715fa72d:02df2089105c77f266fa11a9d33f05c735234075f2e8780824c6b709415f9fb485:S", "nversion=1"],
     "output_cmp": "txcreatemultisig2.hex",
     "description": "Creates a new transaction with a single 2-of-3 multisig in a P2SH output"
   },
-  { "exec": "./namecoin-tx",
+  { "exec": "./huntercoin-tx",
     "args": ["-json", "-create", "outmultisig=1:2:3:02a5613bd857b7048924264d1e70e08fb2a7e6527d32b7ab1bb993ac59964ff397:021ac43c7ff740014c3b33737ede99c967e4764553d1b2b83db77c83b8715fa72d:02df2089105c77f266fa11a9d33f05c735234075f2e8780824c6b709415f9fb485:S", "nversion=1"],
     "output_cmp": "txcreatemultisig2.json",
     "description": "Creates a new transaction with a single 2-of-3 multisig in a P2SH output (output in json)"
   },
-  { "exec": "./namecoin-tx",
+  { "exec": "./huntercoin-tx",
     "args": ["-create", "outmultisig=1:2:3:02a5613bd857b7048924264d1e70e08fb2a7e6527d32b7ab1bb993ac59964ff397:021ac43c7ff740014c3b33737ede99c967e4764553d1b2b83db77c83b8715fa72d:02df2089105c77f266fa11a9d33f05c735234075f2e8780824c6b709415f9fb485:W", "nversion=1"],
     "output_cmp": "txcreatemultisig3.hex",
     "description": "Creates a new transaction with a single 2-of-3 multisig in a P2WSH output"
   },
-  { "exec": "./namecoin-tx",
+  { "exec": "./huntercoin-tx",
     "args": ["-json", "-create", "outmultisig=1:2:3:02a5613bd857b7048924264d1e70e08fb2a7e6527d32b7ab1bb993ac59964ff397:021ac43c7ff740014c3b33737ede99c967e4764553d1b2b83db77c83b8715fa72d:02df2089105c77f266fa11a9d33f05c735234075f2e8780824c6b709415f9fb485:W", "nversion=1"],
     "output_cmp": "txcreatemultisig3.json",
     "description": "Creates a new transaction with a single 2-of-3 multisig in a P2WSH output (output in json)"
   },
-  { "exec": "./namecoin-tx",
+  { "exec": "./huntercoin-tx",
     "args": ["-create", "outmultisig=1:2:3:02a5613bd857b7048924264d1e70e08fb2a7e6527d32b7ab1bb993ac59964ff397:021ac43c7ff740014c3b33737ede99c967e4764553d1b2b83db77c83b8715fa72d:02df2089105c77f266fa11a9d33f05c735234075f2e8780824c6b709415f9fb485:WS", "nversion=1"],
     "output_cmp": "txcreatemultisig4.hex",
     "description": "Creates a new transaction with a single 2-of-3 multisig in a P2WSH output, wrapped in P2SH"
   },
-  { "exec": "./namecoin-tx",
+  { "exec": "./huntercoin-tx",
     "args": ["-json", "-create", "outmultisig=1:2:3:02a5613bd857b7048924264d1e70e08fb2a7e6527d32b7ab1bb993ac59964ff397:021ac43c7ff740014c3b33737ede99c967e4764553d1b2b83db77c83b8715fa72d:02df2089105c77f266fa11a9d33f05c735234075f2e8780824c6b709415f9fb485:WS", "nversion=1"],
     "output_cmp": "txcreatemultisig4.json",
     "description": "Creates a new transaction with a single 2-of-3 multisig in a P2WSH output, wrapped in P2SH (output in json)"
