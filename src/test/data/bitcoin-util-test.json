[
  { "exec": "./huntercoin-tx",
    "args": ["-create"],
    "output_cmp": "blanktx.hex",
    "description": "Creates a blank transaction"
  },
  { "exec": "./namecoin-tx",
    "args": ["-json","-create"],
    "output_cmp": "blanktx.json",
    "description": "Creates a blank transaction (output in json)"
  },
  { "exec": "./huntercoin-tx",
    "args": ["-"],
    "input": "blanktx.hex",
    "output_cmp": "blanktx.hex",
    "description": "Creates a blank transaction when nothing is piped into bitcoin-tx"
  },
  { "exec": "./namecoin-tx",
    "args": ["-json","-"],
    "input": "blanktx.hex",
    "output_cmp": "blanktx.json",
    "description": "Creates a blank transaction when nothing is piped into bitcoin-tx (output in json)"
  },
  { "exec": "./huntercoin-tx",
    "args": ["-", "delin=1"],
    "input": "tx394b54bb.hex",
    "output_cmp": "tt-delin1-out.hex",
    "description": "Deletes a single input from a transaction"
  },
  { "exec": "./namecoin-tx",
    "args": ["-json", "-", "delin=1"],
    "input": "tx394b54bb.hex",
    "output_cmp": "tt-delin1-out.json",
    "description": "Deletes a single input from a transaction (output in json)"
  },
  { "exec": "./huntercoin-tx",
    "args": ["-", "delin=31"],
    "input": "tx394b54bb.hex",
    "return_code": 1,
    "description": "Attempts to delete an input with a bad index from a transaction. Expected to fail."
  },
  { "exec": "./huntercoin-tx",
    "args": ["-", "delout=1"],
    "input": "tx394b54bb.hex",
    "output_cmp": "tt-delout1-out.hex",
    "description": "Deletes a single output from a transaction"
  },
  { "exec": "./namecoin-tx",
    "args": ["-json", "-", "delout=1"],
    "input": "tx394b54bb.hex",
    "output_cmp": "tt-delout1-out.json",
    "description": "Deletes a single output from a transaction (output in json)"
  },
  { "exec": "./huntercoin-tx",
    "args": ["-", "delout=2"],
    "input": "tx394b54bb.hex",
    "return_code": 1,
    "description": "Attempts to delete an output with a bad index from a transaction. Expected to fail."
  },
  { "exec": "./huntercoin-tx",
    "args": ["-", "locktime=317000"],
    "input": "tx394b54bb.hex",
    "output_cmp": "tt-locktime317000-out.hex",
    "description": "Adds an nlocktime to a transaction"
  },
  { "exec": "./namecoin-tx",
    "args": ["-json", "-", "locktime=317000"],
    "input": "tx394b54bb.hex",
    "output_cmp": "tt-locktime317000-out.json",
    "description": "Adds an nlocktime to a transaction (output in json)"
  },
  { "exec": "./huntercoin-tx",
    "args":
    ["-create",
     "in=5897de6bd6027a475eadd57019d4e6872c396d0716c4875a5f1a6fcfdf385c1f:0",
     "in=bf829c6bcf84579331337659d31f89dfd138f7f7785802d5501c92333145ca7c:18",
     "in=22a6f904655d53ae2ff70e701a0bbd90aa3975c0f40bfc6cc996a9049e31cdfc:1",
<<<<<<< HEAD
     "outaddr=0.18:HN2MVrSFL6S7JNHJ9PsMxSmahjSVaR6Y9u",
     "outaddr=4:HEW6y2DQDjnBBXv4LAHCMaY8G8Gbw3W7Cj"],
    "output_cmp": "txcreate1.hex"
=======
     "outaddr=0.18:NC5bKA1hrFzd7ZxLSRsBmx32FnXpCb35t6",
     "outaddr=4:N4ZLnKnrjuLgzjb6dCH2B5oZpBMvQ5RXRE"],
    "output_cmp": "txcreate1.hex",
    "description": "Creates a new transaction with three inputs and two outputs"
  },
  { "exec": "./namecoin-tx",
    "args":
    ["-json",
     "-create",
     "in=5897de6bd6027a475eadd57019d4e6872c396d0716c4875a5f1a6fcfdf385c1f:0",
     "in=bf829c6bcf84579331337659d31f89dfd138f7f7785802d5501c92333145ca7c:18",
     "in=22a6f904655d53ae2ff70e701a0bbd90aa3975c0f40bfc6cc996a9049e31cdfc:1",
     "outaddr=0.18:MyUGVwiPwomjPJwBBud1pxnmNp73dKB9s1",
     "outaddr=4:NJiLia4V47bHDvG7G6yQskDVXkmaBJJpUL"],
    "output_cmp": "txcreate1.json",
    "description": "Creates a new transaction with three inputs and two outputs (output in json)"
>>>>>>> 7aeafb67
  },
  { "exec": "./huntercoin-tx",
    "args": ["-create", "outscript=0:"],
    "output_cmp": "txcreate2.hex",
    "description": "Creates a new transaction with a single empty output script"
  },
  { "exec": "./namecoin-tx",
    "args": ["-json", "-create", "outscript=0:"],
    "output_cmp": "txcreate2.json",
    "description": "Creates a new transaction with a single empty output script (output in json)"
  },
  { "exec": "./huntercoin-tx",
    "args":
    ["-create",
     "in=4d49a71ec9da436f71ec4ee231d04f292a29cd316f598bb7068feccabdc59485:0",
     "set=privatekeys:[\"6da4dxQNAUd3epdVJPGsEsj6rATeDJa7CNu5zAZc1689ue5NQfH\"]",
     "set=prevtxs:[{\"txid\":\"4d49a71ec9da436f71ec4ee231d04f292a29cd316f598bb7068feccabdc59485\",\"vout\":0,\"scriptPubKey\":\"76a91491b24bf9f5288532960ac687abb035127b1d28a588ac\"}]",
     "sign=ALL",
<<<<<<< HEAD
     "outaddr=0.001:HFQWHKLvcr6WPPv4jMoVVr5turE91JA8xQ"],
    "output_cmp": "txcreatesign.hex"
=======
     "outaddr=0.001:N5Tk6cvP91f2Cbb72PoKKMMLTuKTXZ6w7c"],
    "output_cmp": "txcreatesign.hex",
    "description": "Creates a new transaction with a single input and a single output, and then signs the transaction"
  },
  { "exec": "./namecoin-tx",
    "args":
    ["-json",
     "-create",
     "in=4d49a71ec9da436f71ec4ee231d04f292a29cd316f598bb7068feccabdc59485:0",
     "set=privatekeys:[\"5HpHagT65TZzG1PH3CSu63k8DbpvD8s5ip4nEB3kEsreAnchuDf\"]",
     "set=prevtxs:[{\"txid\":\"4d49a71ec9da436f71ec4ee231d04f292a29cd316f598bb7068feccabdc59485\",\"vout\":0,\"scriptPubKey\":\"76a91491b24bf9f5288532960ac687abb035127b1d28a588ac\"}]",
     "sign=ALL",
     "outaddr=0.001:N4ckHzPuMSsmKHURcyE6zXqnAfEk2Mxd2P"],
    "output_cmp": "txcreatesign.json",
    "description": "Creates a new transaction with a single input and a single output, and then signs the transaction (output in json)"
>>>>>>> 7aeafb67
  },
  { "exec": "./huntercoin-tx",
    "args":
    ["-create",
     "in=5897de6bd6027a475eadd57019d4e6872c396d0716c4875a5f1a6fcfdf385c1f:0",
     "outdata=4:badhexdata"],
    "return_code": 1,
    "description": "Attempts to create a new transaction with one input and an output with malformed hex data. Expected to fail"
  },
  { "exec": "./huntercoin-tx",
    "args":
    ["-create",
     "in=5897de6bd6027a475eadd57019d4e6872c396d0716c4875a5f1a6fcfdf385c1f:0",
     "outdata=badhexdata"],
    "return_code": 1,
    "description": "Attempts to create a new transaction with one input and an output with no value and malformed hex data. Expected to fail"
  },
  { "exec": "./huntercoin-tx",
    "args":
    ["-create",
     "in=5897de6bd6027a475eadd57019d4e6872c396d0716c4875a5f1a6fcfdf385c1f:0",
     "outaddr=0.18:H9R2ge8wReDDa7G8tsdC1TXKpm1j5SZie7",
     "outdata=4:54686973204f505f52455455524e207472616e73616374696f6e206f7574707574207761732063726561746564206279206d6f646966696564206372656174657261777472616e73616374696f6e2e"],
    "output_cmp": "txcreatedata1.hex",
    "description": "Creates a new transaction with one input, one address output and one data output"
  },
  { "exec": "./namecoin-tx",
    "args":
    ["-json",
     "-create",
     "in=5897de6bd6027a475eadd57019d4e6872c396d0716c4875a5f1a6fcfdf385c1f:0",
     "outaddr=0.18:MyUGVwiPwomjPJwBBud1pxnmNp73dKB9s1",
     "outdata=4:54686973204f505f52455455524e207472616e73616374696f6e206f7574707574207761732063726561746564206279206d6f646966696564206372656174657261777472616e73616374696f6e2e"],
    "output_cmp": "txcreatedata1.json",
    "description": "Creates a new transaction with one input, one address output and one data output (output in json)"
  },
  { "exec": "./huntercoin-tx",
    "args":
    ["-create",
     "in=5897de6bd6027a475eadd57019d4e6872c396d0716c4875a5f1a6fcfdf385c1f:0",
     "outaddr=0.18:H9R2ge8wReDDa7G8tsdC1TXKpm1j5SZie7",
     "outdata=54686973204f505f52455455524e207472616e73616374696f6e206f7574707574207761732063726561746564206279206d6f646966696564206372656174657261777472616e73616374696f6e2e"],
    "output_cmp": "txcreatedata2.hex",
    "description": "Creates a new transaction with one input, one address output and one data (zero value) output"
  },
  { "exec": "./namecoin-tx",
    "args":
    ["-json",
     "-create",
     "in=5897de6bd6027a475eadd57019d4e6872c396d0716c4875a5f1a6fcfdf385c1f:0",
     "outaddr=0.18:MyUGVwiPwomjPJwBBud1pxnmNp73dKB9s1",
     "outdata=54686973204f505f52455455524e207472616e73616374696f6e206f7574707574207761732063726561746564206279206d6f646966696564206372656174657261777472616e73616374696f6e2e"],
    "output_cmp": "txcreatedata2.json",
    "description": "Creates a new transaction with one input, one address output and one data (zero value) output (output in json)"
  },
  { "exec": "./huntercoin-tx",
    "args":
    ["-create",
     "in=5897de6bd6027a475eadd57019d4e6872c396d0716c4875a5f1a6fcfdf385c1f:0:4294967293",
<<<<<<< HEAD
     "outaddr=0.18:H9R2ge8wReDDa7G8tsdC1TXKpm1j5SZie7"],
    "output_cmp": "txcreatedata_seq0.hex"
=======
     "outaddr=0.18:MyUGVwiPwomjPJwBBud1pxnmNp73dKB9s1"],
    "output_cmp": "txcreatedata_seq0.hex",
    "description": "Creates a new transaction with one input with sequence number and one address output"
  },
  { "exec": "./namecoin-tx",
    "args":
    ["-json",
     "-create",
     "in=5897de6bd6027a475eadd57019d4e6872c396d0716c4875a5f1a6fcfdf385c1f:0:4294967293",
     "outaddr=0.18:MyUGVwiPwomjPJwBBud1pxnmNp73dKB9s1"],
    "output_cmp": "txcreatedata_seq0.json",
    "description": "Creates a new transaction with one input with sequence number and one address output (output in json)"
>>>>>>> 7aeafb67
  },
  { "exec": "./huntercoin-tx",
    "args":
    ["01000000011f5c38dfcf6f1a5f5a87c416076d392c87e6d41970d5ad5e477a02d66bde97580000000000fdffffff0180a81201000000001976a9141fc11f39be1729bf973a7ab6a615ca4729d6457488ac00000000",
     "in=5897de6bd6027a475eadd57019d4e6872c396d0716c4875a5f1a6fcfdf385c1f:0:1"],
    "output_cmp": "txcreatedata_seq1.hex",
    "description": "Adds a new input with sequence number to a transaction"
  },
  { "exec": "./namecoin-tx",
    "args":
    ["-json",
     "01000000011f5c38dfcf6f1a5f5a87c416076d392c87e6d41970d5ad5e477a02d66bde97580000000000fdffffff0180a81201000000001976a9141fc11f39be1729bf973a7ab6a615ca4729d6457488ac00000000",
     "in=5897de6bd6027a475eadd57019d4e6872c396d0716c4875a5f1a6fcfdf385c1f:0:1"],
    "output_cmp": "txcreatedata_seq1.json",
    "description": "Adds a new input with sequence number to a transaction (output in json)"
  }
]<|MERGE_RESOLUTION|>--- conflicted
+++ resolved
@@ -4,7 +4,7 @@
     "output_cmp": "blanktx.hex",
     "description": "Creates a blank transaction"
   },
-  { "exec": "./namecoin-tx",
+  { "exec": "./huntercoin-tx",
     "args": ["-json","-create"],
     "output_cmp": "blanktx.json",
     "description": "Creates a blank transaction (output in json)"
@@ -15,7 +15,7 @@
     "output_cmp": "blanktx.hex",
     "description": "Creates a blank transaction when nothing is piped into bitcoin-tx"
   },
-  { "exec": "./namecoin-tx",
+  { "exec": "./huntercoin-tx",
     "args": ["-json","-"],
     "input": "blanktx.hex",
     "output_cmp": "blanktx.json",
@@ -27,7 +27,7 @@
     "output_cmp": "tt-delin1-out.hex",
     "description": "Deletes a single input from a transaction"
   },
-  { "exec": "./namecoin-tx",
+  { "exec": "./huntercoin-tx",
     "args": ["-json", "-", "delin=1"],
     "input": "tx394b54bb.hex",
     "output_cmp": "tt-delin1-out.json",
@@ -45,7 +45,7 @@
     "output_cmp": "tt-delout1-out.hex",
     "description": "Deletes a single output from a transaction"
   },
-  { "exec": "./namecoin-tx",
+  { "exec": "./huntercoin-tx",
     "args": ["-json", "-", "delout=1"],
     "input": "tx394b54bb.hex",
     "output_cmp": "tt-delout1-out.json",
@@ -63,7 +63,7 @@
     "output_cmp": "tt-locktime317000-out.hex",
     "description": "Adds an nlocktime to a transaction"
   },
-  { "exec": "./namecoin-tx",
+  { "exec": "./huntercoin-tx",
     "args": ["-json", "-", "locktime=317000"],
     "input": "tx394b54bb.hex",
     "output_cmp": "tt-locktime317000-out.json",
@@ -75,35 +75,29 @@
      "in=5897de6bd6027a475eadd57019d4e6872c396d0716c4875a5f1a6fcfdf385c1f:0",
      "in=bf829c6bcf84579331337659d31f89dfd138f7f7785802d5501c92333145ca7c:18",
      "in=22a6f904655d53ae2ff70e701a0bbd90aa3975c0f40bfc6cc996a9049e31cdfc:1",
-<<<<<<< HEAD
      "outaddr=0.18:HN2MVrSFL6S7JNHJ9PsMxSmahjSVaR6Y9u",
      "outaddr=4:HEW6y2DQDjnBBXv4LAHCMaY8G8Gbw3W7Cj"],
-    "output_cmp": "txcreate1.hex"
-=======
-     "outaddr=0.18:NC5bKA1hrFzd7ZxLSRsBmx32FnXpCb35t6",
-     "outaddr=4:N4ZLnKnrjuLgzjb6dCH2B5oZpBMvQ5RXRE"],
     "output_cmp": "txcreate1.hex",
     "description": "Creates a new transaction with three inputs and two outputs"
   },
-  { "exec": "./namecoin-tx",
+  { "exec": "./huntercoin-tx",
     "args":
     ["-json",
      "-create",
      "in=5897de6bd6027a475eadd57019d4e6872c396d0716c4875a5f1a6fcfdf385c1f:0",
      "in=bf829c6bcf84579331337659d31f89dfd138f7f7785802d5501c92333145ca7c:18",
      "in=22a6f904655d53ae2ff70e701a0bbd90aa3975c0f40bfc6cc996a9049e31cdfc:1",
-     "outaddr=0.18:MyUGVwiPwomjPJwBBud1pxnmNp73dKB9s1",
-     "outaddr=4:NJiLia4V47bHDvG7G6yQskDVXkmaBJJpUL"],
+     "outaddr=0.18:H9R2ge8wReDDa7G8tsdC1TXKpm1j5SZie7",
+     "outaddr=4:HUf6uGV2Xx2mQib4y4yb4Ex3yhgFZQN4mf"],
     "output_cmp": "txcreate1.json",
     "description": "Creates a new transaction with three inputs and two outputs (output in json)"
->>>>>>> 7aeafb67
   },
   { "exec": "./huntercoin-tx",
     "args": ["-create", "outscript=0:"],
     "output_cmp": "txcreate2.hex",
     "description": "Creates a new transaction with a single empty output script"
   },
-  { "exec": "./namecoin-tx",
+  { "exec": "./huntercoin-tx",
     "args": ["-json", "-create", "outscript=0:"],
     "output_cmp": "txcreate2.json",
     "description": "Creates a new transaction with a single empty output script (output in json)"
@@ -115,15 +109,11 @@
      "set=privatekeys:[\"6da4dxQNAUd3epdVJPGsEsj6rATeDJa7CNu5zAZc1689ue5NQfH\"]",
      "set=prevtxs:[{\"txid\":\"4d49a71ec9da436f71ec4ee231d04f292a29cd316f598bb7068feccabdc59485\",\"vout\":0,\"scriptPubKey\":\"76a91491b24bf9f5288532960ac687abb035127b1d28a588ac\"}]",
      "sign=ALL",
-<<<<<<< HEAD
      "outaddr=0.001:HFQWHKLvcr6WPPv4jMoVVr5turE91JA8xQ"],
-    "output_cmp": "txcreatesign.hex"
-=======
-     "outaddr=0.001:N5Tk6cvP91f2Cbb72PoKKMMLTuKTXZ6w7c"],
     "output_cmp": "txcreatesign.hex",
     "description": "Creates a new transaction with a single input and a single output, and then signs the transaction"
   },
-  { "exec": "./namecoin-tx",
+  { "exec": "./huntercoin-tx",
     "args":
     ["-json",
      "-create",
@@ -131,10 +121,9 @@
      "set=privatekeys:[\"5HpHagT65TZzG1PH3CSu63k8DbpvD8s5ip4nEB3kEsreAnchuDf\"]",
      "set=prevtxs:[{\"txid\":\"4d49a71ec9da436f71ec4ee231d04f292a29cd316f598bb7068feccabdc59485\",\"vout\":0,\"scriptPubKey\":\"76a91491b24bf9f5288532960ac687abb035127b1d28a588ac\"}]",
      "sign=ALL",
-     "outaddr=0.001:N4ckHzPuMSsmKHURcyE6zXqnAfEk2Mxd2P"],
+     "outaddr=0.001:HEZWUgpSqHKFW5oPKwEHB2aLcc9RTBURuS"],
     "output_cmp": "txcreatesign.json",
     "description": "Creates a new transaction with a single input and a single output, and then signs the transaction (output in json)"
->>>>>>> 7aeafb67
   },
   { "exec": "./huntercoin-tx",
     "args":
@@ -161,12 +150,12 @@
     "output_cmp": "txcreatedata1.hex",
     "description": "Creates a new transaction with one input, one address output and one data output"
   },
-  { "exec": "./namecoin-tx",
-    "args":
-    ["-json",
-     "-create",
-     "in=5897de6bd6027a475eadd57019d4e6872c396d0716c4875a5f1a6fcfdf385c1f:0",
-     "outaddr=0.18:MyUGVwiPwomjPJwBBud1pxnmNp73dKB9s1",
+  { "exec": "./huntercoin-tx",
+    "args":
+    ["-json",
+     "-create",
+     "in=5897de6bd6027a475eadd57019d4e6872c396d0716c4875a5f1a6fcfdf385c1f:0",
+     "outaddr=0.18:H9R2ge8wReDDa7G8tsdC1TXKpm1j5SZie7",
      "outdata=4:54686973204f505f52455455524e207472616e73616374696f6e206f7574707574207761732063726561746564206279206d6f646966696564206372656174657261777472616e73616374696f6e2e"],
     "output_cmp": "txcreatedata1.json",
     "description": "Creates a new transaction with one input, one address output and one data output (output in json)"
@@ -180,12 +169,12 @@
     "output_cmp": "txcreatedata2.hex",
     "description": "Creates a new transaction with one input, one address output and one data (zero value) output"
   },
-  { "exec": "./namecoin-tx",
-    "args":
-    ["-json",
-     "-create",
-     "in=5897de6bd6027a475eadd57019d4e6872c396d0716c4875a5f1a6fcfdf385c1f:0",
-     "outaddr=0.18:MyUGVwiPwomjPJwBBud1pxnmNp73dKB9s1",
+  { "exec": "./huntercoin-tx",
+    "args":
+    ["-json",
+     "-create",
+     "in=5897de6bd6027a475eadd57019d4e6872c396d0716c4875a5f1a6fcfdf385c1f:0",
+     "outaddr=0.18:H9R2ge8wReDDa7G8tsdC1TXKpm1j5SZie7",
      "outdata=54686973204f505f52455455524e207472616e73616374696f6e206f7574707574207761732063726561746564206279206d6f646966696564206372656174657261777472616e73616374696f6e2e"],
     "output_cmp": "txcreatedata2.json",
     "description": "Creates a new transaction with one input, one address output and one data (zero value) output (output in json)"
@@ -194,23 +183,18 @@
     "args":
     ["-create",
      "in=5897de6bd6027a475eadd57019d4e6872c396d0716c4875a5f1a6fcfdf385c1f:0:4294967293",
-<<<<<<< HEAD
      "outaddr=0.18:H9R2ge8wReDDa7G8tsdC1TXKpm1j5SZie7"],
-    "output_cmp": "txcreatedata_seq0.hex"
-=======
-     "outaddr=0.18:MyUGVwiPwomjPJwBBud1pxnmNp73dKB9s1"],
     "output_cmp": "txcreatedata_seq0.hex",
     "description": "Creates a new transaction with one input with sequence number and one address output"
   },
-  { "exec": "./namecoin-tx",
+  { "exec": "./huntercoin-tx",
     "args":
     ["-json",
      "-create",
      "in=5897de6bd6027a475eadd57019d4e6872c396d0716c4875a5f1a6fcfdf385c1f:0:4294967293",
-     "outaddr=0.18:MyUGVwiPwomjPJwBBud1pxnmNp73dKB9s1"],
+     "outaddr=0.18:H9R2ge8wReDDa7G8tsdC1TXKpm1j5SZie7"],
     "output_cmp": "txcreatedata_seq0.json",
     "description": "Creates a new transaction with one input with sequence number and one address output (output in json)"
->>>>>>> 7aeafb67
   },
   { "exec": "./huntercoin-tx",
     "args":
@@ -219,7 +203,7 @@
     "output_cmp": "txcreatedata_seq1.hex",
     "description": "Adds a new input with sequence number to a transaction"
   },
-  { "exec": "./namecoin-tx",
+  { "exec": "./huntercoin-tx",
     "args":
     ["-json",
      "01000000011f5c38dfcf6f1a5f5a87c416076d392c87e6d41970d5ad5e477a02d66bde97580000000000fdffffff0180a81201000000001976a9141fc11f39be1729bf973a7ab6a615ca4729d6457488ac00000000",
