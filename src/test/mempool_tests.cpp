// Copyright (c) 2011-2015 The Bitcoin Core developers
// Distributed under the MIT software license, see the accompanying
// file COPYING or http://www.opensource.org/licenses/mit-license.php.

#include "policy/policy.h"
#include "txmempool.h"
#include "util.h"

#include "test/test_bitcoin.h"

#include <boost/test/unit_test.hpp>
#include <list>
#include <vector>

BOOST_FIXTURE_TEST_SUITE(mempool_tests, TestingSetup)

BOOST_AUTO_TEST_CASE(MempoolRemoveTest)
{
    // Test CTxMemPool::remove functionality

    TestMemPoolEntryHelper entry;
    // Parent transaction with three children,
    // and three grand-children:
    CMutableTransaction txParent;
    txParent.vin.resize(1);
    txParent.vin[0].scriptSig = CScript() << OP_11;
    txParent.vout.resize(3);
    for (int i = 0; i < 3; i++)
    {
        txParent.vout[i].scriptPubKey = CScript() << OP_11 << OP_EQUAL;
        txParent.vout[i].nValue = 33000LL;
    }
    CMutableTransaction txChild[3];
    for (int i = 0; i < 3; i++)
    {
        txChild[i].vin.resize(1);
        txChild[i].vin[0].scriptSig = CScript() << OP_11;
        txChild[i].vin[0].prevout.hash = txParent.GetHash();
        txChild[i].vin[0].prevout.n = i;
        txChild[i].vout.resize(1);
        txChild[i].vout[0].scriptPubKey = CScript() << OP_11 << OP_EQUAL;
        txChild[i].vout[0].nValue = 11000LL;
    }
    CMutableTransaction txGrandChild[3];
    for (int i = 0; i < 3; i++)
    {
        txGrandChild[i].vin.resize(1);
        txGrandChild[i].vin[0].scriptSig = CScript() << OP_11;
        txGrandChild[i].vin[0].prevout.hash = txChild[i].GetHash();
        txGrandChild[i].vin[0].prevout.n = 0;
        txGrandChild[i].vout.resize(1);
        txGrandChild[i].vout[0].scriptPubKey = CScript() << OP_11 << OP_EQUAL;
        txGrandChild[i].vout[0].nValue = 11000LL;
    }


    CTxMemPool testPool(CFeeRate(0));
    std::vector<CTransactionRef> removed;

    // Nothing in pool, remove should do nothing:
    testPool.removeRecursive(txParent, &removed);
    BOOST_CHECK_EQUAL(removed.size(), 0);

    // Just the parent:
    testPool.addUnchecked(txParent.GetHash(), entry.FromTx(txParent));
    testPool.removeRecursive(txParent, &removed);
    BOOST_CHECK_EQUAL(removed.size(), 1);
    removed.clear();
    
    // Parent, children, grandchildren:
    testPool.addUnchecked(txParent.GetHash(), entry.FromTx(txParent));
    for (int i = 0; i < 3; i++)
    {
        testPool.addUnchecked(txChild[i].GetHash(), entry.FromTx(txChild[i]));
        testPool.addUnchecked(txGrandChild[i].GetHash(), entry.FromTx(txGrandChild[i]));
    }
    // Remove Child[0], GrandChild[0] should be removed:
    testPool.removeRecursive(txChild[0], &removed);
    BOOST_CHECK_EQUAL(removed.size(), 2);
    removed.clear();
    // ... make sure grandchild and child are gone:
    testPool.removeRecursive(txGrandChild[0], &removed);
    BOOST_CHECK_EQUAL(removed.size(), 0);
    testPool.removeRecursive(txChild[0], &removed);
    BOOST_CHECK_EQUAL(removed.size(), 0);
    // Remove parent, all children/grandchildren should go:
    testPool.removeRecursive(txParent, &removed);
    BOOST_CHECK_EQUAL(removed.size(), 5);
    BOOST_CHECK_EQUAL(testPool.size(), 0);
    removed.clear();

    // Add children and grandchildren, but NOT the parent (simulate the parent being in a block)
    for (int i = 0; i < 3; i++)
    {
        testPool.addUnchecked(txChild[i].GetHash(), entry.FromTx(txChild[i]));
        testPool.addUnchecked(txGrandChild[i].GetHash(), entry.FromTx(txGrandChild[i]));
    }
    // Now remove the parent, as might happen if a block-re-org occurs but the parent cannot be
    // put into the mempool (maybe because it is non-standard):
    testPool.removeRecursive(txParent, &removed);
    BOOST_CHECK_EQUAL(removed.size(), 6);
    BOOST_CHECK_EQUAL(testPool.size(), 0);
    removed.clear();
}

template<typename name>
void CheckSort(CTxMemPool &pool, std::vector<std::string> &sortedOrder)
{
    BOOST_CHECK_EQUAL(pool.size(), sortedOrder.size());
    typename CTxMemPool::indexed_transaction_set::index<name>::type::iterator it = pool.mapTx.get<name>().begin();
    int count=0;
    for (; it != pool.mapTx.get<name>().end(); ++it, ++count) {
        BOOST_CHECK_EQUAL(it->GetTx().GetHash().ToString(), sortedOrder[count]);
    }
}

BOOST_AUTO_TEST_CASE(MempoolIndexingTest)
{
    CTxMemPool pool(CFeeRate(0));
    TestMemPoolEntryHelper entry;
    entry.hadNoDependencies = true;

    /* 3rd highest fee */
    CMutableTransaction tx1 = CMutableTransaction();
    tx1.vout.resize(1);
    tx1.vout[0].scriptPubKey = CScript() << OP_11 << OP_EQUAL;
    tx1.vout[0].nValue = 10 * COIN;
    pool.addUnchecked(tx1.GetHash(), entry.Fee(10000LL).Priority(10.0).FromTx(tx1));

    /* highest fee */
    CMutableTransaction tx2 = CMutableTransaction();
    tx2.vout.resize(1);
    tx2.vout[0].scriptPubKey = CScript() << OP_11 << OP_EQUAL;
    tx2.vout[0].nValue = 2 * COIN;
    pool.addUnchecked(tx2.GetHash(), entry.Fee(20000LL).Priority(9.0).FromTx(tx2));

    /* lowest fee */
    CMutableTransaction tx3 = CMutableTransaction();
    tx3.vout.resize(1);
    tx3.vout[0].scriptPubKey = CScript() << OP_11 << OP_EQUAL;
    tx3.vout[0].nValue = 5 * COIN;
    pool.addUnchecked(tx3.GetHash(), entry.Fee(0LL).Priority(100.0).FromTx(tx3));

    /* 2nd highest fee */
    CMutableTransaction tx4 = CMutableTransaction();
    tx4.vout.resize(1);
    tx4.vout[0].scriptPubKey = CScript() << OP_11 << OP_EQUAL;
    tx4.vout[0].nValue = 6 * COIN;
    pool.addUnchecked(tx4.GetHash(), entry.Fee(15000LL).Priority(1.0).FromTx(tx4));

    /* equal fee rate to tx1, but newer */
    CMutableTransaction tx5 = CMutableTransaction();
    tx5.vout.resize(1);
    tx5.vout[0].scriptPubKey = CScript() << OP_11 << OP_EQUAL;
    tx5.vout[0].nValue = 11 * COIN;
    entry.nTime = 1;
    entry.dPriority = 10.0;
    pool.addUnchecked(tx5.GetHash(), entry.Fee(10000LL).FromTx(tx5));
    BOOST_CHECK_EQUAL(pool.size(), 5);

    std::vector<std::string> sortedOrder;
    sortedOrder.resize(5);
    sortedOrder[0] = tx3.GetHash().ToString(); // 0
    sortedOrder[1] = tx5.GetHash().ToString(); // 10000
    sortedOrder[2] = tx1.GetHash().ToString(); // 10000
    sortedOrder[3] = tx4.GetHash().ToString(); // 15000
    sortedOrder[4] = tx2.GetHash().ToString(); // 20000
    CheckSort<descendant_score>(pool, sortedOrder);

    /* low fee but with high fee child */
    /* tx6 -> tx7 -> tx8, tx9 -> tx10 */
    CMutableTransaction tx6 = CMutableTransaction();
    tx6.vout.resize(1);
    tx6.vout[0].scriptPubKey = CScript() << OP_11 << OP_EQUAL;
    tx6.vout[0].nValue = 20 * COIN;
    pool.addUnchecked(tx6.GetHash(), entry.Fee(0LL).FromTx(tx6));
    BOOST_CHECK_EQUAL(pool.size(), 6);
    // Check that at this point, tx6 is sorted low
    sortedOrder.insert(sortedOrder.begin(), tx6.GetHash().ToString());
    CheckSort<descendant_score>(pool, sortedOrder);

    CTxMemPool::setEntries setAncestors;
    setAncestors.insert(pool.mapTx.find(tx6.GetHash()));
    CMutableTransaction tx7 = CMutableTransaction();
    tx7.vin.resize(1);
    tx7.vin[0].prevout = COutPoint(tx6.GetHash(), 0);
    tx7.vin[0].scriptSig = CScript() << OP_11;
    tx7.vout.resize(2);
    tx7.vout[0].scriptPubKey = CScript() << OP_11 << OP_EQUAL;
    tx7.vout[0].nValue = 10 * COIN;
    tx7.vout[1].scriptPubKey = CScript() << OP_11 << OP_EQUAL;
    tx7.vout[1].nValue = 1 * COIN;

    CTxMemPool::setEntries setAncestorsCalculated;
    std::string dummy;
    BOOST_CHECK_EQUAL(pool.CalculateMemPoolAncestors(entry.Fee(2000000LL).FromTx(tx7), setAncestorsCalculated, 100, 1000000, 1000, 1000000, dummy), true);
    BOOST_CHECK(setAncestorsCalculated == setAncestors);

    pool.addUnchecked(tx7.GetHash(), entry.FromTx(tx7), setAncestors);
    BOOST_CHECK_EQUAL(pool.size(), 7);

    // Now tx6 should be sorted higher (high fee child): tx7, tx6, tx2, ...
    sortedOrder.erase(sortedOrder.begin());
    sortedOrder.push_back(tx6.GetHash().ToString());
    sortedOrder.push_back(tx7.GetHash().ToString());
    CheckSort<descendant_score>(pool, sortedOrder);

    /* low fee child of tx7 */
    CMutableTransaction tx8 = CMutableTransaction();
    tx8.vin.resize(1);
    tx8.vin[0].prevout = COutPoint(tx7.GetHash(), 0);
    tx8.vin[0].scriptSig = CScript() << OP_11;
    tx8.vout.resize(1);
    tx8.vout[0].scriptPubKey = CScript() << OP_11 << OP_EQUAL;
    tx8.vout[0].nValue = 10 * COIN;
    setAncestors.insert(pool.mapTx.find(tx7.GetHash()));
    pool.addUnchecked(tx8.GetHash(), entry.Fee(0LL).Time(2).FromTx(tx8), setAncestors);

    // Now tx8 should be sorted low, but tx6/tx both high
    sortedOrder.insert(sortedOrder.begin(), tx8.GetHash().ToString());
    CheckSort<descendant_score>(pool, sortedOrder);

    /* low fee child of tx7 */
    CMutableTransaction tx9 = CMutableTransaction();
    tx9.vin.resize(1);
    tx9.vin[0].prevout = COutPoint(tx7.GetHash(), 1);
    tx9.vin[0].scriptSig = CScript() << OP_11;
    tx9.vout.resize(1);
    tx9.vout[0].scriptPubKey = CScript() << OP_11 << OP_EQUAL;
    tx9.vout[0].nValue = 1 * COIN;
    pool.addUnchecked(tx9.GetHash(), entry.Fee(0LL).Time(3).FromTx(tx9), setAncestors);

    // tx9 should be sorted low
    BOOST_CHECK_EQUAL(pool.size(), 9);
    sortedOrder.insert(sortedOrder.begin(), tx9.GetHash().ToString());
    CheckSort<descendant_score>(pool, sortedOrder);

    std::vector<std::string> snapshotOrder = sortedOrder;

    setAncestors.insert(pool.mapTx.find(tx8.GetHash()));
    setAncestors.insert(pool.mapTx.find(tx9.GetHash()));
    /* tx10 depends on tx8 and tx9 and has a high fee*/
    CMutableTransaction tx10 = CMutableTransaction();
    tx10.vin.resize(2);
    tx10.vin[0].prevout = COutPoint(tx8.GetHash(), 0);
    tx10.vin[0].scriptSig = CScript() << OP_11;
    tx10.vin[1].prevout = COutPoint(tx9.GetHash(), 0);
    tx10.vin[1].scriptSig = CScript() << OP_11;
    tx10.vout.resize(1);
    tx10.vout[0].scriptPubKey = CScript() << OP_11 << OP_EQUAL;
    tx10.vout[0].nValue = 10 * COIN;

    setAncestorsCalculated.clear();
    BOOST_CHECK_EQUAL(pool.CalculateMemPoolAncestors(entry.Fee(200000LL).Time(4).FromTx(tx10), setAncestorsCalculated, 100, 1000000, 1000, 1000000, dummy), true);
    BOOST_CHECK(setAncestorsCalculated == setAncestors);

    pool.addUnchecked(tx10.GetHash(), entry.FromTx(tx10), setAncestors);

    /**
     *  tx8 and tx9 should both now be sorted higher
     *  Final order after tx10 is added:
     *
     *  tx3 = 0 (1)
     *  tx5 = 10000 (1)
     *  tx1 = 10000 (1)
     *  tx4 = 15000 (1)
     *  tx2 = 20000 (1)
     *  tx9 = 200k (2 txs)
     *  tx8 = 200k (2 txs)
     *  tx10 = 200k (1 tx)
     *  tx6 = 2.2M (5 txs)
     *  tx7 = 2.2M (4 txs)
     */
    sortedOrder.erase(sortedOrder.begin(), sortedOrder.begin()+2); // take out tx9, tx8 from the beginning
    sortedOrder.insert(sortedOrder.begin()+5, tx9.GetHash().ToString());
    sortedOrder.insert(sortedOrder.begin()+6, tx8.GetHash().ToString());
    sortedOrder.insert(sortedOrder.begin()+7, tx10.GetHash().ToString()); // tx10 is just before tx6
    CheckSort<descendant_score>(pool, sortedOrder);

    // there should be 10 transactions in the mempool
    BOOST_CHECK_EQUAL(pool.size(), 10);

    // Now try removing tx10 and verify the sort order returns to normal
    pool.removeRecursive(pool.mapTx.find(tx10.GetHash())->GetTx());
    CheckSort<descendant_score>(pool, snapshotOrder);

    pool.removeRecursive(pool.mapTx.find(tx9.GetHash())->GetTx());
    pool.removeRecursive(pool.mapTx.find(tx8.GetHash())->GetTx());
    /* Now check the sort on the mining score index.
     * Final order should be:
     *
     * tx7 (2M)
     * tx2 (20k)
     * tx4 (15000)
     * tx1/tx5 (10000)
     * tx3/6 (0)
     * (Ties resolved by hash)
     */
    sortedOrder.clear();
    sortedOrder.push_back(tx7.GetHash().ToString());
    sortedOrder.push_back(tx2.GetHash().ToString());
    sortedOrder.push_back(tx4.GetHash().ToString());
    if (tx1.GetHash() < tx5.GetHash()) {
        sortedOrder.push_back(tx5.GetHash().ToString());
        sortedOrder.push_back(tx1.GetHash().ToString());
    } else {
        sortedOrder.push_back(tx1.GetHash().ToString());
        sortedOrder.push_back(tx5.GetHash().ToString());
    }
    if (tx3.GetHash() < tx6.GetHash()) {
        sortedOrder.push_back(tx6.GetHash().ToString());
        sortedOrder.push_back(tx3.GetHash().ToString());
    } else {
        sortedOrder.push_back(tx3.GetHash().ToString());
        sortedOrder.push_back(tx6.GetHash().ToString());
    }
    CheckSort<mining_score>(pool, sortedOrder);
}

BOOST_AUTO_TEST_CASE(MempoolAncestorIndexingTest)
{
    CTxMemPool pool(CFeeRate(0));
    TestMemPoolEntryHelper entry;
    entry.hadNoDependencies = true;

    /* 3rd highest fee */
    CMutableTransaction tx1 = CMutableTransaction();
    tx1.vout.resize(1);
    tx1.vout[0].scriptPubKey = CScript() << OP_11 << OP_EQUAL;
    tx1.vout[0].nValue = 10 * COIN;
    pool.addUnchecked(tx1.GetHash(), entry.Fee(10000LL).Priority(10.0).FromTx(tx1));

    /* highest fee */
    CMutableTransaction tx2 = CMutableTransaction();
    tx2.vout.resize(1);
    tx2.vout[0].scriptPubKey = CScript() << OP_11 << OP_EQUAL;
    tx2.vout[0].nValue = 2 * COIN;
    pool.addUnchecked(tx2.GetHash(), entry.Fee(20000LL).Priority(9.0).FromTx(tx2));
    uint64_t tx2Size = GetVirtualTransactionSize(tx2);

    /* lowest fee */
    CMutableTransaction tx3 = CMutableTransaction();
    tx3.vout.resize(1);
    tx3.vout[0].scriptPubKey = CScript() << OP_11 << OP_EQUAL;
    tx3.vout[0].nValue = 5 * COIN;
    pool.addUnchecked(tx3.GetHash(), entry.Fee(0LL).Priority(100.0).FromTx(tx3));

    /* 2nd highest fee */
    CMutableTransaction tx4 = CMutableTransaction();
    tx4.vout.resize(1);
    tx4.vout[0].scriptPubKey = CScript() << OP_11 << OP_EQUAL;
    tx4.vout[0].nValue = 6 * COIN;
    pool.addUnchecked(tx4.GetHash(), entry.Fee(15000LL).Priority(1.0).FromTx(tx4));

    /* equal fee rate to tx1, but newer */
    CMutableTransaction tx5 = CMutableTransaction();
    tx5.vout.resize(1);
    tx5.vout[0].scriptPubKey = CScript() << OP_11 << OP_EQUAL;
    tx5.vout[0].nValue = 11 * COIN;
    pool.addUnchecked(tx5.GetHash(), entry.Fee(10000LL).FromTx(tx5));
    BOOST_CHECK_EQUAL(pool.size(), 5);

    std::vector<std::string> sortedOrder;
    sortedOrder.resize(5);
    sortedOrder[0] = tx2.GetHash().ToString(); // 20000
    sortedOrder[1] = tx4.GetHash().ToString(); // 15000
    // tx1 and tx5 are both 10000
    // Ties are broken by hash, not timestamp, so determine which
    // hash comes first.
    if (tx1.GetHash() < tx5.GetHash()) {
        sortedOrder[2] = tx1.GetHash().ToString();
        sortedOrder[3] = tx5.GetHash().ToString();
    } else {
        sortedOrder[2] = tx5.GetHash().ToString();
        sortedOrder[3] = tx1.GetHash().ToString();
    }
    sortedOrder[4] = tx3.GetHash().ToString(); // 0

    CheckSort<ancestor_score>(pool, sortedOrder);

    /* low fee parent with high fee child */
    /* tx6 (0) -> tx7 (high) */
    CMutableTransaction tx6 = CMutableTransaction();
    tx6.vout.resize(1);
    tx6.vout[0].scriptPubKey = CScript() << OP_11 << OP_EQUAL;
    tx6.vout[0].nValue = 20 * COIN;
    uint64_t tx6Size = GetVirtualTransactionSize(tx6);

    pool.addUnchecked(tx6.GetHash(), entry.Fee(0LL).FromTx(tx6));
    BOOST_CHECK_EQUAL(pool.size(), 6);
    sortedOrder.push_back(tx6.GetHash().ToString());
    CheckSort<ancestor_score>(pool, sortedOrder);

    CMutableTransaction tx7 = CMutableTransaction();
    tx7.vin.resize(1);
    tx7.vin[0].prevout = COutPoint(tx6.GetHash(), 0);
    tx7.vin[0].scriptSig = CScript() << OP_11;
    tx7.vout.resize(1);
    tx7.vout[0].scriptPubKey = CScript() << OP_11 << OP_EQUAL;
    tx7.vout[0].nValue = 10 * COIN;
    uint64_t tx7Size = GetVirtualTransactionSize(tx7);

    /* set the fee to just below tx2's feerate when including ancestor */
    CAmount fee = (20000/tx2Size)*(tx7Size + tx6Size) - 1;

    //CTxMemPoolEntry entry7(tx7, fee, 2, 10.0, 1, true);
    pool.addUnchecked(tx7.GetHash(), entry.Fee(fee).FromTx(tx7));
    BOOST_CHECK_EQUAL(pool.size(), 7);
    sortedOrder.insert(sortedOrder.begin()+1, tx7.GetHash().ToString());
    CheckSort<ancestor_score>(pool, sortedOrder);

    /* after tx6 is mined, tx7 should move up in the sort */
<<<<<<< HEAD
    std::vector<CTransaction> vtx;
    vtx.push_back(tx6);
    pool.removeForBlock(vtx, 1, NULL, NULL, false);
=======
    std::vector<CTransactionRef> vtx;
    vtx.push_back(MakeTransactionRef(tx6));
    pool.removeForBlock(vtx, 1, NULL, false);
>>>>>>> 11d51548

    sortedOrder.erase(sortedOrder.begin()+1);
    sortedOrder.pop_back();
    sortedOrder.insert(sortedOrder.begin(), tx7.GetHash().ToString());
    CheckSort<ancestor_score>(pool, sortedOrder);
}


BOOST_AUTO_TEST_CASE(MempoolSizeLimitTest)
{
    CTxMemPool pool(CFeeRate(1000));
    TestMemPoolEntryHelper entry;
    entry.dPriority = 10.0;

    CMutableTransaction tx1 = CMutableTransaction();
    tx1.vin.resize(1);
    tx1.vin[0].scriptSig = CScript() << OP_1;
    tx1.vout.resize(1);
    tx1.vout[0].scriptPubKey = CScript() << OP_1 << OP_EQUAL;
    tx1.vout[0].nValue = 10 * COIN;
    pool.addUnchecked(tx1.GetHash(), entry.Fee(10000LL).FromTx(tx1, &pool));

    CMutableTransaction tx2 = CMutableTransaction();
    tx2.vin.resize(1);
    tx2.vin[0].scriptSig = CScript() << OP_2;
    tx2.vout.resize(1);
    tx2.vout[0].scriptPubKey = CScript() << OP_2 << OP_EQUAL;
    tx2.vout[0].nValue = 10 * COIN;
    pool.addUnchecked(tx2.GetHash(), entry.Fee(5000LL).FromTx(tx2, &pool));

    pool.TrimToSize(pool.DynamicMemoryUsage()); // should do nothing
    BOOST_CHECK(pool.exists(tx1.GetHash()));
    BOOST_CHECK(pool.exists(tx2.GetHash()));

    pool.TrimToSize(pool.DynamicMemoryUsage() * 3 / 4); // should remove the lower-feerate transaction
    BOOST_CHECK(pool.exists(tx1.GetHash()));
    BOOST_CHECK(!pool.exists(tx2.GetHash()));

    pool.addUnchecked(tx2.GetHash(), entry.FromTx(tx2, &pool));
    CMutableTransaction tx3 = CMutableTransaction();
    tx3.vin.resize(1);
    tx3.vin[0].prevout = COutPoint(tx2.GetHash(), 0);
    tx3.vin[0].scriptSig = CScript() << OP_2;
    tx3.vout.resize(1);
    tx3.vout[0].scriptPubKey = CScript() << OP_3 << OP_EQUAL;
    tx3.vout[0].nValue = 10 * COIN;
    pool.addUnchecked(tx3.GetHash(), entry.Fee(20000LL).FromTx(tx3, &pool));

    pool.TrimToSize(pool.DynamicMemoryUsage() * 3 / 4); // tx3 should pay for tx2 (CPFP)
    BOOST_CHECK(!pool.exists(tx1.GetHash()));
    BOOST_CHECK(pool.exists(tx2.GetHash()));
    BOOST_CHECK(pool.exists(tx3.GetHash()));

    pool.TrimToSize(GetVirtualTransactionSize(tx1)); // mempool is limited to tx1's size in memory usage, so nothing fits
    BOOST_CHECK(!pool.exists(tx1.GetHash()));
    BOOST_CHECK(!pool.exists(tx2.GetHash()));
    BOOST_CHECK(!pool.exists(tx3.GetHash()));

    CFeeRate maxFeeRateRemoved(25000, GetVirtualTransactionSize(tx3) + GetVirtualTransactionSize(tx2));
    BOOST_CHECK_EQUAL(pool.GetMinFee(1).GetFeePerK(), maxFeeRateRemoved.GetFeePerK() + 1000);

    CMutableTransaction tx4 = CMutableTransaction();
    tx4.vin.resize(2);
    tx4.vin[0].prevout.SetNull();
    tx4.vin[0].scriptSig = CScript() << OP_4;
    tx4.vin[1].prevout.SetNull();
    tx4.vin[1].scriptSig = CScript() << OP_4;
    tx4.vout.resize(2);
    tx4.vout[0].scriptPubKey = CScript() << OP_4 << OP_EQUAL;
    tx4.vout[0].nValue = 10 * COIN;
    tx4.vout[1].scriptPubKey = CScript() << OP_4 << OP_EQUAL;
    tx4.vout[1].nValue = 10 * COIN;

    CMutableTransaction tx5 = CMutableTransaction();
    tx5.vin.resize(2);
    tx5.vin[0].prevout = COutPoint(tx4.GetHash(), 0);
    tx5.vin[0].scriptSig = CScript() << OP_4;
    tx5.vin[1].prevout.SetNull();
    tx5.vin[1].scriptSig = CScript() << OP_5;
    tx5.vout.resize(2);
    tx5.vout[0].scriptPubKey = CScript() << OP_5 << OP_EQUAL;
    tx5.vout[0].nValue = 10 * COIN;
    tx5.vout[1].scriptPubKey = CScript() << OP_5 << OP_EQUAL;
    tx5.vout[1].nValue = 10 * COIN;

    CMutableTransaction tx6 = CMutableTransaction();
    tx6.vin.resize(2);
    tx6.vin[0].prevout = COutPoint(tx4.GetHash(), 1);
    tx6.vin[0].scriptSig = CScript() << OP_4;
    tx6.vin[1].prevout.SetNull();
    tx6.vin[1].scriptSig = CScript() << OP_6;
    tx6.vout.resize(2);
    tx6.vout[0].scriptPubKey = CScript() << OP_6 << OP_EQUAL;
    tx6.vout[0].nValue = 10 * COIN;
    tx6.vout[1].scriptPubKey = CScript() << OP_6 << OP_EQUAL;
    tx6.vout[1].nValue = 10 * COIN;

    CMutableTransaction tx7 = CMutableTransaction();
    tx7.vin.resize(2);
    tx7.vin[0].prevout = COutPoint(tx5.GetHash(), 0);
    tx7.vin[0].scriptSig = CScript() << OP_5;
    tx7.vin[1].prevout = COutPoint(tx6.GetHash(), 0);
    tx7.vin[1].scriptSig = CScript() << OP_6;
    tx7.vout.resize(2);
    tx7.vout[0].scriptPubKey = CScript() << OP_7 << OP_EQUAL;
    tx7.vout[0].nValue = 10 * COIN;
    tx7.vout[1].scriptPubKey = CScript() << OP_7 << OP_EQUAL;
    tx7.vout[1].nValue = 10 * COIN;

    pool.addUnchecked(tx4.GetHash(), entry.Fee(7000LL).FromTx(tx4, &pool));
    pool.addUnchecked(tx5.GetHash(), entry.Fee(1000LL).FromTx(tx5, &pool));
    pool.addUnchecked(tx6.GetHash(), entry.Fee(1100LL).FromTx(tx6, &pool));
    pool.addUnchecked(tx7.GetHash(), entry.Fee(9000LL).FromTx(tx7, &pool));

    // we only require this remove, at max, 2 txn, because its not clear what we're really optimizing for aside from that
    pool.TrimToSize(pool.DynamicMemoryUsage() - 1);
    BOOST_CHECK(pool.exists(tx4.GetHash()));
    BOOST_CHECK(pool.exists(tx6.GetHash()));
    BOOST_CHECK(!pool.exists(tx7.GetHash()));

    if (!pool.exists(tx5.GetHash()))
        pool.addUnchecked(tx5.GetHash(), entry.Fee(1000LL).FromTx(tx5, &pool));
    pool.addUnchecked(tx7.GetHash(), entry.Fee(9000LL).FromTx(tx7, &pool));

    pool.TrimToSize(pool.DynamicMemoryUsage() / 2); // should maximize mempool size by only removing 5/7
    BOOST_CHECK(pool.exists(tx4.GetHash()));
    BOOST_CHECK(!pool.exists(tx5.GetHash()));
    BOOST_CHECK(pool.exists(tx6.GetHash()));
    BOOST_CHECK(!pool.exists(tx7.GetHash()));

    pool.addUnchecked(tx5.GetHash(), entry.Fee(1000LL).FromTx(tx5, &pool));
    pool.addUnchecked(tx7.GetHash(), entry.Fee(9000LL).FromTx(tx7, &pool));

    std::vector<CTransactionRef> vtx;
    SetMockTime(42);
    SetMockTime(42 + CTxMemPool::ROLLING_FEE_HALFLIFE);
    BOOST_CHECK_EQUAL(pool.GetMinFee(1).GetFeePerK(), maxFeeRateRemoved.GetFeePerK() + 1000);
    // ... we should keep the same min fee until we get a block
    pool.removeForBlock(vtx, 1);
    SetMockTime(42 + 2*CTxMemPool::ROLLING_FEE_HALFLIFE);
    BOOST_CHECK_EQUAL(pool.GetMinFee(1).GetFeePerK(), (maxFeeRateRemoved.GetFeePerK() + 1000)/2);
    // ... then feerate should drop 1/2 each halflife

    SetMockTime(42 + 2*CTxMemPool::ROLLING_FEE_HALFLIFE + CTxMemPool::ROLLING_FEE_HALFLIFE/2);
    BOOST_CHECK_EQUAL(pool.GetMinFee(pool.DynamicMemoryUsage() * 5 / 2).GetFeePerK(), (maxFeeRateRemoved.GetFeePerK() + 1000)/4);
    // ... with a 1/2 halflife when mempool is < 1/2 its target size

    SetMockTime(42 + 2*CTxMemPool::ROLLING_FEE_HALFLIFE + CTxMemPool::ROLLING_FEE_HALFLIFE/2 + CTxMemPool::ROLLING_FEE_HALFLIFE/4);
    BOOST_CHECK_EQUAL(pool.GetMinFee(pool.DynamicMemoryUsage() * 9 / 2).GetFeePerK(), (maxFeeRateRemoved.GetFeePerK() + 1000)/8);
    // ... with a 1/4 halflife when mempool is < 1/4 its target size

    SetMockTime(42 + 7*CTxMemPool::ROLLING_FEE_HALFLIFE + CTxMemPool::ROLLING_FEE_HALFLIFE/2 + CTxMemPool::ROLLING_FEE_HALFLIFE/4);
    BOOST_CHECK_EQUAL(pool.GetMinFee(1).GetFeePerK(), 1000);
    // ... but feerate should never drop below 1000

    SetMockTime(42 + 8*CTxMemPool::ROLLING_FEE_HALFLIFE + CTxMemPool::ROLLING_FEE_HALFLIFE/2 + CTxMemPool::ROLLING_FEE_HALFLIFE/4);
    BOOST_CHECK_EQUAL(pool.GetMinFee(1).GetFeePerK(), 0);
    // ... unless it has gone all the way to 0 (after getting past 1000/2)

    SetMockTime(0);
}

BOOST_AUTO_TEST_SUITE_END()<|MERGE_RESOLUTION|>--- conflicted
+++ resolved
@@ -410,15 +410,9 @@
     CheckSort<ancestor_score>(pool, sortedOrder);
 
     /* after tx6 is mined, tx7 should move up in the sort */
-<<<<<<< HEAD
-    std::vector<CTransaction> vtx;
-    vtx.push_back(tx6);
-    pool.removeForBlock(vtx, 1, NULL, NULL, false);
-=======
     std::vector<CTransactionRef> vtx;
     vtx.push_back(MakeTransactionRef(tx6));
-    pool.removeForBlock(vtx, 1, NULL, false);
->>>>>>> 11d51548
+    pool.removeForBlock(vtx, 1, NULL, NULL, false);
 
     sortedOrder.erase(sortedOrder.begin()+1);
     sortedOrder.pop_back();
