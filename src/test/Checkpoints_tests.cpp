--- conflicted
+++ resolved
@@ -20,41 +20,23 @@
 
 BOOST_AUTO_TEST_CASE(sanity)
 {
-<<<<<<< HEAD
+    const Checkpoints::CCheckpointData& checkpoints = Params(CBaseChainParams::MAIN).Checkpoints();
     const uint256 p2016 = uint256S("0x0000000000660bad0d9fbde55ba7ee14ddf766ed5f527e3fbca523ac11460b92");
     const uint256 p4032 = uint256S("0x0000000000493b5696ad482deb79da835fe2385304b841beef1938655ddbc411");
-    BOOST_CHECK(Checkpoints::CheckBlock(2016, p2016));
-    BOOST_CHECK(Checkpoints::CheckBlock(4032, p4032));
+    BOOST_CHECK(Checkpoints::CheckBlock(checkpoints, 2016, p2016));
+    BOOST_CHECK(Checkpoints::CheckBlock(checkpoints, 4032, p4032));
 
     
     // Wrong hashes at checkpoints should fail:
-    BOOST_CHECK(!Checkpoints::CheckBlock(2016, p4032));
-    BOOST_CHECK(!Checkpoints::CheckBlock(4032, p2016));
+    BOOST_CHECK(!Checkpoints::CheckBlock(checkpoints, 2016, p4032));
+    BOOST_CHECK(!Checkpoints::CheckBlock(checkpoints, 4032, p2016));
 
     // ... but any hash not at a checkpoint should succeed:
-    BOOST_CHECK(Checkpoints::CheckBlock(2016+1, p4032));
-    BOOST_CHECK(Checkpoints::CheckBlock(4032+1, p2016));
+    BOOST_CHECK(Checkpoints::CheckBlock(checkpoints, 2016+1, p4032));
+    BOOST_CHECK(Checkpoints::CheckBlock(checkpoints, 4032+1, p2016));
 
     // FIXME: reenable
     //BOOST_CHECK(Checkpoints::GetTotalBlocksEstimate() >= 134444);
-=======
-    const Checkpoints::CCheckpointData& checkpoints = Params(CBaseChainParams::MAIN).Checkpoints();
-    uint256 p11111 = uint256S("0x0000000069e244f73d78e8fd29ba2fd2ed618bd6fa2ee92559f542fdb26e7c1d");
-    uint256 p134444 = uint256S("0x00000000000005b12ffd4cd315cd34ffd4a594f430ac814c91184a0d42d2b0fe");
-    BOOST_CHECK(Checkpoints::CheckBlock(checkpoints, 11111, p11111));
-    BOOST_CHECK(Checkpoints::CheckBlock(checkpoints, 134444, p134444));
-
-    
-    // Wrong hashes at checkpoints should fail:
-    BOOST_CHECK(!Checkpoints::CheckBlock(checkpoints, 11111, p134444));
-    BOOST_CHECK(!Checkpoints::CheckBlock(checkpoints, 134444, p11111));
-
-    // ... but any hash not at a checkpoint should succeed:
-    BOOST_CHECK(Checkpoints::CheckBlock(checkpoints, 11111+1, p134444));
-    BOOST_CHECK(Checkpoints::CheckBlock(checkpoints, 134444+1, p11111));
-
-    BOOST_CHECK(Checkpoints::GetTotalBlocksEstimate(checkpoints) >= 134444);
->>>>>>> f8a96b35
 }    
 
 BOOST_AUTO_TEST_SUITE_END()