--- conflicted
+++ resolved
@@ -9,11 +9,7 @@
  * network protocol versioning
  */
 
-<<<<<<< HEAD
 static const int PROTOCOL_VERSION = 2000000;
-=======
-static const int PROTOCOL_VERSION = 110012;
->>>>>>> b3300458
 
 //! initial proto version, to be increased after version/verack negotiation
 static const int INIT_PROTO_VERSION = 1000000;
