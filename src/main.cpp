--- conflicted
+++ resolved
@@ -2750,14 +2750,9 @@
     if (!isGenesis && (pindex->GetUndoPos().IsNull() || !pindex->IsValid(BLOCK_VALID_SCRIPTS)))
     {
         if (pindex->GetUndoPos().IsNull()) {
-<<<<<<< HEAD
-            CDiskBlockPos pos;
+            CDiskBlockPos _pos;
             blockundo.vgametx = vGameTx;
-            if (!FindUndoPos(state, pindex->nFile, pos, ::GetSerializeSize(blockundo, SER_DISK, CLIENT_VERSION) + 40))
-=======
-            CDiskBlockPos _pos;
             if (!FindUndoPos(state, pindex->nFile, _pos, ::GetSerializeSize(blockundo, SER_DISK, CLIENT_VERSION) + 40))
->>>>>>> 7aeafb67
                 return error("ConnectBlock(): FindUndoPos failed");
             if (!UndoWriteToDisk(blockundo, _pos, pindex->pprev->GetBlockHash(), chainparams.MessageStart()))
                 return AbortNode(state, "Failed to write undo data");
