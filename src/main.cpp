// Copyright (c) 2009-2010 Satoshi Nakamoto
// Copyright (c) 2009-2014 The Bitcoin Core developers
// Distributed under the MIT software license, see the accompanying
// file COPYING or http://www.opensource.org/licenses/mit-license.php.

#include "main.h"

#include "addrman.h"
#include "alert.h"
#include "arith_uint256.h"
#include "auxpow.h"
#include "chainparams.h"
#include "checkpoints.h"
#include "checkqueue.h"
#include "consensus/consensus.h"
#include "consensus/merkle.h"
#include "consensus/validation.h"
#include "hash.h"
#include "init.h"
#include "merkleblock.h"
#include "net.h"
#include "policy/policy.h"
#include "pow.h"
#include "primitives/block.h"
#include "primitives/transaction.h"
#include "script/script.h"
#include "script/sigcache.h"
#include "script/standard.h"
#include "tinyformat.h"
#include "txdb.h"
#include "txmempool.h"
#include "ui_interface.h"
#include "undo.h"
#include "util.h"
#include "utilmoneystr.h"
#include "utilstrencodings.h"
#include "validationinterface.h"

#include <sstream>

#include <boost/algorithm/string/replace.hpp>
#include <boost/filesystem.hpp>
#include <boost/filesystem/fstream.hpp>
#include <boost/math/distributions/poisson.hpp>
#include <boost/thread.hpp>

using namespace std;

#if defined(NDEBUG)
# error "Bitcoin cannot be compiled without assertions."
#endif

/**
 * Global state
 */

CCriticalSection cs_main;

BlockMap mapBlockIndex;
CChain chainActive;
CBlockIndex *pindexBestHeader = NULL;
int64_t nTimeBestReceived = 0;
CWaitableCriticalSection csBestBlock;
CConditionVariable cvBlockChange;
int nScriptCheckThreads = 0;
bool fImporting = false;
bool fReindex = false;
bool fTxIndex = false;
bool fHavePruned = false;
bool fPruneMode = false;
bool fIsBareMultisigStd = DEFAULT_PERMIT_BAREMULTISIG;
bool fRequireStandard = true;
bool fCheckBlockIndex = false;
bool fCheckpointsEnabled = DEFAULT_CHECKPOINTS_ENABLED;
size_t nCoinCacheUsage = 5000 * 300;
uint64_t nPruneTarget = 0;
bool fAlerts = DEFAULT_ALERTS;

/** Fees smaller than this (in satoshi) are considered zero fee (for relaying, mining and transaction creation) */
CFeeRate minRelayTxFee = CFeeRate(DEFAULT_MIN_RELAY_TX_FEE);

CTxMemPool mempool(::minRelayTxFee);

struct COrphanTx {
    CTransaction tx;
    NodeId fromPeer;
};
map<uint256, COrphanTx> mapOrphanTransactions GUARDED_BY(cs_main);;
map<uint256, set<uint256> > mapOrphanTransactionsByPrev GUARDED_BY(cs_main);;
void EraseOrphansFor(NodeId peer) EXCLUSIVE_LOCKS_REQUIRED(cs_main);

/**
 * Returns true if there are nRequired or more blocks of minVersion or above
 * in the last Consensus::Params::nMajorityWindow blocks, starting at pstart and going backwards.
 */
static bool IsSuperMajority(int minVersion, const CBlockIndex* pstart, unsigned nRequired, const Consensus::Params& consensusParams);
static void CheckBlockIndex(const Consensus::Params& consensusParams);

/** Constant stuff for coinbase transactions we create: */
CScript COINBASE_FLAGS;

const string strMessageMagic = "Bitcoin Signed Message:\n";

// Internal stuff
namespace {

    struct CBlockIndexWorkComparator
    {
        bool operator()(CBlockIndex *pa, CBlockIndex *pb) const {
            // First sort by most total work, ...
            if (pa->nChainWork > pb->nChainWork) return false;
            if (pa->nChainWork < pb->nChainWork) return true;

            // ... then by earliest time received, ...
            if (pa->nSequenceId < pb->nSequenceId) return false;
            if (pa->nSequenceId > pb->nSequenceId) return true;

            // Use pointer address as tie breaker (should only happen with blocks
            // loaded from disk, as those all have id 0).
            if (pa < pb) return false;
            if (pa > pb) return true;

            // Identical blocks.
            return false;
        }
    };

    CBlockIndex *pindexBestInvalid;

    /**
     * The set of all CBlockIndex entries with BLOCK_VALID_TRANSACTIONS (for itself and all ancestors) and
     * as good as our current tip or better. Entries may be failed, though, and pruning nodes may be
     * missing the data for the block.
     */
    set<CBlockIndex*, CBlockIndexWorkComparator> setBlockIndexCandidates;
    /** Number of nodes with fSyncStarted. */
    int nSyncStarted = 0;
    /** All pairs A->B, where A (or one if its ancestors) misses transactions, but B has transactions.
      * Pruned nodes may have entries where B is missing data.
      */
    multimap<CBlockIndex*, CBlockIndex*> mapBlocksUnlinked;

    CCriticalSection cs_LastBlockFile;
    std::vector<CBlockFileInfo> vinfoBlockFile;
    int nLastBlockFile = 0;
    /** Global flag to indicate we should check to see if there are
     *  block/undo files that should be deleted.  Set on startup
     *  or if we allocate more file space when we're in prune mode
     */
    bool fCheckForPruning = false;

    /**
     * Every received block is assigned a unique and increasing identifier, so we
     * know which one to give priority in case of a fork.
     */
    CCriticalSection cs_nBlockSequenceId;
    /** Blocks loaded from disk are assigned id 0, so start the counter at 1. */
    uint32_t nBlockSequenceId = 1;

    /**
     * Sources of received blocks, saved to be able to send them reject
     * messages or ban them when processing happens afterwards. Protected by
     * cs_main.
     */
    map<uint256, NodeId> mapBlockSource;

    /**
     * Filter for transactions that were recently rejected by
     * AcceptToMemoryPool. These are not rerequested until the chain tip
     * changes, at which point the entire filter is reset. Protected by
     * cs_main.
     *
     * Without this filter we'd be re-requesting txs from each of our peers,
     * increasing bandwidth consumption considerably. For instance, with 100
     * peers, half of which relay a tx we don't accept, that might be a 50x
     * bandwidth increase. A flooding attacker attempting to roll-over the
     * filter using minimum-sized, 60byte, transactions might manage to send
     * 1000/sec if we have fast peers, so we pick 120,000 to give our peers a
     * two minute window to send invs to us.
     *
     * Decreasing the false positive rate is fairly cheap, so we pick one in a
     * million to make it highly unlikely for users to have issues with this
     * filter.
     *
     * Memory used: 1.7MB
     */
    boost::scoped_ptr<CRollingBloomFilter> recentRejects;
    uint256 hashRecentRejectsChainTip;

    /** Blocks that are in flight, and that are in the queue to be downloaded. Protected by cs_main. */
    struct QueuedBlock {
        uint256 hash;
        CBlockIndex *pindex;  //! Optional.
        int64_t nTime;  //! Time of "getdata" request in microseconds.
        bool fValidatedHeaders;  //! Whether this block has validated headers at the time of request.
        int64_t nTimeDisconnect; //! The timeout for this block request (for disconnecting a slow peer)
    };
    map<uint256, pair<NodeId, list<QueuedBlock>::iterator> > mapBlocksInFlight;

    /** Number of blocks in flight with validated headers. */
    int nQueuedValidatedHeaders = 0;

    /** Number of preferable block download peers. */
    int nPreferredDownload = 0;

    /** Dirty block index entries. */
    set<CBlockIndex*> setDirtyBlockIndex;

    /** Dirty block file entries. */
    set<int> setDirtyFileInfo;
} // anon namespace

//////////////////////////////////////////////////////////////////////////////
//
// Registration of network node signals.
//

namespace {

struct CBlockReject {
    unsigned char chRejectCode;
    string strRejectReason;
    uint256 hashBlock;
};

/**
 * Maintain validation-specific state about nodes, protected by cs_main, instead
 * by CNode's own locks. This simplifies asynchronous operation, where
 * processing of incoming data is done after the ProcessMessage call returns,
 * and we're no longer holding the node's locks.
 */
struct CNodeState {
    //! The peer's address
    CService address;
    //! Whether we have a fully established connection.
    bool fCurrentlyConnected;
    //! Accumulated misbehaviour score for this peer.
    int nMisbehavior;
    //! Whether this peer should be disconnected and banned (unless whitelisted).
    bool fShouldBan;
    //! String name of this peer (debugging/logging purposes).
    std::string name;
    //! List of asynchronously-determined block rejections to notify this peer about.
    std::vector<CBlockReject> rejects;
    //! The best known block we know this peer has announced.
    CBlockIndex *pindexBestKnownBlock;
    //! The hash of the last unknown block this peer has announced.
    uint256 hashLastUnknownBlock;
    //! The last full block we both have.
    CBlockIndex *pindexLastCommonBlock;
    //! The best header we have sent our peer.
    CBlockIndex *pindexBestHeaderSent;
    //! Whether we've started headers synchronization with this peer.
    bool fSyncStarted;
    //! Since when we're stalling block download progress (in microseconds), or 0.
    int64_t nStallingSince;
    list<QueuedBlock> vBlocksInFlight;
    int nBlocksInFlight;
    int nBlocksInFlightValidHeaders;
    //! Whether we consider this a preferred download peer.
    bool fPreferredDownload;
    //! Whether this peer wants invs or headers (when possible) for block announcements.
    bool fPreferHeaders;

    CNodeState() {
        fCurrentlyConnected = false;
        nMisbehavior = 0;
        fShouldBan = false;
        pindexBestKnownBlock = NULL;
        hashLastUnknownBlock.SetNull();
        pindexLastCommonBlock = NULL;
        pindexBestHeaderSent = NULL;
        fSyncStarted = false;
        nStallingSince = 0;
        nBlocksInFlight = 0;
        nBlocksInFlightValidHeaders = 0;
        fPreferredDownload = false;
        fPreferHeaders = false;
    }
};

/** Map maintaining per-node state. Requires cs_main. */
map<NodeId, CNodeState> mapNodeState;

// Requires cs_main.
CNodeState *State(NodeId pnode) {
    map<NodeId, CNodeState>::iterator it = mapNodeState.find(pnode);
    if (it == mapNodeState.end())
        return NULL;
    return &it->second;
}

int GetHeight()
{
    LOCK(cs_main);
    return chainActive.Height();
}

void UpdatePreferredDownload(CNode* node, CNodeState* state)
{
    nPreferredDownload -= state->fPreferredDownload;

    // Whether this node should be marked as a preferred download node.
    state->fPreferredDownload = (!node->fInbound || node->fWhitelisted) && !node->fOneShot && !node->fClient;

    nPreferredDownload += state->fPreferredDownload;
}

// Returns time at which to timeout block request (nTime in microseconds)
int64_t GetBlockTimeout(int64_t nTime, int nValidatedQueuedBefore, const Consensus::Params &consensusParams)
{
    return nTime + 500000 * consensusParams.nPowTargetSpacing * (4 + nValidatedQueuedBefore);
}

void InitializeNode(NodeId nodeid, const CNode *pnode) {
    LOCK(cs_main);
    CNodeState &state = mapNodeState.insert(std::make_pair(nodeid, CNodeState())).first->second;
    state.name = pnode->addrName;
    state.address = pnode->addr;
}

void FinalizeNode(NodeId nodeid) {
    LOCK(cs_main);
    CNodeState *state = State(nodeid);

    if (state->fSyncStarted)
        nSyncStarted--;

    if (state->nMisbehavior == 0 && state->fCurrentlyConnected) {
        AddressCurrentlyConnected(state->address);
    }

    BOOST_FOREACH(const QueuedBlock& entry, state->vBlocksInFlight)
        mapBlocksInFlight.erase(entry.hash);
    EraseOrphansFor(nodeid);
    nPreferredDownload -= state->fPreferredDownload;

    mapNodeState.erase(nodeid);
}

// Requires cs_main.
// Returns a bool indicating whether we requested this block.
bool MarkBlockAsReceived(const uint256& hash) {
    map<uint256, pair<NodeId, list<QueuedBlock>::iterator> >::iterator itInFlight = mapBlocksInFlight.find(hash);
    if (itInFlight != mapBlocksInFlight.end()) {
        CNodeState *state = State(itInFlight->second.first);
        nQueuedValidatedHeaders -= itInFlight->second.second->fValidatedHeaders;
        state->nBlocksInFlightValidHeaders -= itInFlight->second.second->fValidatedHeaders;
        state->vBlocksInFlight.erase(itInFlight->second.second);
        state->nBlocksInFlight--;
        state->nStallingSince = 0;
        mapBlocksInFlight.erase(itInFlight);
        return true;
    }
    return false;
}

// Requires cs_main.
void MarkBlockAsInFlight(NodeId nodeid, const uint256& hash, const Consensus::Params& consensusParams, CBlockIndex *pindex = NULL) {
    CNodeState *state = State(nodeid);
    assert(state != NULL);

    // Make sure it's not listed somewhere already.
    MarkBlockAsReceived(hash);

    int64_t nNow = GetTimeMicros();
    QueuedBlock newentry = {hash, pindex, nNow, pindex != NULL, GetBlockTimeout(nNow, nQueuedValidatedHeaders, consensusParams)};
    nQueuedValidatedHeaders += newentry.fValidatedHeaders;
    list<QueuedBlock>::iterator it = state->vBlocksInFlight.insert(state->vBlocksInFlight.end(), newentry);
    state->nBlocksInFlight++;
    state->nBlocksInFlightValidHeaders += newentry.fValidatedHeaders;
    mapBlocksInFlight[hash] = std::make_pair(nodeid, it);
}

/** Check whether the last unknown block a peer advertized is not yet known. */
void ProcessBlockAvailability(NodeId nodeid) {
    CNodeState *state = State(nodeid);
    assert(state != NULL);

    if (!state->hashLastUnknownBlock.IsNull()) {
        BlockMap::iterator itOld = mapBlockIndex.find(state->hashLastUnknownBlock);
        if (itOld != mapBlockIndex.end() && itOld->second->nChainWork > 0) {
            if (state->pindexBestKnownBlock == NULL || itOld->second->nChainWork >= state->pindexBestKnownBlock->nChainWork)
                state->pindexBestKnownBlock = itOld->second;
            state->hashLastUnknownBlock.SetNull();
        }
    }
}

/** Update tracking information about which blocks a peer is assumed to have. */
void UpdateBlockAvailability(NodeId nodeid, const uint256 &hash) {
    CNodeState *state = State(nodeid);
    assert(state != NULL);

    ProcessBlockAvailability(nodeid);

    BlockMap::iterator it = mapBlockIndex.find(hash);
    if (it != mapBlockIndex.end() && it->second->nChainWork > 0) {
        // An actually better block was announced.
        if (state->pindexBestKnownBlock == NULL || it->second->nChainWork >= state->pindexBestKnownBlock->nChainWork)
            state->pindexBestKnownBlock = it->second;
    } else {
        // An unknown block was announced; just assume that the latest one is the best one.
        state->hashLastUnknownBlock = hash;
    }
}

// Requires cs_main
bool CanDirectFetch(const Consensus::Params &consensusParams)
{
    return chainActive.Tip()->GetBlockTime() > GetAdjustedTime() - consensusParams.nPowTargetSpacing * 20;
}

// Requires cs_main
bool PeerHasHeader(CNodeState *state, CBlockIndex *pindex)
{
    if (state->pindexBestKnownBlock && pindex == state->pindexBestKnownBlock->GetAncestor(pindex->nHeight))
        return true;
    if (state->pindexBestHeaderSent && pindex == state->pindexBestHeaderSent->GetAncestor(pindex->nHeight))
        return true;
    return false;
}

/** Find the last common ancestor two blocks have.
 *  Both pa and pb must be non-NULL. */
CBlockIndex* LastCommonAncestor(CBlockIndex* pa, CBlockIndex* pb) {
    if (pa->nHeight > pb->nHeight) {
        pa = pa->GetAncestor(pb->nHeight);
    } else if (pb->nHeight > pa->nHeight) {
        pb = pb->GetAncestor(pa->nHeight);
    }

    while (pa != pb && pa && pb) {
        pa = pa->pprev;
        pb = pb->pprev;
    }

    // Eventually all chain branches meet at the genesis block.
    assert(pa == pb);
    return pa;
}

/** Update pindexLastCommonBlock and add not-in-flight missing successors to vBlocks, until it has
 *  at most count entries. */
void FindNextBlocksToDownload(NodeId nodeid, unsigned int count, std::vector<CBlockIndex*>& vBlocks, NodeId& nodeStaller) {
    if (count == 0)
        return;

    vBlocks.reserve(vBlocks.size() + count);
    CNodeState *state = State(nodeid);
    assert(state != NULL);

    // Make sure pindexBestKnownBlock is up to date, we'll need it.
    ProcessBlockAvailability(nodeid);

    if (state->pindexBestKnownBlock == NULL || state->pindexBestKnownBlock->nChainWork < chainActive.Tip()->nChainWork) {
        // This peer has nothing interesting.
        return;
    }

    if (state->pindexLastCommonBlock == NULL) {
        // Bootstrap quickly by guessing a parent of our best tip is the forking point.
        // Guessing wrong in either direction is not a problem.
        state->pindexLastCommonBlock = chainActive[std::min(state->pindexBestKnownBlock->nHeight, chainActive.Height())];
    }

    // If the peer reorganized, our previous pindexLastCommonBlock may not be an ancestor
    // of its current tip anymore. Go back enough to fix that.
    state->pindexLastCommonBlock = LastCommonAncestor(state->pindexLastCommonBlock, state->pindexBestKnownBlock);
    if (state->pindexLastCommonBlock == state->pindexBestKnownBlock)
        return;

    std::vector<CBlockIndex*> vToFetch;
    CBlockIndex *pindexWalk = state->pindexLastCommonBlock;
    // Never fetch further than the best block we know the peer has, or more than BLOCK_DOWNLOAD_WINDOW + 1 beyond the last
    // linked block we have in common with this peer. The +1 is so we can detect stalling, namely if we would be able to
    // download that next block if the window were 1 larger.
    int nWindowEnd = state->pindexLastCommonBlock->nHeight + BLOCK_DOWNLOAD_WINDOW;
    int nMaxHeight = std::min<int>(state->pindexBestKnownBlock->nHeight, nWindowEnd + 1);
    NodeId waitingfor = -1;
    while (pindexWalk->nHeight < nMaxHeight) {
        // Read up to 128 (or more, if more blocks than that are needed) successors of pindexWalk (towards
        // pindexBestKnownBlock) into vToFetch. We fetch 128, because CBlockIndex::GetAncestor may be as expensive
        // as iterating over ~100 CBlockIndex* entries anyway.
        int nToFetch = std::min(nMaxHeight - pindexWalk->nHeight, std::max<int>(count - vBlocks.size(), 128));
        vToFetch.resize(nToFetch);
        pindexWalk = state->pindexBestKnownBlock->GetAncestor(pindexWalk->nHeight + nToFetch);
        vToFetch[nToFetch - 1] = pindexWalk;
        for (unsigned int i = nToFetch - 1; i > 0; i--) {
            vToFetch[i - 1] = vToFetch[i]->pprev;
        }

        // Iterate over those blocks in vToFetch (in forward direction), adding the ones that
        // are not yet downloaded and not in flight to vBlocks. In the mean time, update
        // pindexLastCommonBlock as long as all ancestors are already downloaded, or if it's
        // already part of our chain (and therefore don't need it even if pruned).
        BOOST_FOREACH(CBlockIndex* pindex, vToFetch) {
            if (!pindex->IsValid(BLOCK_VALID_TREE)) {
                // We consider the chain that this peer is on invalid.
                return;
            }
            if (pindex->nStatus & BLOCK_HAVE_DATA || chainActive.Contains(pindex)) {
                if (pindex->nChainTx)
                    state->pindexLastCommonBlock = pindex;
            } else if (mapBlocksInFlight.count(pindex->GetBlockHash()) == 0) {
                // The block is not already downloaded, and not yet in flight.
                if (pindex->nHeight > nWindowEnd) {
                    // We reached the end of the window.
                    if (vBlocks.size() == 0 && waitingfor != nodeid) {
                        // We aren't able to fetch anything, but we would be if the download window was one larger.
                        nodeStaller = waitingfor;
                    }
                    return;
                }
                vBlocks.push_back(pindex);
                if (vBlocks.size() == count) {
                    return;
                }
            } else if (waitingfor == -1) {
                // This is the first already-in-flight block.
                waitingfor = mapBlocksInFlight[pindex->GetBlockHash()].first;
            }
        }
    }
}

} // anon namespace

bool GetNodeStateStats(NodeId nodeid, CNodeStateStats &stats) {
    LOCK(cs_main);
    CNodeState *state = State(nodeid);
    if (state == NULL)
        return false;
    stats.nMisbehavior = state->nMisbehavior;
    stats.nSyncHeight = state->pindexBestKnownBlock ? state->pindexBestKnownBlock->nHeight : -1;
    stats.nCommonHeight = state->pindexLastCommonBlock ? state->pindexLastCommonBlock->nHeight : -1;
    BOOST_FOREACH(const QueuedBlock& queue, state->vBlocksInFlight) {
        if (queue.pindex)
            stats.vHeightInFlight.push_back(queue.pindex->nHeight);
    }
    return true;
}

void RegisterNodeSignals(CNodeSignals& nodeSignals)
{
    nodeSignals.GetHeight.connect(&GetHeight);
    nodeSignals.ProcessMessages.connect(&ProcessMessages);
    nodeSignals.SendMessages.connect(&SendMessages);
    nodeSignals.InitializeNode.connect(&InitializeNode);
    nodeSignals.FinalizeNode.connect(&FinalizeNode);
}

void UnregisterNodeSignals(CNodeSignals& nodeSignals)
{
    nodeSignals.GetHeight.disconnect(&GetHeight);
    nodeSignals.ProcessMessages.disconnect(&ProcessMessages);
    nodeSignals.SendMessages.disconnect(&SendMessages);
    nodeSignals.InitializeNode.disconnect(&InitializeNode);
    nodeSignals.FinalizeNode.disconnect(&FinalizeNode);
}

CBlockIndex* FindForkInGlobalIndex(const CChain& chain, const CBlockLocator& locator)
{
    // Find the first block the caller has in the main chain
    BOOST_FOREACH(const uint256& hash, locator.vHave) {
        BlockMap::iterator mi = mapBlockIndex.find(hash);
        if (mi != mapBlockIndex.end())
        {
            CBlockIndex* pindex = (*mi).second;
            if (chain.Contains(pindex))
                return pindex;
        }
    }
    return chain.Genesis();
}

CCoinsViewCache *pcoinsTip = NULL;
CBlockTreeDB *pblocktree = NULL;

//////////////////////////////////////////////////////////////////////////////
//
// mapOrphanTransactions
//

bool AddOrphanTx(const CTransaction& tx, NodeId peer) EXCLUSIVE_LOCKS_REQUIRED(cs_main)
{
    uint256 hash = tx.GetHash();
    if (mapOrphanTransactions.count(hash))
        return false;

    // Ignore big transactions, to avoid a
    // send-big-orphans memory exhaustion attack. If a peer has a legitimate
    // large transaction with a missing parent then we assume
    // it will rebroadcast it later, after the parent transaction(s)
    // have been mined or received.
    // 10,000 orphans, each of which is at most 5,000 bytes big is
    // at most 500 megabytes of orphans:
    unsigned int sz = tx.GetSerializeSize(SER_NETWORK, CTransaction::CURRENT_VERSION);
    if (sz > 5000)
    {
        LogPrint("mempool", "ignoring large orphan tx (size: %u, hash: %s)\n", sz, hash.ToString());
        return false;
    }

    mapOrphanTransactions[hash].tx = tx;
    mapOrphanTransactions[hash].fromPeer = peer;
    BOOST_FOREACH(const CTxIn& txin, tx.vin)
        mapOrphanTransactionsByPrev[txin.prevout.hash].insert(hash);

    LogPrint("mempool", "stored orphan tx %s (mapsz %u prevsz %u)\n", hash.ToString(),
             mapOrphanTransactions.size(), mapOrphanTransactionsByPrev.size());
    return true;
}

void static EraseOrphanTx(uint256 hash) EXCLUSIVE_LOCKS_REQUIRED(cs_main)
{
    map<uint256, COrphanTx>::iterator it = mapOrphanTransactions.find(hash);
    if (it == mapOrphanTransactions.end())
        return;
    BOOST_FOREACH(const CTxIn& txin, it->second.tx.vin)
    {
        map<uint256, set<uint256> >::iterator itPrev = mapOrphanTransactionsByPrev.find(txin.prevout.hash);
        if (itPrev == mapOrphanTransactionsByPrev.end())
            continue;
        itPrev->second.erase(hash);
        if (itPrev->second.empty())
            mapOrphanTransactionsByPrev.erase(itPrev);
    }
    mapOrphanTransactions.erase(it);
}

void EraseOrphansFor(NodeId peer)
{
    int nErased = 0;
    map<uint256, COrphanTx>::iterator iter = mapOrphanTransactions.begin();
    while (iter != mapOrphanTransactions.end())
    {
        map<uint256, COrphanTx>::iterator maybeErase = iter++; // increment to avoid iterator becoming invalid
        if (maybeErase->second.fromPeer == peer)
        {
            EraseOrphanTx(maybeErase->second.tx.GetHash());
            ++nErased;
        }
    }
    if (nErased > 0) LogPrint("mempool", "Erased %d orphan tx from peer %d\n", nErased, peer);
}


unsigned int LimitOrphanTxSize(unsigned int nMaxOrphans) EXCLUSIVE_LOCKS_REQUIRED(cs_main)
{
    unsigned int nEvicted = 0;
    while (mapOrphanTransactions.size() > nMaxOrphans)
    {
        // Evict a random orphan:
        uint256 randomhash = GetRandHash();
        map<uint256, COrphanTx>::iterator it = mapOrphanTransactions.lower_bound(randomhash);
        if (it == mapOrphanTransactions.end())
            it = mapOrphanTransactions.begin();
        EraseOrphanTx(it->first);
        ++nEvicted;
    }
    return nEvicted;
}

bool IsFinalTx(const CTransaction &tx, int nBlockHeight, int64_t nBlockTime)
{
    if (tx.nLockTime == 0)
        return true;
    if ((int64_t)tx.nLockTime < ((int64_t)tx.nLockTime < LOCKTIME_THRESHOLD ? (int64_t)nBlockHeight : nBlockTime))
        return true;
    BOOST_FOREACH(const CTxIn& txin, tx.vin)
        if (!txin.IsFinal())
            return false;
    return true;
}

bool CheckFinalTx(const CTransaction &tx, int flags)
{
    AssertLockHeld(cs_main);

    // By convention a negative value for flags indicates that the
    // current network-enforced consensus rules should be used. In
    // a future soft-fork scenario that would mean checking which
    // rules would be enforced for the next block and setting the
    // appropriate flags. At the present time no soft-forks are
    // scheduled, so no flags are set.
    flags = std::max(flags, 0);

    // CheckFinalTx() uses chainActive.Height()+1 to evaluate
    // nLockTime because when IsFinalTx() is called within
    // CBlock::AcceptBlock(), the height of the block *being*
    // evaluated is what is used. Thus if we want to know if a
    // transaction can be part of the *next* block, we need to call
    // IsFinalTx() with one more than chainActive.Height().
    const int nBlockHeight = chainActive.Height() + 1;

    // BIP113 will require that time-locked transactions have nLockTime set to
    // less than the median time of the previous block they're contained in.
    // When the next block is created its previous block will be the current
    // chain tip, so we use that to calculate the median time passed to
    // IsFinalTx() if LOCKTIME_MEDIAN_TIME_PAST is set.
    const int64_t nBlockTime = (flags & LOCKTIME_MEDIAN_TIME_PAST)
                             ? chainActive.Tip()->GetMedianTimePast()
                             : GetAdjustedTime();

    return IsFinalTx(tx, nBlockHeight, nBlockTime);
}

unsigned int GetLegacySigOpCount(const CTransaction& tx)
{
    unsigned int nSigOps = 0;
    BOOST_FOREACH(const CTxIn& txin, tx.vin)
    {
        nSigOps += txin.scriptSig.GetSigOpCount(false);
    }
    BOOST_FOREACH(const CTxOut& txout, tx.vout)
    {
        nSigOps += txout.scriptPubKey.GetSigOpCount(false);
    }
    return nSigOps;
}

unsigned int GetP2SHSigOpCount(const CTransaction& tx, const CCoinsViewCache& inputs)
{
    if (tx.IsCoinBase())
        return 0;

    unsigned int nSigOps = 0;
    for (unsigned int i = 0; i < tx.vin.size(); i++)
    {
        const CTxOut &prevout = inputs.GetOutputFor(tx.vin[i]);
        if (prevout.scriptPubKey.IsPayToScriptHash(true))
            nSigOps += prevout.scriptPubKey.GetSigOpCount(tx.vin[i].scriptSig);
    }
    return nSigOps;
}








bool CheckTransaction(const CTransaction& tx, CValidationState &state)
{
    // Basic checks that don't depend on any context
    if (tx.vin.empty())
        return state.DoS(10, false, REJECT_INVALID, "bad-txns-vin-empty");
    if (tx.vout.empty())
        return state.DoS(10, false, REJECT_INVALID, "bad-txns-vout-empty");
    // Size limits
    if (::GetSerializeSize(tx, SER_NETWORK, PROTOCOL_VERSION) > MAX_BLOCK_SIZE)
        return state.DoS(100, false, REJECT_INVALID, "bad-txns-oversize");

    // Check for negative or overflow output values
    CAmount nValueOut = 0;
    BOOST_FOREACH(const CTxOut& txout, tx.vout)
    {
        if (txout.nValue < 0)
            return state.DoS(100, false, REJECT_INVALID, "bad-txns-vout-negative");
        if (txout.nValue > MAX_MONEY)
            return state.DoS(100, false, REJECT_INVALID, "bad-txns-vout-toolarge");
        nValueOut += txout.nValue;
        if (!MoneyRange(nValueOut))
            return state.DoS(100, false, REJECT_INVALID, "bad-txns-txouttotal-toolarge");
    }

    // Check for duplicate inputs
    set<COutPoint> vInOutPoints;
    BOOST_FOREACH(const CTxIn& txin, tx.vin)
    {
        if (vInOutPoints.count(txin.prevout))
            return state.DoS(100, false, REJECT_INVALID, "bad-txns-inputs-duplicate");
        vInOutPoints.insert(txin.prevout);
    }

    if (tx.IsCoinBase())
    {
        if (tx.vin[0].scriptSig.size() < 2 || tx.vin[0].scriptSig.size() > 100)
            return state.DoS(100, false, REJECT_INVALID, "bad-cb-length");
    }
    else
    {
        BOOST_FOREACH(const CTxIn& txin, tx.vin)
            if (txin.prevout.IsNull())
                return state.DoS(10, false, REJECT_INVALID, "bad-txns-prevout-null");
    }

    return true;
}

void LimitMempoolSize(CTxMemPool& pool, size_t limit, unsigned long age) {
    int expired = pool.Expire(GetTime() - age);
    if (expired != 0)
        LogPrint("mempool", "Expired %i transactions from the memory pool\n", expired);

    std::vector<uint256> vNoSpendsRemaining;
    pool.TrimToSize(limit, &vNoSpendsRemaining);
    BOOST_FOREACH(const uint256& removed, vNoSpendsRemaining)
        pcoinsTip->Uncache(removed);
}

CAmount GetMinRelayFee(const CTransaction& tx, const CTxMemPool& pool, unsigned int nBytes, bool fAllowFree)
{
    uint256 hash = tx.GetHash();
    double dPriorityDelta = 0;
    CAmount nFeeDelta = 0;
    pool.ApplyDeltas(hash, dPriorityDelta, nFeeDelta);
    if (dPriorityDelta > 0 || nFeeDelta > 0)
        return 0;

    CAmount nMinFee = ::minRelayTxFee.GetFee(nBytes);

    if (fAllowFree)
    {
        // There is a free transaction area in blocks created by most miners,
        // * If we are relaying we allow transactions up to DEFAULT_BLOCK_PRIORITY_SIZE - 1000
        //   to be considered to fall into this category. We don't want to encourage sending
        //   multiple transactions instead of one big transaction to avoid fees.
        if (nBytes < (DEFAULT_BLOCK_PRIORITY_SIZE - 1000))
            nMinFee = 0;
    }

    if (!MoneyRange(nMinFee))
        nMinFee = MAX_MONEY;
    return nMinFee;
}

/** Convert CValidationState to a human-readable message for logging */
std::string FormatStateMessage(const CValidationState &state)
{
    return strprintf("%s%s (code %i)",
        state.GetRejectReason(),
        state.GetDebugMessage().empty() ? "" : ", "+state.GetDebugMessage(),
        state.GetRejectCode());
}

bool AcceptToMemoryPoolWorker(CTxMemPool& pool, CValidationState &state, const CTransaction &tx, bool fLimitFree,
                              bool* pfMissingInputs, bool fOverrideMempoolLimit, bool fRejectAbsurdFee,
                              std::vector<uint256>& vHashTxnToUncache)
{
    AssertLockHeld(cs_main);
    if (pfMissingInputs)
        *pfMissingInputs = false;

    if (!CheckTransaction(tx, state))
        return false;

    // Coinbase is only valid in a block, not as a loose transaction
    if (tx.IsCoinBase())
        return state.DoS(100, false, REJECT_INVALID, "coinbase");

    // Rather not work on nonstandard transactions (unless -testnet/-regtest)
    string reason;
    if (fRequireStandard && !IsStandardTx(tx, reason))
        return state.DoS(0, false, REJECT_NONSTANDARD, reason);

    // Only accept nLockTime-using transactions that can be mined in the next
    // block; we don't want our mempool filled up with transactions that can't
    // be mined yet.
    if (!CheckFinalTx(tx, STANDARD_LOCKTIME_VERIFY_FLAGS))
        return state.DoS(0, false, REJECT_NONSTANDARD, "non-final");

    // is it already in the memory pool?
    uint256 hash = tx.GetHash();
    if (pool.exists(hash))
        return state.Invalid(false, REJECT_ALREADY_KNOWN, "txn-already-in-mempool");

    // Check for conflicts with in-memory transactions
    set<uint256> setConflicts;
    {
    LOCK(pool.cs); // protect pool.mapNextTx
    BOOST_FOREACH(const CTxIn &txin, tx.vin)
    {
        if (pool.mapNextTx.count(txin.prevout))
        {
            const CTransaction *ptxConflicting = pool.mapNextTx[txin.prevout].ptx;
            if (!setConflicts.count(ptxConflicting->GetHash()))
            {
                // Allow opt-out of transaction replacement by setting
                // nSequence >= maxint-1 on all inputs.
                //
                // maxint-1 is picked to still allow use of nLockTime by
                // non-replacable transactions. All inputs rather than just one
                // is for the sake of multi-party protocols, where we don't
                // want a single party to be able to disable replacement.
                //
                // The opt-out ignores descendants as anyone relying on
                // first-seen mempool behavior should be checking all
                // unconfirmed ancestors anyway; doing otherwise is hopelessly
                // insecure.
                bool fReplacementOptOut = true;
                BOOST_FOREACH(const CTxIn &txin, ptxConflicting->vin)
                {
                    if (txin.nSequence < std::numeric_limits<unsigned int>::max()-1)
                    {
                        fReplacementOptOut = false;
                        break;
                    }
                }
                if (fReplacementOptOut)
                    return state.Invalid(false, REJECT_CONFLICT, "txn-mempool-conflict");

                setConflicts.insert(ptxConflicting->GetHash());
            }
        }
    }

    if (!pool.checkNameOps(tx))
        return false;
    }

    {
        CCoinsView dummy;
        CCoinsViewCache view(&dummy);

        CAmount nValueIn = 0;
        {
        LOCK(pool.cs);
        CCoinsViewMemPool viewMemPool(pcoinsTip, pool);
        view.SetBackend(viewMemPool);

        // do we already have it?
        bool fHadTxInCache = pcoinsTip->HaveCoinsInCache(hash);
        if (view.HaveCoins(hash)) {
            if (!fHadTxInCache)
                vHashTxnToUncache.push_back(hash);
            return state.Invalid(false, REJECT_ALREADY_KNOWN, "txn-already-known");
        }

        // do all inputs exist?
        // Note that this does not check for the presence of actual outputs (see the next check for that),
        // and only helps with filling in pfMissingInputs (to determine missing vs spent).
        BOOST_FOREACH(const CTxIn txin, tx.vin) {
            if (!pcoinsTip->HaveCoinsInCache(txin.prevout.hash))
                vHashTxnToUncache.push_back(txin.prevout.hash);
            if (!view.HaveCoins(txin.prevout.hash)) {
                if (pfMissingInputs)
                    *pfMissingInputs = true;
                return false; // fMissingInputs and !state.IsInvalid() is used to detect this condition, don't set state.Invalid()
            }
        }

        // are the actual inputs available?
        if (!view.HaveInputs(tx))
            return state.Invalid(false, REJECT_DUPLICATE, "bad-txns-inputs-spent");

        // Bring the best block into scope
        view.GetBestBlock();

        /* See if this is a name update.  If it is, we also have to
           ensure that the dummy cache contains the updated name.  */
        BOOST_FOREACH(const CTxOut& txout, tx.vout)
        {
            const CNameScript nameOp(txout.scriptPubKey);
            if (nameOp.isNameOp() && nameOp.getNameOp() == OP_NAME_UPDATE)
            {
                const valtype& name = nameOp.getOpName();
                CNameData data;
                if (!view.GetName(name, data))
                    return state.Invalid(false, REJECT_INVALID, "bad-updated-name");
                view.SetName(name, data, false);
            }
        }

        nValueIn = view.GetValueIn(tx);

        // we have all inputs cached now, so switch back to dummy, so we don't need to keep lock on mempool
        view.SetBackend(dummy);
        }

        // Check for non-standard pay-to-script-hash in inputs
        if (fRequireStandard && !AreInputsStandard(tx, view))
            return state.Invalid(false, REJECT_NONSTANDARD, "bad-txns-nonstandard-inputs");

        // Check that the transaction doesn't have an excessive number of
        // sigops, making it impossible to mine. Since the coinbase transaction
        // itself can contain sigops MAX_STANDARD_TX_SIGOPS is less than
        // MAX_BLOCK_SIGOPS; we still consider this an invalid rather than
        // merely non-standard transaction.
        unsigned int nSigOps = GetLegacySigOpCount(tx);
        nSigOps += GetP2SHSigOpCount(tx, view);
        if (nSigOps > MAX_STANDARD_TX_SIGOPS)
            return state.DoS(0, false, REJECT_NONSTANDARD, "bad-txns-too-many-sigops", false,
                strprintf("%d > %d", nSigOps, MAX_STANDARD_TX_SIGOPS));

        CAmount nValueOut = tx.GetValueOut();
        CAmount nFees = nValueIn-nValueOut;
        CAmount inChainInputValue;
        double dPriority = view.GetPriority(tx, chainActive.Height(), inChainInputValue);

        // Keep track of transactions that spend a coinbase, which we re-scan
        // during reorgs to ensure COINBASE_MATURITY is still met.
        bool fSpendsCoinbase = false;
        BOOST_FOREACH(const CTxIn &txin, tx.vin) {
            const CCoins *coins = view.AccessCoins(txin.prevout.hash);
            if (coins->IsCoinBase()) {
                fSpendsCoinbase = true;
                break;
            }
        }

        CTxMemPoolEntry entry(tx, nFees, GetTime(), dPriority, chainActive.Height(), pool.HasNoInputsOf(tx), inChainInputValue, fSpendsCoinbase, nSigOps);
        unsigned int nSize = entry.GetTxSize();

        // Don't accept it if it can't get into a block
        CAmount txMinFee = GetMinRelayFee(tx, pool, nSize, true);
        if (fLimitFree && nFees < txMinFee)
            return state.DoS(0, false, REJECT_INSUFFICIENTFEE, "insufficient fee", false,
                strprintf("%d < %d", nFees, txMinFee));

        CAmount mempoolRejectFee = pool.GetMinFee(GetArg("-maxmempool", DEFAULT_MAX_MEMPOOL_SIZE) * 1000000).GetFee(nSize);
        if (mempoolRejectFee > 0 && nFees < mempoolRejectFee) {
            return state.DoS(0, false, REJECT_INSUFFICIENTFEE, "mempool min fee not met", false, strprintf("%d < %d", nFees, mempoolRejectFee));
        } else if (GetBoolArg("-relaypriority", DEFAULT_RELAYPRIORITY) && nFees < ::minRelayTxFee.GetFee(nSize) && !AllowFree(entry.GetPriority(chainActive.Height() + 1))) {
            // Require that free transactions have sufficient priority to be mined in the next block.
            return state.DoS(0, false, REJECT_INSUFFICIENTFEE, "insufficient priority");
        }

        // Continuously rate-limit free (really, very-low-fee) transactions
        // This mitigates 'penny-flooding' -- sending thousands of free transactions just to
        // be annoying or make others' transactions take longer to confirm.
        if (fLimitFree && nFees < ::minRelayTxFee.GetFee(nSize))
        {
            static CCriticalSection csFreeLimiter;
            static double dFreeCount;
            static int64_t nLastTime;
            int64_t nNow = GetTime();

            LOCK(csFreeLimiter);

            // Use an exponentially decaying ~10-minute window:
            dFreeCount *= pow(1.0 - 1.0/600.0, (double)(nNow - nLastTime));
            nLastTime = nNow;
            // -limitfreerelay unit is thousand-bytes-per-minute
            // At default rate it would take over a month to fill 1GB
            if (dFreeCount >= GetArg("-limitfreerelay", DEFAULT_LIMITFREERELAY) * 10 * 1000)
                return state.DoS(0, false, REJECT_INSUFFICIENTFEE, "rate limited free transaction");
            LogPrint("mempool", "Rate limit dFreeCount: %g => %g\n", dFreeCount, dFreeCount+nSize);
            dFreeCount += nSize;
        }

        if (fRejectAbsurdFee && nFees > ::minRelayTxFee.GetFee(nSize) * 10000)
            return state.Invalid(false,
                REJECT_HIGHFEE, "absurdly-high-fee",
                strprintf("%d > %d", nFees, ::minRelayTxFee.GetFee(nSize) * 10000));

        // Calculate in-mempool ancestors, up to a limit.
        CTxMemPool::setEntries setAncestors;
        size_t nLimitAncestors = GetArg("-limitancestorcount", DEFAULT_ANCESTOR_LIMIT);
        size_t nLimitAncestorSize = GetArg("-limitancestorsize", DEFAULT_ANCESTOR_SIZE_LIMIT)*1000;
        size_t nLimitDescendants = GetArg("-limitdescendantcount", DEFAULT_DESCENDANT_LIMIT);
        size_t nLimitDescendantSize = GetArg("-limitdescendantsize", DEFAULT_DESCENDANT_SIZE_LIMIT)*1000;
        std::string errString;
        if (!pool.CalculateMemPoolAncestors(entry, setAncestors, nLimitAncestors, nLimitAncestorSize, nLimitDescendants, nLimitDescendantSize, errString)) {
            return state.DoS(0, false, REJECT_NONSTANDARD, "too-long-mempool-chain", false, errString);
        }

        // A transaction that spends outputs that would be replaced by it is invalid. Now
        // that we have the set of all ancestors we can detect this
        // pathological case by making sure setConflicts and setAncestors don't
        // intersect.
        BOOST_FOREACH(CTxMemPool::txiter ancestorIt, setAncestors)
        {
            const uint256 &hashAncestor = ancestorIt->GetTx().GetHash();
            if (setConflicts.count(hashAncestor))
            {
                return state.DoS(10, error("AcceptToMemoryPool: %s spends conflicting transaction %s",
                                           hash.ToString(),
                                           hashAncestor.ToString()),
                                 REJECT_INVALID, "bad-txns-spends-conflicting-tx");
            }
        }

        // Check if it's economically rational to mine this transaction rather
        // than the ones it replaces.
        CAmount nConflictingFees = 0;
        size_t nConflictingSize = 0;
        uint64_t nConflictingCount = 0;
        CTxMemPool::setEntries allConflicting;

        // If we don't hold the lock allConflicting might be incomplete; the
        // subsequent RemoveStaged() and addUnchecked() calls don't guarantee
        // mempool consistency for us.
        LOCK(pool.cs);
        if (setConflicts.size())
        {
            CFeeRate newFeeRate(nFees, nSize);
            set<uint256> setConflictsParents;
            const int maxDescendantsToVisit = 100;
            CTxMemPool::setEntries setIterConflicting;
            BOOST_FOREACH(const uint256 &hashConflicting, setConflicts)
            {
                CTxMemPool::txiter mi = pool.mapTx.find(hashConflicting);
                if (mi == pool.mapTx.end())
                    continue;

                // Save these to avoid repeated lookups
                setIterConflicting.insert(mi);

                // If this entry is "dirty", then we don't have descendant
                // state for this transaction, which means we probably have
                // lots of in-mempool descendants.
                // Don't allow replacements of dirty transactions, to ensure
                // that we don't spend too much time walking descendants.
                // This should be rare.
                if (mi->IsDirty()) {
                    return state.DoS(0,
                            error("AcceptToMemoryPool: rejecting replacement %s; cannot replace tx %s with untracked descendants",
                                hash.ToString(),
                                mi->GetTx().GetHash().ToString()),
                            REJECT_NONSTANDARD, "too many potential replacements");
                }

                // Don't allow the replacement to reduce the feerate of the
                // mempool.
                //
                // We usually don't want to accept replacements with lower
                // feerates than what they replaced as that would lower the
                // feerate of the next block. Requiring that the feerate always
                // be increased is also an easy-to-reason about way to prevent
                // DoS attacks via replacements.
                //
                // The mining code doesn't (currently) take children into
                // account (CPFP) so we only consider the feerates of
                // transactions being directly replaced, not their indirect
                // descendants. While that does mean high feerate children are
                // ignored when deciding whether or not to replace, we do
                // require the replacement to pay more overall fees too,
                // mitigating most cases.
                CFeeRate oldFeeRate(mi->GetFee(), mi->GetTxSize());
                if (newFeeRate <= oldFeeRate)
                {
                    return state.DoS(0,
                            error("AcceptToMemoryPool: rejecting replacement %s; new feerate %s <= old feerate %s",
                                  hash.ToString(),
                                  newFeeRate.ToString(),
                                  oldFeeRate.ToString()),
                            REJECT_INSUFFICIENTFEE, "insufficient fee");
                }

                BOOST_FOREACH(const CTxIn &txin, mi->GetTx().vin)
                {
                    setConflictsParents.insert(txin.prevout.hash);
                }

                nConflictingCount += mi->GetCountWithDescendants();
            }
            // This potentially overestimates the number of actual descendants
            // but we just want to be conservative to avoid doing too much
            // work.
            if (nConflictingCount <= maxDescendantsToVisit) {
                // If not too many to replace, then calculate the set of
                // transactions that would have to be evicted
                BOOST_FOREACH(CTxMemPool::txiter it, setIterConflicting) {
                    pool.CalculateDescendants(it, allConflicting);
                }
                BOOST_FOREACH(CTxMemPool::txiter it, allConflicting) {
                    nConflictingFees += it->GetFee();
                    nConflictingSize += it->GetTxSize();
                }
            } else {
                return state.DoS(0,
                        error("AcceptToMemoryPool: rejecting replacement %s; too many potential replacements (%d > %d)\n",
                            hash.ToString(),
                            nConflictingCount,
                            maxDescendantsToVisit),
                        REJECT_NONSTANDARD, "too many potential replacements");
            }

            for (unsigned int j = 0; j < tx.vin.size(); j++)
            {
                // We don't want to accept replacements that require low
                // feerate junk to be mined first. Ideally we'd keep track of
                // the ancestor feerates and make the decision based on that,
                // but for now requiring all new inputs to be confirmed works.
                if (!setConflictsParents.count(tx.vin[j].prevout.hash))
                {
                    // Rather than check the UTXO set - potentially expensive -
                    // it's cheaper to just check if the new input refers to a
                    // tx that's in the mempool.
                    if (pool.mapTx.find(tx.vin[j].prevout.hash) != pool.mapTx.end())
                        return state.DoS(0, error("AcceptToMemoryPool: replacement %s adds unconfirmed input, idx %d",
                                                  hash.ToString(), j),
                                         REJECT_NONSTANDARD, "replacement-adds-unconfirmed");
                }
            }

            // The replacement must pay greater fees than the transactions it
            // replaces - if we did the bandwidth used by those conflicting
            // transactions would not be paid for.
            if (nFees < nConflictingFees)
            {
                return state.DoS(0, error("AcceptToMemoryPool: rejecting replacement %s, less fees than conflicting txs; %s < %s",
                                          hash.ToString(), FormatMoney(nFees), FormatMoney(nConflictingFees)),
                                 REJECT_INSUFFICIENTFEE, "insufficient fee");
            }

            // Finally in addition to paying more fees than the conflicts the
            // new transaction must pay for its own bandwidth.
            CAmount nDeltaFees = nFees - nConflictingFees;
            if (nDeltaFees < ::minRelayTxFee.GetFee(nSize))
            {
                return state.DoS(0,
                        error("AcceptToMemoryPool: rejecting replacement %s, not enough additional fees to relay; %s < %s",
                              hash.ToString(),
                              FormatMoney(nDeltaFees),
                              FormatMoney(::minRelayTxFee.GetFee(nSize))),
                        REJECT_INSUFFICIENTFEE, "insufficient fee");
            }
        }

        // Check against previous transactions
        // This is done last to help prevent CPU exhaustion denial-of-service attacks.
        if (!CheckInputs(tx, state, view, true, STANDARD_SCRIPT_VERIFY_FLAGS | SCRIPT_VERIFY_NAMES_MEMPOOL, true))
            return false;

        // Check again against just the consensus-critical mandatory script
        // verification flags, in case of bugs in the standard flags that cause
        // transactions to pass as valid when they're actually invalid. For
        // instance the STRICTENC flag was incorrectly allowing certain
        // CHECKSIG NOT scripts to pass, even though they were invalid.
        //
        // There is a similar check in CreateNewBlock() to prevent creating
        // invalid blocks, however allowing such transactions into the mempool
        // can be exploited as a DoS attack.
        //
        // Namecoin actually allows some scripts into the mempool that would
        // not (yet) be valid in a block, namely premature NAME_FIRSTUPDATE's.
        // Thus add the mempool-flag here.
        const unsigned flags
          = MANDATORY_SCRIPT_VERIFY_FLAGS | SCRIPT_VERIFY_NAMES_MEMPOOL;
        if (!CheckInputs(tx, state, view, true, flags, true))
        {
            return error("%s: BUG! PLEASE REPORT THIS! ConnectInputs failed against MANDATORY but not STANDARD flags %s, %s",
                __func__, hash.ToString(), FormatStateMessage(state));
        }

        // Remove conflicting transactions from the mempool
        BOOST_FOREACH(const CTxMemPool::txiter it, allConflicting)
        {
            LogPrint("mempool", "replacing tx %s with %s for %s BTC additional fees, %d delta bytes\n",
                    it->GetTx().GetHash().ToString(),
                    hash.ToString(),
                    FormatMoney(nFees - nConflictingFees),
                    (int)nSize - (int)nConflictingSize);
        }
        pool.RemoveStaged(allConflicting);

        // Store transaction in memory
        pool.addUnchecked(hash, entry, setAncestors, !IsInitialBlockDownload());

        // trim mempool and check if tx was trimmed
        if (!fOverrideMempoolLimit) {
            LimitMempoolSize(pool, GetArg("-maxmempool", DEFAULT_MAX_MEMPOOL_SIZE) * 1000000, GetArg("-mempoolexpiry", DEFAULT_MEMPOOL_EXPIRY) * 60 * 60);
            if (!pool.exists(hash))
                return state.DoS(0, false, REJECT_INSUFFICIENTFEE, "mempool full");
        }
    }

    SyncWithWallets(tx, NULL);

    return true;
}

bool AcceptToMemoryPool(CTxMemPool& pool, CValidationState &state, const CTransaction &tx, bool fLimitFree,
                        bool* pfMissingInputs, bool fOverrideMempoolLimit, bool fRejectAbsurdFee)
{
    std::vector<uint256> vHashTxToUncache;
    bool res = AcceptToMemoryPoolWorker(pool, state, tx, fLimitFree, pfMissingInputs, fOverrideMempoolLimit, fRejectAbsurdFee, vHashTxToUncache);
    if (!res) {
        BOOST_FOREACH(const uint256& hashTx, vHashTxToUncache)
            pcoinsTip->Uncache(hashTx);
    }
    return res;
}

/** Return transaction in tx, and if it was found inside a block, its hash is placed in hashBlock */
bool GetTransaction(const uint256 &hash, CTransaction &txOut, const Consensus::Params& consensusParams, uint256 &hashBlock, bool fAllowSlow)
{
    CBlockIndex *pindexSlow = NULL;

    LOCK(cs_main);

    if (mempool.lookup(hash, txOut))
    {
        return true;
    }

    if (fTxIndex) {
        CDiskTxPos postx;
        if (pblocktree->ReadTxIndex(hash, postx)) {
            CAutoFile file(OpenBlockFile(postx, true), SER_DISK, CLIENT_VERSION);
            if (file.IsNull())
                return error("%s: OpenBlockFile failed", __func__);
            CBlockHeader header;
            try {
                file >> header;
                fseek(file.Get(), postx.nTxOffset, SEEK_CUR);
                file >> txOut;
            } catch (const std::exception& e) {
                return error("%s: Deserialize or I/O error - %s", __func__, e.what());
            }
            hashBlock = header.GetHash();
            if (txOut.GetHash() != hash)
                return error("%s: txid mismatch", __func__);
            return true;
        }
    }

    if (fAllowSlow) { // use coin database to locate block that contains transaction, and scan it
        int nHeight = -1;
        {
            CCoinsViewCache &view = *pcoinsTip;
            const CCoins* coins = view.AccessCoins(hash);
            if (coins)
                nHeight = coins->nHeight;
        }
        if (nHeight > 0)
            pindexSlow = chainActive[nHeight];
    }

    if (pindexSlow) {
        CBlock block;
        if (ReadBlockFromDisk(block, pindexSlow, consensusParams)) {
            BOOST_FOREACH(const CTransaction &tx, block.vtx) {
                if (tx.GetHash() == hash) {
                    txOut = tx;
                    hashBlock = pindexSlow->GetBlockHash();
                    return true;
                }
            }
        }
    }

    return false;
}






//////////////////////////////////////////////////////////////////////////////
//
// CBlock and CBlockIndex
//

bool CheckProofOfWork(const CBlockHeader& block, const Consensus::Params& params)
{
    /* Except for legacy blocks with full version 1, ensure that
       the chain ID is correct.  Legacy blocks are not allowed since
       the merge-mining start, which is checked in AcceptBlockHeader
       where the height is known.  */
    if (!block.nVersion.IsLegacy() && params.fStrictChainId
        && block.nVersion.GetChainId() != params.nAuxpowChainId)
        return error("%s : block does not have our chain ID"
                     " (got %d, expected %d, full nVersion %d)",
                     __func__, block.nVersion.GetChainId(),
                     params.nAuxpowChainId, block.nVersion.GetFullVersion());

    /* If there is no auxpow, just check the block hash.  */
    if (!block.auxpow)
    {
        if (block.nVersion.IsAuxpow())
            return error("%s : no auxpow on block with auxpow version",
                         __func__);

        if (!CheckProofOfWork(block.GetHash(), block.nBits, params))
            return error("%s : non-AUX proof of work failed", __func__);

        return true;
    }

    /* We have auxpow.  Check it.  */

    if (!block.nVersion.IsAuxpow())
        return error("%s : auxpow on block with non-auxpow version", __func__);

    /* Temporary check:  Disallow parent blocks with auxpow version.  This is
       for compatibility with the old client.  */
    /* FIXME: Remove this check with a hardfork later on.  */
    if (block.auxpow->getParentBlock().nVersion.IsAuxpow())
        return error("%s : auxpow parent block has auxpow version", __func__);

    if (!block.auxpow->check(block.GetHash(), block.nVersion.GetChainId(), params))
        return error("%s : AUX POW is not valid", __func__);
    if (!CheckProofOfWork(block.auxpow->getParentBlockHash(), block.nBits, params))
        return error("%s : AUX proof of work failed", __func__);

    return true;
}

bool WriteBlockToDisk(const CBlock& block, CDiskBlockPos& pos, const CMessageHeader::MessageStartChars& messageStart)
{
    // Open history file to append
    CAutoFile fileout(OpenBlockFile(pos), SER_DISK, CLIENT_VERSION);
    if (fileout.IsNull())
        return error("WriteBlockToDisk: OpenBlockFile failed");

    // Write index header
    unsigned int nSize = fileout.GetSerializeSize(block);
    fileout << FLATDATA(messageStart) << nSize;

    // Write block
    long fileOutPos = ftell(fileout.Get());
    if (fileOutPos < 0)
        return error("WriteBlockToDisk: ftell failed");
    pos.nPos = (unsigned int)fileOutPos;
    fileout << block;

    return true;
}

/* Generic implementation of block reading that can handle
   both a block and its header.  */

template<typename T>
static bool ReadBlockOrHeader(T& block, const CDiskBlockPos& pos, const Consensus::Params& consensusParams)
{
    block.SetNull();

    // Open history file to read
    CAutoFile filein(OpenBlockFile(pos, true), SER_DISK, CLIENT_VERSION);
    if (filein.IsNull())
        return error("ReadBlockFromDisk: OpenBlockFile failed for %s", pos.ToString());

    // Read block
    try {
        filein >> block;
    }
    catch (const std::exception& e) {
        return error("%s: Deserialize or I/O error - %s at %s", __func__, e.what(), pos.ToString());
    }

    // Check the header
    if (!CheckProofOfWork(block, consensusParams))
        return error("ReadBlockFromDisk: Errors in block header at %s", pos.ToString());

    return true;
}

template<typename T>
static bool ReadBlockOrHeader(T& block, const CBlockIndex* pindex, const Consensus::Params& consensusParams)
{
    if (!ReadBlockOrHeader(block, pindex->GetBlockPos(), consensusParams))
        return false;
    if (block.GetHash() != pindex->GetBlockHash())
        return error("ReadBlockFromDisk(CBlock&, CBlockIndex*): GetHash() doesn't match index for %s at %s",
                pindex->ToString(), pindex->GetBlockPos().ToString());
    return true;
}

bool ReadBlockFromDisk(CBlock& block, const CDiskBlockPos& pos, const Consensus::Params& consensusParams)
{
    return ReadBlockOrHeader(block, pos, consensusParams);
}

bool ReadBlockFromDisk(CBlock& block, const CBlockIndex* pindex, const Consensus::Params& consensusParams)
{
    return ReadBlockOrHeader(block, pindex, consensusParams);
}

bool ReadBlockHeaderFromDisk(CBlockHeader& block, const CBlockIndex* pindex, const Consensus::Params& consensusParams)
{
    return ReadBlockOrHeader(block, pindex, consensusParams);
}

CAmount GetBlockSubsidy(int nHeight, const Consensus::Params& consensusParams)
{
    int halvings = nHeight / consensusParams.nSubsidyHalvingInterval;
    // Force block reward to zero when right shift is undefined.
    if (halvings >= 64)
        return 0;

    CAmount nSubsidy = 50 * COIN;
    // Subsidy is cut in half every 210,000 blocks which will occur approximately every 4 years.
    nSubsidy >>= halvings;
    return nSubsidy;
}

bool IsInitialBlockDownload()
{
    const CChainParams& chainParams = Params();
    LOCK(cs_main);
    if (fImporting || fReindex)
        return true;
    if (fCheckpointsEnabled && chainActive.Height() < Checkpoints::GetTotalBlocksEstimate(chainParams.Checkpoints()))
        return true;
    static bool lockIBDState = false;
    if (lockIBDState)
        return false;
    bool state = (chainActive.Height() < pindexBestHeader->nHeight - 24 * 6 ||
            pindexBestHeader->GetBlockTime() < GetTime() - chainParams.MaxTipAge());
    if (!state)
        lockIBDState = true;
    return state;
}

bool fLargeWorkForkFound = false;
bool fLargeWorkInvalidChainFound = false;
CBlockIndex *pindexBestForkTip = NULL, *pindexBestForkBase = NULL;

void CheckForkWarningConditions()
{
    AssertLockHeld(cs_main);
    // Before we get past initial download, we cannot reliably alert about forks
    // (we assume we don't get stuck on a fork before the last checkpoint)
    if (IsInitialBlockDownload())
        return;

    // If our best fork is no longer within 72 blocks (+/- 12 hours if no one mines it)
    // of our head, drop it
    if (pindexBestForkTip && chainActive.Height() - pindexBestForkTip->nHeight >= 72)
        pindexBestForkTip = NULL;

    if (pindexBestForkTip || (pindexBestInvalid && pindexBestInvalid->nChainWork > chainActive.Tip()->nChainWork + (GetBlockProof(*chainActive.Tip()) * 6)))
    {
        if (!fLargeWorkForkFound && pindexBestForkBase)
        {
            std::string warning = std::string("'Warning: Large-work fork detected, forking after block ") +
                pindexBestForkBase->phashBlock->ToString() + std::string("'");
            CAlert::Notify(warning, true);
        }
        if (pindexBestForkTip && pindexBestForkBase)
        {
            LogPrintf("%s: Warning: Large valid fork found\n  forking the chain at height %d (%s)\n  lasting to height %d (%s).\nChain state database corruption likely.\n", __func__,
                   pindexBestForkBase->nHeight, pindexBestForkBase->phashBlock->ToString(),
                   pindexBestForkTip->nHeight, pindexBestForkTip->phashBlock->ToString());
            fLargeWorkForkFound = true;
        }
        else
        {
            LogPrintf("%s: Warning: Found invalid chain at least ~6 blocks longer than our best chain.\nChain state database corruption likely.\n", __func__);
            fLargeWorkInvalidChainFound = true;
        }
    }
    else
    {
        fLargeWorkForkFound = false;
        fLargeWorkInvalidChainFound = false;
    }
}

void CheckForkWarningConditionsOnNewFork(CBlockIndex* pindexNewForkTip)
{
    AssertLockHeld(cs_main);
    // If we are on a fork that is sufficiently large, set a warning flag
    CBlockIndex* pfork = pindexNewForkTip;
    CBlockIndex* plonger = chainActive.Tip();
    while (pfork && pfork != plonger)
    {
        while (plonger && plonger->nHeight > pfork->nHeight)
            plonger = plonger->pprev;
        if (pfork == plonger)
            break;
        pfork = pfork->pprev;
    }

    // We define a condition where we should warn the user about as a fork of at least 7 blocks
    // with a tip within 72 blocks (+/- 12 hours if no one mines it) of ours
    // We use 7 blocks rather arbitrarily as it represents just under 10% of sustained network
    // hash rate operating on the fork.
    // or a chain that is entirely longer than ours and invalid (note that this should be detected by both)
    // We define it this way because it allows us to only store the highest fork tip (+ base) which meets
    // the 7-block condition and from this always have the most-likely-to-cause-warning fork
    if (pfork && (!pindexBestForkTip || (pindexBestForkTip && pindexNewForkTip->nHeight > pindexBestForkTip->nHeight)) &&
            pindexNewForkTip->nChainWork - pfork->nChainWork > (GetBlockProof(*pfork) * 7) &&
            chainActive.Height() - pindexNewForkTip->nHeight < 72)
    {
        pindexBestForkTip = pindexNewForkTip;
        pindexBestForkBase = pfork;
    }

    CheckForkWarningConditions();
}

// Requires cs_main.
void Misbehaving(NodeId pnode, int howmuch)
{
    if (howmuch == 0)
        return;

    CNodeState *state = State(pnode);
    if (state == NULL)
        return;

    state->nMisbehavior += howmuch;
    int banscore = GetArg("-banscore", DEFAULT_BANSCORE_THRESHOLD);
    if (state->nMisbehavior >= banscore && state->nMisbehavior - howmuch < banscore)
    {
        LogPrintf("%s: %s (%d -> %d) BAN THRESHOLD EXCEEDED\n", __func__, state->name, state->nMisbehavior-howmuch, state->nMisbehavior);
        state->fShouldBan = true;
    } else
        LogPrintf("%s: %s (%d -> %d)\n", __func__, state->name, state->nMisbehavior-howmuch, state->nMisbehavior);
}

void static InvalidChainFound(CBlockIndex* pindexNew)
{
    if (!pindexBestInvalid || pindexNew->nChainWork > pindexBestInvalid->nChainWork)
        pindexBestInvalid = pindexNew;

    LogPrintf("%s: invalid block=%s  height=%d  log2_work=%.8g  date=%s\n", __func__,
      pindexNew->GetBlockHash().ToString(), pindexNew->nHeight,
      log(pindexNew->nChainWork.getdouble())/log(2.0), DateTimeStrFormat("%Y-%m-%d %H:%M:%S",
      pindexNew->GetBlockTime()));
    CBlockIndex *tip = chainActive.Tip();
    assert (tip);
    LogPrintf("%s:  current best=%s  height=%d  log2_work=%.8g  date=%s\n", __func__,
      tip->GetBlockHash().ToString(), chainActive.Height(), log(tip->nChainWork.getdouble())/log(2.0),
      DateTimeStrFormat("%Y-%m-%d %H:%M:%S", tip->GetBlockTime()));
    CheckForkWarningConditions();
}

void static InvalidBlockFound(CBlockIndex *pindex, const CValidationState &state) {
    int nDoS = 0;
    if (state.IsInvalid(nDoS)) {
        std::map<uint256, NodeId>::iterator it = mapBlockSource.find(pindex->GetBlockHash());
        if (it != mapBlockSource.end() && State(it->second)) {
            assert (state.GetRejectCode() < REJECT_INTERNAL); // Blocks are never rejected with internal reject codes
            CBlockReject reject = {(unsigned char)state.GetRejectCode(), state.GetRejectReason().substr(0, MAX_REJECT_MESSAGE_LENGTH), pindex->GetBlockHash()};
            State(it->second)->rejects.push_back(reject);
            if (nDoS > 0)
                Misbehaving(it->second, nDoS);
        }
    }
    if (!state.CorruptionPossible()) {
        pindex->nStatus |= BLOCK_FAILED_VALID;
        setDirtyBlockIndex.insert(pindex);
        setBlockIndexCandidates.erase(pindex);
        InvalidChainFound(pindex);
    }
}

void UpdateCoins(const CTransaction& tx, CValidationState &state, CCoinsViewCache &inputs, CTxUndo &txundo, int nHeight)
{
    // mark inputs spent
    if (!tx.IsCoinBase()) {
        txundo.vprevout.reserve(tx.vin.size());
        BOOST_FOREACH(const CTxIn &txin, tx.vin) {
            CCoinsModifier coins = inputs.ModifyCoins(txin.prevout.hash);
            unsigned nPos = txin.prevout.n;

            if (nPos >= coins->vout.size() || coins->vout[nPos].IsNull())
                assert(false);
            // mark an outpoint spent, and construct undo information
            CTxInUndo undo;
            coins->Spend(nPos, &undo);
            txundo.vprevout.push_back(undo);
        }
        // add outputs
        inputs.ModifyNewCoins(tx.GetHash())->FromTx(tx, nHeight);
    }
    else {
        // add outputs for coinbase tx
        // In this case call the full ModifyCoins which will do a database
        // lookup to be sure the coins do not already exist otherwise we do not
        // know whether to mark them fresh or not.  We want the duplicate coinbases
        // before BIP30 to still be properly overwritten.
        inputs.ModifyCoins(tx.GetHash())->FromTx(tx, nHeight);
    }
}

void UpdateCoins(const CTransaction& tx, CValidationState &state, CCoinsViewCache &inputs, int nHeight)
{
    CTxUndo txundo;
    UpdateCoins(tx, state, inputs, txundo, nHeight);
}

bool CScriptCheck::operator()() {
    const CScript &scriptSig = ptxTo->vin[nIn].scriptSig;
    if (!VerifyScript(scriptSig, scriptPubKey, nFlags, CachingTransactionSignatureChecker(ptxTo, nIn, cacheStore), &error)) {
        return false;
    }
    return true;
}

int GetSpendHeight(const CCoinsViewCache& inputs)
{
    LOCK(cs_main);
    CBlockIndex* pindexPrev = mapBlockIndex.find(inputs.GetBestBlock())->second;
    return pindexPrev->nHeight + 1;
}

namespace Consensus {
bool CheckTxInputs(const CTransaction& tx, CValidationState& state, const CCoinsViewCache& inputs, int nSpendHeight)
{
        // This doesn't trigger the DoS code on purpose; if it did, it would make it easier
        // for an attacker to attempt to split the network.
        if (!inputs.HaveInputs(tx))
            return state.Invalid(false, 0, "", "Inputs unavailable");

        CAmount nValueIn = 0;
        CAmount nFees = 0;
        for (unsigned int i = 0; i < tx.vin.size(); i++)
        {
            const COutPoint &prevout = tx.vin[i].prevout;
            const CCoins *coins = inputs.AccessCoins(prevout.hash);
            assert(coins);

            // If prev is coinbase, check that it's matured
            if (coins->IsCoinBase()) {
                if (nSpendHeight - coins->nHeight < COINBASE_MATURITY)
                    return state.Invalid(false,
                        REJECT_INVALID, "bad-txns-premature-spend-of-coinbase",
                        strprintf("tried to spend coinbase at depth %d", nSpendHeight - coins->nHeight));
            }

            // Check for negative or overflow input values
            nValueIn += coins->vout[prevout.n].nValue;
            if (!MoneyRange(coins->vout[prevout.n].nValue) || !MoneyRange(nValueIn))
                return state.DoS(100, false, REJECT_INVALID, "bad-txns-inputvalues-outofrange");

        }

        if (nValueIn < tx.GetValueOut())
            return state.DoS(100, false, REJECT_INVALID, "bad-txns-in-belowout", false,
                strprintf("value in (%s) < value out (%s)", FormatMoney(nValueIn), FormatMoney(tx.GetValueOut())));

        // Tally transaction fees
        CAmount nTxFee = nValueIn - tx.GetValueOut();
        if (nTxFee < 0)
            return state.DoS(100, false, REJECT_INVALID, "bad-txns-fee-negative");
        nFees += nTxFee;
        if (!MoneyRange(nFees))
            return state.DoS(100, false, REJECT_INVALID, "bad-txns-fee-outofrange");
    return true;
}
}// namespace Consensus

bool CheckInputs(const CTransaction& tx, CValidationState &state, const CCoinsViewCache &inputs, bool fScriptChecks, unsigned int flags, bool cacheStore, std::vector<CScriptCheck> *pvChecks)
{
    const int nSpendHeight = GetSpendHeight(inputs);

    /* Do this as very first action.  Otherwise, we can run into troubles
       with the caching done for verification below.  The assumption that
       all flag bits are softforks is not true for the VERIFY_NAMES_MEMPOOL
       flag, which actually *loosens* the requirements.  Doing the check
       for Namecoin here ensures that the caching is not used for
       Namecoin-specific stuff.  */
    /* TODO: Implement correct caching also for the Namecoin checks,
       if this is deemed beneficial at some point in the future.  */
    if (!CheckNameTransaction (tx, nSpendHeight, inputs, state, flags))
        return error ("CheckInputs: tx invalid for Namecoin");

    if (!tx.IsCoinBase())
    {
        if (!Consensus::CheckTxInputs(tx, state, inputs, nSpendHeight))
            return false;

        if (pvChecks)
            pvChecks->reserve(tx.vin.size());

        // The first loop above does all the inexpensive checks.
        // Only if ALL inputs pass do we perform expensive ECDSA signature checks.
        // Helps prevent CPU exhaustion attacks.

        // Skip ECDSA signature verification when connecting blocks
        // before the last block chain checkpoint. This is safe because block merkle hashes are
        // still computed and checked, and any change will be caught at the next checkpoint.
        if (fScriptChecks) {
            for (unsigned int i = 0; i < tx.vin.size(); i++) {
                const COutPoint &prevout = tx.vin[i].prevout;
                const CCoins* coins = inputs.AccessCoins(prevout.hash);
                assert(coins);

                // Verify signature
                CScriptCheck check(*coins, tx, i, flags, cacheStore);
                if (pvChecks) {
                    pvChecks->push_back(CScriptCheck());
                    check.swap(pvChecks->back());
                } else if (!check()) {
                    if (flags & STANDARD_NOT_MANDATORY_VERIFY_FLAGS) {
                        // Check whether the failure was caused by a
                        // non-mandatory script verification check, such as
                        // non-standard DER encodings or non-null dummy
                        // arguments; if so, don't trigger DoS protection to
                        // avoid splitting the network between upgraded and
                        // non-upgraded nodes.
                        CScriptCheck check(*coins, tx, i,
                                flags & ~STANDARD_NOT_MANDATORY_VERIFY_FLAGS, cacheStore);
                        if (check())
                            return state.Invalid(false, REJECT_NONSTANDARD, strprintf("non-mandatory-script-verify-flag (%s)", ScriptErrorString(check.GetScriptError())));
                    }
                    // Failures of other flags indicate a transaction that is
                    // invalid in new blocks, e.g. a invalid P2SH. We DoS ban
                    // such nodes as they are not following the protocol. That
                    // said during an upgrade careful thought should be taken
                    // as to the correct behavior - we may want to continue
                    // peering with non-upgraded nodes even after a soft-fork
                    // super-majority vote has passed.
                    return state.DoS(100,false, REJECT_INVALID, strprintf("mandatory-script-verify-flag-failed (%s)", ScriptErrorString(check.GetScriptError())));
                }
            }
        }
    }

    return true;
}

namespace {

bool UndoWriteToDisk(const CBlockUndo& blockundo, CDiskBlockPos& pos, const uint256& hashBlock, const CMessageHeader::MessageStartChars& messageStart)
{
    // Open history file to append
    CAutoFile fileout(OpenUndoFile(pos), SER_DISK, CLIENT_VERSION);
    if (fileout.IsNull())
        return error("%s: OpenUndoFile failed", __func__);

    // Write index header
    unsigned int nSize = fileout.GetSerializeSize(blockundo);
    fileout << FLATDATA(messageStart) << nSize;

    // Write undo data
    long fileOutPos = ftell(fileout.Get());
    if (fileOutPos < 0)
        return error("%s: ftell failed", __func__);
    pos.nPos = (unsigned int)fileOutPos;
    fileout << blockundo;

    // calculate & write checksum
    CHashWriter hasher(SER_GETHASH, PROTOCOL_VERSION);
    hasher << hashBlock;
    hasher << blockundo;
    fileout << hasher.GetHash();

    return true;
}

bool UndoReadFromDisk(CBlockUndo& blockundo, const CDiskBlockPos& pos, const uint256& hashBlock)
{
    // Open history file to read
    CAutoFile filein(OpenUndoFile(pos, true), SER_DISK, CLIENT_VERSION);
    if (filein.IsNull())
        return error("%s: OpenBlockFile failed", __func__);

    // Read block
    uint256 hashChecksum;
    try {
        filein >> blockundo;
        filein >> hashChecksum;
    }
    catch (const std::exception& e) {
        return error("%s: Deserialize or I/O error - %s", __func__, e.what());
    }

    // Verify checksum
    CHashWriter hasher(SER_GETHASH, PROTOCOL_VERSION);
    hasher << hashBlock;
    hasher << blockundo;
    if (hashChecksum != hasher.GetHash())
        return error("%s: Checksum mismatch", __func__);

    return true;
}

/** Abort with a message */
bool AbortNode(const std::string& strMessage, const std::string& userMessage="")
{
    strMiscWarning = strMessage;
    LogPrintf("*** %s\n", strMessage);
    uiInterface.ThreadSafeMessageBox(
        userMessage.empty() ? _("Error: A fatal internal error occurred, see debug.log for details") : userMessage,
        "", CClientUIInterface::MSG_ERROR);
    StartShutdown();
    return false;
}

bool AbortNode(CValidationState& state, const std::string& strMessage, const std::string& userMessage="")
{
    AbortNode(strMessage, userMessage);
    return state.Error(strMessage);
}

} // anon namespace

/**
 * Apply the undo operation of a CTxInUndo to the given chain state.
 * @param undo The undo object.
 * @param view The coins view to which to apply the changes.
 * @param out The out point that corresponds to the tx input.
 * @return True on success.
 */
bool ApplyTxInUndo(const CTxInUndo& undo, CCoinsViewCache& view, const COutPoint& out)
{
    bool fClean = true;

    CCoinsModifier coins = view.ModifyCoins(out.hash);
    if (undo.nHeight != 0) {
        // undo data contains height: this is the last output of the prevout tx being spent
        if (!coins->IsPruned())
            fClean = fClean && error("%s: undo data overwriting existing transaction", __func__);
        coins->Clear();
        coins->fCoinBase = undo.fCoinBase;
        coins->nHeight = undo.nHeight;
        coins->nVersion = undo.nVersion;
    } else {
        if (coins->IsPruned())
            fClean = fClean && error("%s: undo data adding output to missing transaction", __func__);
    }
    if (coins->IsAvailable(out.n))
        fClean = fClean && error("%s: undo data overwriting existing output", __func__);
    if (coins->vout.size() < out.n+1)
        coins->vout.resize(out.n+1);
    coins->vout[out.n] = undo.txout;

    return fClean;
}

bool DisconnectBlock(const CBlock& block, CValidationState& state, const CBlockIndex* pindex, CCoinsViewCache& view, std::set<valtype>& unexpiredNames, bool* pfClean)
{
    assert(pindex->GetBlockHash() == view.GetBestBlock());

    if (pfClean)
        *pfClean = false;

    bool fClean = true;

    CBlockUndo blockUndo;
    CDiskBlockPos pos = pindex->GetUndoPos();
    if (pos.IsNull())
        return error("DisconnectBlock(): no undo data available");
    if (!UndoReadFromDisk(blockUndo, pos, pindex->pprev->GetBlockHash()))
        return error("DisconnectBlock(): failure reading undo data");

    if (blockUndo.vtxundo.size() + 1 != block.vtx.size())
        return error("DisconnectBlock(): block and undo data inconsistent");

    /* Undo name expirations.  We use nHeight+1 here in sync with
       the call to ExpireNames, because that's the height at which a
       possible name_update could be (thus it counts for spendability
       of the name).  This is done first to match the order
       in which names are expired when connecting blocks.  */
    if (!UnexpireNames (pindex->nHeight + 1, blockUndo, view, unexpiredNames))
      fClean = false;

    // undo transactions in reverse order
    for (int i = block.vtx.size() - 1; i >= 0; i--) {
        const CTransaction &tx = block.vtx[i];
        uint256 hash = tx.GetHash();

        // Check that all outputs are available and match the outputs in the block itself
        // exactly.
        {
        CCoinsModifier outs = view.ModifyCoins(hash);
        outs->ClearUnspendable();

        CCoins outsBlock(tx, pindex->nHeight);
        // The CCoins serialization does not serialize negative numbers.
        // No network rules currently depend on the version here, so an inconsistency is harmless
        // but it must be corrected before txout nversion ever influences a network rule.
        if (outsBlock.nVersion < 0)
            outs->nVersion = outsBlock.nVersion;
        if (*outs != outsBlock)
        {
            /* This may be due to a historic bug.  For them, some names
               are marked immediately as unspendable.  They fail this check
               when undoing, thus ignore them here.  */
            CChainParams::BugType type;
            if (!Params ().IsHistoricBug (tx.GetHash (), pindex->nHeight, type) || type != CChainParams::BUG_FULLY_IGNORE)
                fClean = fClean && error("DisconnectBlock(): added transaction mismatch? database corrupted");
        }

        // remove outputs
        outs->Clear();
        }

        // restore inputs
        if (i > 0) { // not coinbases
            const CTxUndo &txundo = blockUndo.vtxundo[i-1];
            if (txundo.vprevout.size() != tx.vin.size())
                return error("DisconnectBlock(): transaction and undo data inconsistent");
            for (unsigned int j = tx.vin.size(); j-- > 0;) {
                const COutPoint &out = tx.vin[j].prevout;
                const CTxInUndo &undo = txundo.vprevout[j];
                if (!ApplyTxInUndo(undo, view, out))
                    fClean = false;
            }
        }
    }

    // undo name operations in reverse order
    std::vector<CNameTxUndo>::const_reverse_iterator nameUndoIter;
    for (nameUndoIter = blockUndo.vnameundo.rbegin ();
         nameUndoIter != blockUndo.vnameundo.rend (); ++nameUndoIter)
      nameUndoIter->apply (view);

    // move best block pointer to prevout block
    view.SetBestBlock(pindex->pprev->GetBlockHash());

    if (pfClean) {
        *pfClean = fClean;
        return true;
    }

    return fClean;
}

void static FlushBlockFile(bool fFinalize = false)
{
    LOCK(cs_LastBlockFile);

    CDiskBlockPos posOld(nLastBlockFile, 0);

    FILE *fileOld = OpenBlockFile(posOld);
    if (fileOld) {
        if (fFinalize)
            TruncateFile(fileOld, vinfoBlockFile[nLastBlockFile].nSize);
        FileCommit(fileOld);
        fclose(fileOld);
    }

    fileOld = OpenUndoFile(posOld);
    if (fileOld) {
        if (fFinalize)
            TruncateFile(fileOld, vinfoBlockFile[nLastBlockFile].nUndoSize);
        FileCommit(fileOld);
        fclose(fileOld);
    }
}

bool FindUndoPos(CValidationState &state, int nFile, CDiskBlockPos &pos, unsigned int nAddSize);

static CCheckQueue<CScriptCheck> scriptcheckqueue(128);

void ThreadScriptCheck() {
    RenameThread("bitcoin-scriptch");
    scriptcheckqueue.Thread();
}

//
// Called periodically asynchronously; alerts if it smells like
// we're being fed a bad chain (blocks being generated much
// too slowly or too quickly).
//
void PartitionCheck(bool (*initialDownloadCheck)(), CCriticalSection& cs, const CBlockIndex *const &bestHeader,
                    int64_t nPowTargetSpacing)
{
    if (bestHeader == NULL || initialDownloadCheck()) return;

    static int64_t lastAlertTime = 0;
    int64_t now = GetAdjustedTime();
    if (lastAlertTime > now-60*60*24) return; // Alert at most once per day

    const int SPAN_HOURS=4;
    const int SPAN_SECONDS=SPAN_HOURS*60*60;
    int BLOCKS_EXPECTED = SPAN_SECONDS / nPowTargetSpacing;

    boost::math::poisson_distribution<double> poisson(BLOCKS_EXPECTED);

    std::string strWarning;
    int64_t startTime = GetAdjustedTime()-SPAN_SECONDS;

    LOCK(cs);
    const CBlockIndex* i = bestHeader;
    int nBlocks = 0;
    while (i->GetBlockTime() >= startTime) {
        ++nBlocks;
        i = i->pprev;
        if (i == NULL) return; // Ran out of chain, we must not be fully sync'ed
    }

    // How likely is it to find that many by chance?
    double p = boost::math::pdf(poisson, nBlocks);

    LogPrint("partitioncheck", "%s : Found %d blocks in the last %d hours\n", __func__, nBlocks, SPAN_HOURS);
    LogPrint("partitioncheck", "%s : likelihood: %g\n", __func__, p);

    // Aim for one false-positive about every fifty years of normal running:
    const int FIFTY_YEARS = 50*365*24*60*60;
    double alertThreshold = 1.0 / (FIFTY_YEARS / SPAN_SECONDS);

    if (p <= alertThreshold && nBlocks < BLOCKS_EXPECTED)
    {
        // Many fewer blocks than expected: alert!
        strWarning = strprintf(_("WARNING: check your network connection, %d blocks received in the last %d hours (%d expected)"),
                               nBlocks, SPAN_HOURS, BLOCKS_EXPECTED);
    }
    else if (p <= alertThreshold && nBlocks > BLOCKS_EXPECTED)
    {
        // Many more blocks than expected: alert!
        strWarning = strprintf(_("WARNING: abnormally high number of blocks generated, %d blocks received in the last %d hours (%d expected)"),
                               nBlocks, SPAN_HOURS, BLOCKS_EXPECTED);
    }
    if (!strWarning.empty())
    {
        strMiscWarning = strWarning;
        CAlert::Notify(strWarning, true);
        lastAlertTime = now;
    }
}

static int64_t nTimeCheck = 0;
static int64_t nTimeForks = 0;
static int64_t nTimeVerify = 0;
static int64_t nTimeConnect = 0;
static int64_t nTimeIndex = 0;
static int64_t nTimeCallbacks = 0;
static int64_t nTimeTotal = 0;

bool ConnectBlock(const CBlock& block, CValidationState& state, CBlockIndex* pindex, CCoinsViewCache& view, std::set<valtype>& expiredNames, bool fJustCheck)
{
    const CChainParams& chainparams = Params();
    AssertLockHeld(cs_main);

    int64_t nTimeStart = GetTimeMicros();

    // Check it again in case a previous version let a bad block in
    if (!CheckBlock(block, state, !fJustCheck, !fJustCheck))
        return false;

    // verify that the view's current state corresponds to the previous block
    uint256 hashPrevBlock = pindex->pprev == NULL ? uint256() : pindex->pprev->GetBlockHash();
    assert(hashPrevBlock == view.GetBestBlock());

    // Special case for the genesis block, skipping connection of its transactions
    // (its coinbase is unspendable)
    if (block.GetHash() == chainparams.GetConsensus().hashGenesisBlock) {
        if (!fJustCheck)
            view.SetBestBlock(pindex->GetBlockHash());
        return true;
    }

    bool fScriptChecks = true;
    if (fCheckpointsEnabled) {
        CBlockIndex *pindexLastCheckpoint = Checkpoints::GetLastCheckpoint(chainparams.Checkpoints());
        if (pindexLastCheckpoint && pindexLastCheckpoint->GetAncestor(pindex->nHeight) == pindex) {
            // This block is an ancestor of a checkpoint: disable script checks
            fScriptChecks = false;
        }
    }

    int64_t nTime1 = GetTimeMicros(); nTimeCheck += nTime1 - nTimeStart;
    LogPrint("bench", "    - Sanity checks: %.2fms [%.2fs]\n", 0.001 * (nTime1 - nTimeStart), nTimeCheck * 0.000001);

    // Do not allow blocks that contain transactions which 'overwrite' older transactions,
    // unless those are already completely spent.
    // If such overwrites are allowed, coinbases and transactions depending upon those
    // can be duplicated to remove the ability to spend the first instance -- even after
    // being sent to another address.
    // See BIP30 and http://r6.ca/blog/20120206T005236Z.html for more information.
    // This logic is not necessary for memory pool transactions, as AcceptToMemoryPool
    // already refuses previously-known transaction ids entirely.
    // FIXME: Enable strict check after appropriate fork.
    bool fEnforceBIP30 = (!pindex->phashBlock) || // Enforce on CreateNewBlock invocations which don't have a hash.
                          !(true);

    // Once BIP34 activated it was not possible to create new duplicate coinbases and thus other than starting
    // with the 2 existing duplicate coinbase pairs, not possible to create overwriting txs.  But by the
    // time BIP34 activated, in each of the existing pairs the duplicate coinbase had overwritten the first
    // before the first had been spent.  Since those coinbases are sufficiently buried its no longer possible to create further
    // duplicate transactions descending from the known pairs either.
    // If we're on the known chain at height greater than where BIP34 activated, we can save the db accesses needed for the BIP30 check.
    //CBlockIndex *pindexBIP34height = pindex->pprev->GetAncestor(chainparams.GetConsensus().BIP34Height);
    //Only continue to enforce if we're below BIP34 activation height or the block hash at that height doesn't correspond.
    //fEnforceBIP30 = fEnforceBIP30 && (!pindexBIP34height || !(pindexBIP34height->GetBlockHash() == chainparams.GetConsensus().BIP34Hash));

    if (fEnforceBIP30) {
        BOOST_FOREACH(const CTransaction& tx, block.vtx) {
            const CCoins* coins = view.AccessCoins(tx.GetHash());
            if (coins && !coins->IsPruned())
                return state.DoS(100, error("ConnectBlock(): tried to overwrite transaction"),
                                 REJECT_INVALID, "bad-txns-BIP30");
        }
    }

    // Disable strict BIP16 checks until we do a softfork for it
    // FIXME: Enable strict check in the future.
    const bool fStrictPayToScriptHash = false;

    unsigned int flags = fStrictPayToScriptHash ? SCRIPT_VERIFY_P2SH : SCRIPT_VERIFY_NONE;

    // Start enforcing the DERSIG (BIP66) rules, for block.nVersion=3 blocks,
    // when 75% of the network has upgraded:
    if (block.nVersion.GetBaseVersion() >= 3 && IsSuperMajority(3, pindex->pprev, chainparams.GetConsensus().nMajorityEnforceBlockUpgrade, chainparams.GetConsensus())) {
        flags |= SCRIPT_VERIFY_DERSIG;
    }

    // Start enforcing CHECKLOCKTIMEVERIFY, (BIP65) for block.nVersion=4
    // blocks, when 75% of the network has upgraded:
    if (block.nVersion.GetBaseVersion() >= 4 && IsSuperMajority(4, pindex->pprev, chainparams.GetConsensus().nMajorityEnforceBlockUpgrade, chainparams.GetConsensus())) {
        flags |= SCRIPT_VERIFY_CHECKLOCKTIMEVERIFY;
    }

    int64_t nTime2 = GetTimeMicros(); nTimeForks += nTime2 - nTime1;
    LogPrint("bench", "    - Fork checks: %.2fms [%.2fs]\n", 0.001 * (nTime2 - nTime1), nTimeForks * 0.000001);

    CBlockUndo blockundo;

    CCheckQueueControl<CScriptCheck> control(fScriptChecks && nScriptCheckThreads ? &scriptcheckqueue : NULL);

    CAmount nFees = 0;
    int nInputs = 0;
    unsigned int nSigOps = 0;
    CDiskTxPos pos(pindex->GetBlockPos(), GetSizeOfCompactSize(block.vtx.size()));
    std::vector<std::pair<uint256, CDiskTxPos> > vPos;
    vPos.reserve(block.vtx.size());
    blockundo.vtxundo.reserve(block.vtx.size() - 1);
    for (unsigned int i = 0; i < block.vtx.size(); i++)
    {
        const CTransaction &tx = block.vtx[i];

        nInputs += tx.vin.size();
        nSigOps += GetLegacySigOpCount(tx);
        if (nSigOps > MAX_BLOCK_SIGOPS)
            return state.DoS(100, error("ConnectBlock(): too many sigops"),
                             REJECT_INVALID, "bad-blk-sigops");

        if (!tx.IsCoinBase())
        {
            if (!view.HaveInputs(tx))
                return state.DoS(100, error("ConnectBlock(): inputs missing/spent"),
                                 REJECT_INVALID, "bad-txns-inputs-missingorspent");

            if (fStrictPayToScriptHash)
            {
                // Add in sigops done by pay-to-script-hash inputs;
                // this is to prevent a "rogue miner" from creating
                // an incredibly-expensive-to-validate block.
                nSigOps += GetP2SHSigOpCount(tx, view);
                if (nSigOps > MAX_BLOCK_SIGOPS)
                    return state.DoS(100, error("ConnectBlock(): too many sigops"),
                                     REJECT_INVALID, "bad-blk-sigops");
            }

            nFees += view.GetValueIn(tx)-tx.GetValueOut();

            std::vector<CScriptCheck> vChecks;
            bool fCacheResults = fJustCheck; /* Don't cache results if we're actually connecting blocks (still consult the cache, though) */
            if (!CheckInputs(tx, state, view, fScriptChecks, flags, fCacheResults, nScriptCheckThreads ? &vChecks : NULL))
                return error("ConnectBlock(): CheckInputs on %s failed with %s",
                    tx.GetHash().ToString(), FormatStateMessage(state));
            control.Add(vChecks);
        }

        CTxUndo undoDummy;
        if (i > 0) {
            blockundo.vtxundo.push_back(CTxUndo());
        }
        UpdateCoins(tx, state, view, i == 0 ? undoDummy : blockundo.vtxundo.back(), pindex->nHeight);
        ApplyNameTransaction(tx, pindex->nHeight, view, blockundo);

        vPos.push_back(std::make_pair(tx.GetHash(), pos));
        pos.nTxOffset += ::GetSerializeSize(tx, SER_DISK, CLIENT_VERSION);
    }
    int64_t nTime3 = GetTimeMicros(); nTimeConnect += nTime3 - nTime2;
    LogPrint("bench", "      - Connect %u transactions: %.2fms (%.3fms/tx, %.3fms/txin) [%.2fs]\n", (unsigned)block.vtx.size(), 0.001 * (nTime3 - nTime2), 0.001 * (nTime3 - nTime2) / block.vtx.size(), nInputs <= 1 ? 0 : 0.001 * (nTime3 - nTime2) / (nInputs-1), nTimeConnect * 0.000001);

    CAmount blockReward = nFees + GetBlockSubsidy(pindex->nHeight, chainparams.GetConsensus());
    if (block.vtx[0].GetValueOut() > blockReward)
        return state.DoS(100,
                         error("ConnectBlock(): coinbase pays too much (actual=%d vs limit=%d)",
                               block.vtx[0].GetValueOut(), blockReward),
                               REJECT_INVALID, "bad-cb-amount");

    if (!control.Wait())
        return state.DoS(100, false);
    int64_t nTime4 = GetTimeMicros(); nTimeVerify += nTime4 - nTime2;
    LogPrint("bench", "    - Verify %u txins: %.2fms (%.3fms/txin) [%.2fs]\n", nInputs - 1, 0.001 * (nTime4 - nTime2), nInputs <= 1 ? 0 : 0.001 * (nTime4 - nTime2) / (nInputs-1), nTimeVerify * 0.000001);

    if (fJustCheck)
        return true;

    /* Remove expired names from the UTXO set.  They become permanently
       unspendable.  Note that we use nHeight+1 here because a possible
       spending transaction would be at least at that height.  This has
       to be done after checking the transactions themselves, because
       spending a name would still be valid in the current block.  */
    if (!ExpireNames(pindex->nHeight + 1, view, blockundo, expiredNames))
        return error("%s : ExpireNames failed", __func__);

    // Write undo information to disk
    if (pindex->GetUndoPos().IsNull() || !pindex->IsValid(BLOCK_VALID_SCRIPTS))
    {
        if (pindex->GetUndoPos().IsNull()) {
            CDiskBlockPos pos;
            if (!FindUndoPos(state, pindex->nFile, pos, ::GetSerializeSize(blockundo, SER_DISK, CLIENT_VERSION) + 40))
                return error("ConnectBlock(): FindUndoPos failed");
            if (!UndoWriteToDisk(blockundo, pos, pindex->pprev->GetBlockHash(), chainparams.MessageStart()))
                return AbortNode(state, "Failed to write undo data");

            // update nUndoPos in block index
            pindex->nUndoPos = pos.nPos;
            pindex->nStatus |= BLOCK_HAVE_UNDO;
        }

        pindex->RaiseValidity(BLOCK_VALID_SCRIPTS);
        setDirtyBlockIndex.insert(pindex);
    }

    if (fTxIndex)
        if (!pblocktree->WriteTxIndex(vPos))
            return AbortNode(state, "Failed to write transaction index");

    // add this block to the view's block chain
    view.SetBestBlock(pindex->GetBlockHash());

    int64_t nTime5 = GetTimeMicros(); nTimeIndex += nTime5 - nTime4;
    LogPrint("bench", "    - Index writing: %.2fms [%.2fs]\n", 0.001 * (nTime5 - nTime4), nTimeIndex * 0.000001);

    // Watch for changes to the previous coinbase transaction.
    static uint256 hashPrevBestCoinBase;
    GetMainSignals().UpdatedTransaction(hashPrevBestCoinBase);
    hashPrevBestCoinBase = block.vtx[0].GetHash();

    int64_t nTime6 = GetTimeMicros(); nTimeCallbacks += nTime6 - nTime5;
    LogPrint("bench", "    - Callbacks: %.2fms [%.2fs]\n", 0.001 * (nTime6 - nTime5), nTimeCallbacks * 0.000001);

    return true;
}

enum FlushStateMode {
    FLUSH_STATE_NONE,
    FLUSH_STATE_IF_NEEDED,
    FLUSH_STATE_PERIODIC,
    FLUSH_STATE_ALWAYS
};

/**
 * Update the on-disk chain state.
 * The caches and indexes are flushed depending on the mode we're called with
 * if they're too large, if it's been a while since the last write,
 * or always and in all cases if we're in prune mode and are deleting files.
 */
bool static FlushStateToDisk(CValidationState &state, FlushStateMode mode) {
    const CChainParams& chainparams = Params();
    LOCK2(cs_main, cs_LastBlockFile);
    static int64_t nLastWrite = 0;
    static int64_t nLastFlush = 0;
    static int64_t nLastSetChain = 0;
    std::set<int> setFilesToPrune;
    bool fFlushForPrune = false;
    try {
    if (fPruneMode && fCheckForPruning && !fReindex) {
        FindFilesToPrune(setFilesToPrune, chainparams.PruneAfterHeight());
        fCheckForPruning = false;
        if (!setFilesToPrune.empty()) {
            fFlushForPrune = true;
            if (!fHavePruned) {
                pblocktree->WriteFlag("prunedblockfiles", true);
                fHavePruned = true;
            }
        }
    }
    int64_t nNow = GetTimeMicros();
    // Avoid writing/flushing immediately after startup.
    if (nLastWrite == 0) {
        nLastWrite = nNow;
    }
    if (nLastFlush == 0) {
        nLastFlush = nNow;
    }
    if (nLastSetChain == 0) {
        nLastSetChain = nNow;
    }
    size_t cacheSize = pcoinsTip->DynamicMemoryUsage();
    // The cache is large and close to the limit, but we have time now (not in the middle of a block processing).
    bool fCacheLarge = mode == FLUSH_STATE_PERIODIC && cacheSize * (10.0/9) > nCoinCacheUsage;
    // The cache is over the limit, we have to write now.
    bool fCacheCritical = mode == FLUSH_STATE_IF_NEEDED && cacheSize > nCoinCacheUsage;
    // It's been a while since we wrote the block index to disk. Do this frequently, so we don't need to redownload after a crash.
    bool fPeriodicWrite = mode == FLUSH_STATE_PERIODIC && nNow > nLastWrite + (int64_t)DATABASE_WRITE_INTERVAL * 1000000;
    // It's been very long since we flushed the cache. Do this infrequently, to optimize cache usage.
    bool fPeriodicFlush = mode == FLUSH_STATE_PERIODIC && nNow > nLastFlush + (int64_t)DATABASE_FLUSH_INTERVAL * 1000000;
    // Combine all conditions that result in a full cache flush.
    bool fDoFullFlush = (mode == FLUSH_STATE_ALWAYS) || fCacheLarge || fCacheCritical || fPeriodicFlush || fFlushForPrune;
    // Write blocks and block index to disk.
    if (fDoFullFlush || fPeriodicWrite) {
        // Depend on nMinDiskSpace to ensure we can write block index
        if (!CheckDiskSpace(0))
            return state.Error("out of disk space");
        // First make sure all block and undo data is flushed to disk.
        FlushBlockFile();
        // Then update all block file information (which may refer to block and undo files).
        {
            std::vector<std::pair<int, const CBlockFileInfo*> > vFiles;
            vFiles.reserve(setDirtyFileInfo.size());
            for (set<int>::iterator it = setDirtyFileInfo.begin(); it != setDirtyFileInfo.end(); ) {
                vFiles.push_back(make_pair(*it, &vinfoBlockFile[*it]));
                setDirtyFileInfo.erase(it++);
            }
            std::vector<const CBlockIndex*> vBlocks;
            vBlocks.reserve(setDirtyBlockIndex.size());
            for (set<CBlockIndex*>::iterator it = setDirtyBlockIndex.begin(); it != setDirtyBlockIndex.end(); ) {
                vBlocks.push_back(*it);
                setDirtyBlockIndex.erase(it++);
            }
            if (!pblocktree->WriteBatchSync(vFiles, nLastBlockFile, vBlocks)) {
                return AbortNode(state, "Files to write to block index database");
            }
        }
        // Finally remove any pruned files
        if (fFlushForPrune)
            UnlinkPrunedFiles(setFilesToPrune);
        nLastWrite = nNow;
    }
    // Flush best chain related state. This can only be done if the blocks / block index write was also done.
    if (fDoFullFlush) {
        // Typical CCoins structures on disk are around 128 bytes in size.
        // Pushing a new one to the database can cause it to be written
        // twice (once in the log, and once in the tables). This is already
        // an overestimation, as most will delete an existing entry or
        // overwrite one. Still, use a conservative safety factor of 2.
        if (!CheckDiskSpace(128 * 2 * 2 * pcoinsTip->GetCacheSize()))
            return state.Error("out of disk space");
        // Flush the chainstate (which may refer to block index entries).
        if (!pcoinsTip->Flush())
            return AbortNode(state, "Failed to write to coin database");
        nLastFlush = nNow;
    }
    if ((mode == FLUSH_STATE_ALWAYS || mode == FLUSH_STATE_PERIODIC) && nNow > nLastSetChain + (int64_t)DATABASE_WRITE_INTERVAL * 1000000) {
        // Update best block in wallet (so we can detect restored wallets).
        GetMainSignals().SetBestChain(chainActive.GetLocator());
        nLastSetChain = nNow;
    }
    } catch (const std::runtime_error& e) {
        return AbortNode(state, std::string("System error while flushing: ") + e.what());
    }
    return true;
}

void FlushStateToDisk() {
    CValidationState state;
    FlushStateToDisk(state, FLUSH_STATE_ALWAYS);
}

void PruneAndFlush() {
    CValidationState state;
    fCheckForPruning = true;
    FlushStateToDisk(state, FLUSH_STATE_NONE);
}

/** Update chainActive and related internal data structures. */
void static UpdateTip(CBlockIndex *pindexNew) {
    const CChainParams& chainParams = Params();
    chainActive.SetTip(pindexNew);

    // New best block
    nTimeBestReceived = GetTime();
    mempool.AddTransactionsUpdated(1);

    LogPrintf("%s: new best=%s  height=%d  log2_work=%.8g  tx=%lu  date=%s progress=%f  cache=%.1fMiB(%utx)\n", __func__,
      chainActive.Tip()->GetBlockHash().ToString(), chainActive.Height(), log(chainActive.Tip()->nChainWork.getdouble())/log(2.0), (unsigned long)chainActive.Tip()->nChainTx,
      DateTimeStrFormat("%Y-%m-%d %H:%M:%S", chainActive.Tip()->GetBlockTime()),
      Checkpoints::GuessVerificationProgress(chainParams.Checkpoints(), chainActive.Tip()), pcoinsTip->DynamicMemoryUsage() * (1.0 / (1<<20)), pcoinsTip->GetCacheSize());

    cvBlockChange.notify_all();

    // Check the version of the last 100 blocks to see if we need to upgrade:
    static bool fWarned = false;
    if (!IsInitialBlockDownload() && !fWarned)
    {
        int nUpgraded = 0;
        const CBlockIndex* pindex = chainActive.Tip();
        for (int i = 0; i < 100 && pindex != NULL; i++)
        {
            if (pindex->nVersion.GetBaseVersion() > CBlock::CURRENT_VERSION)
                ++nUpgraded;
            pindex = pindex->pprev;
        }
        if (nUpgraded > 0)
            LogPrintf("%s: %d of last 100 blocks above version %d\n", __func__, nUpgraded, (int)CBlock::CURRENT_VERSION);
        if (nUpgraded > 100/2)
        {
            // strMiscWarning is read by GetWarnings(), called by Qt and the JSON-RPC code to warn the user:
            strMiscWarning = _("Warning: This version is obsolete; upgrade required!");
            CAlert::Notify(strMiscWarning, true);
            fWarned = true;
        }
    }
}

/** Disconnect chainActive's tip. You probably want to call mempool.removeForReorg and manually re-limit mempool size after this, with cs_main held. */
bool static DisconnectTip(CValidationState& state, const Consensus::Params& consensusParams)
{
    CBlockIndex *pindexDelete = chainActive.Tip();
    assert(pindexDelete);
<<<<<<< HEAD
    mempool.check(pcoinsTip);
    CheckNameDB (true);
=======
>>>>>>> bd995025
    // Read block from disk.
    CBlock block;
    if (!ReadBlockFromDisk(block, pindexDelete, consensusParams))
        return AbortNode(state, "Failed to read block");
    // Apply the block atomically to the chain state.
    std::set<valtype> unexpiredNames;
    int64_t nStart = GetTimeMicros();
    {
        CCoinsViewCache view(pcoinsTip);
        if (!DisconnectBlock(block, state, pindexDelete, view, unexpiredNames))
            return error("DisconnectTip(): DisconnectBlock %s failed", pindexDelete->GetBlockHash().ToString());
        assert(view.Flush());
    }
    LogPrint("bench", "- Disconnect block: %.2fms\n", (GetTimeMicros() - nStart) * 0.001);
    // Write the chain state to disk, if necessary.
    if (!FlushStateToDisk(state, FLUSH_STATE_IF_NEEDED))
        return false;
    // Resurrect mempool transactions from the disconnected block.
    std::vector<uint256> vHashUpdate;
    BOOST_FOREACH(const CTransaction &tx, block.vtx) {
        // ignore validation errors in resurrected transactions
        list<CTransaction> removed;
        CValidationState stateDummy;
        if (tx.IsCoinBase() || !AcceptToMemoryPool(mempool, stateDummy, tx, false, NULL, true)) {
            mempool.remove(tx, removed, true);
        } else if (mempool.exists(tx.GetHash())) {
            vHashUpdate.push_back(tx.GetHash());
        }
    }
    // AcceptToMemoryPool/addUnchecked all assume that new mempool entries have
    // no in-mempool children, which is generally not true when adding
    // previously-confirmed transactions back to the mempool.
    // UpdateTransactionsFromBlock finds descendants of any transactions in this
    // block that were added back and cleans up the mempool state.
    mempool.UpdateTransactionsFromBlock(vHashUpdate);
<<<<<<< HEAD
    mempool.removeCoinbaseSpends(pcoinsTip, pindexDelete->nHeight);
    // Fix the pool for conflicts due to unexpired names.
    list<CTransaction> txConflicted;
    mempool.removeUnexpireConflicts(unexpiredNames, txConflicted);
    mempool.check(pcoinsTip);
=======
>>>>>>> bd995025
    // Update chainActive and related variables.
    UpdateTip(pindexDelete->pprev);
    CheckNameDB (true);
    // Tell wallet about transactions that went from mempool
    // to conflicted:
    BOOST_FOREACH(const CTransaction &tx, txConflicted) {
        SyncWithWallets(tx, NULL);
    }
    // Let wallets know transactions went from 1-confirmed to
    // 0-confirmed or conflicted:
    BOOST_FOREACH(const CTransaction &tx, block.vtx) {
        SyncWithWallets(tx, NULL);
    }
    return true;
}

static int64_t nTimeReadFromDisk = 0;
static int64_t nTimeConnectTotal = 0;
static int64_t nTimeFlush = 0;
static int64_t nTimeChainState = 0;
static int64_t nTimePostConnect = 0;

/**
 * Connect a new block to chainActive. pblock is either NULL or a pointer to a CBlock
 * corresponding to pindexNew, to bypass loading it again from disk.
 */
bool static ConnectTip(CValidationState& state, const CChainParams& chainparams, CBlockIndex* pindexNew, const CBlock* pblock)
{
    assert(pindexNew->pprev == chainActive.Tip());
<<<<<<< HEAD
    mempool.check(pcoinsTip);
    CheckNameDB (true);
=======
>>>>>>> bd995025
    // Read block from disk.
    int64_t nTime1 = GetTimeMicros();
    CBlock block;
    if (!pblock) {
        if (!ReadBlockFromDisk(block, pindexNew, chainparams.GetConsensus()))
            return AbortNode(state, "Failed to read block");
        pblock = &block;
    }
    // Apply the block atomically to the chain state.
    std::set<valtype> expiredNames;
    int64_t nTime2 = GetTimeMicros(); nTimeReadFromDisk += nTime2 - nTime1;
    int64_t nTime3;
    LogPrint("bench", "  - Load block from disk: %.2fms [%.2fs]\n", (nTime2 - nTime1) * 0.001, nTimeReadFromDisk * 0.000001);
    {
        CCoinsViewCache view(pcoinsTip);
        bool rv = ConnectBlock(*pblock, state, pindexNew, view, expiredNames);
        GetMainSignals().BlockChecked(*pblock, state);
        if (!rv) {
            if (state.IsInvalid())
                InvalidBlockFound(pindexNew, state);
            return error("ConnectTip(): ConnectBlock %s failed", pindexNew->GetBlockHash().ToString());
        }
        mapBlockSource.erase(pindexNew->GetBlockHash());
        nTime3 = GetTimeMicros(); nTimeConnectTotal += nTime3 - nTime2;
        LogPrint("bench", "  - Connect total: %.2fms [%.2fs]\n", (nTime3 - nTime2) * 0.001, nTimeConnectTotal * 0.000001);
        assert(view.Flush());
    }
    int64_t nTime4 = GetTimeMicros(); nTimeFlush += nTime4 - nTime3;
    LogPrint("bench", "  - Flush: %.2fms [%.2fs]\n", (nTime4 - nTime3) * 0.001, nTimeFlush * 0.000001);
    // Write the chain state to disk, if necessary.
    if (!FlushStateToDisk(state, FLUSH_STATE_IF_NEEDED))
        return false;
    int64_t nTime5 = GetTimeMicros(); nTimeChainState += nTime5 - nTime4;
    LogPrint("bench", "  - Writing chainstate: %.2fms [%.2fs]\n", (nTime5 - nTime4) * 0.001, nTimeChainState * 0.000001);
    // Remove conflicting transactions from the mempool.
    list<CTransaction> txConflicted;
    mempool.removeForBlock(pblock->vtx, pindexNew->nHeight, txConflicted, !IsInitialBlockDownload());
<<<<<<< HEAD
    mempool.removeExpireConflicts(expiredNames, txConflicted);
    mempool.check(pcoinsTip);
=======
>>>>>>> bd995025
    // Update chainActive & related variables.
    UpdateTip(pindexNew);
    CheckNameDB (false);
    // Tell wallet about transactions that went from mempool
    // to conflicted:
    BOOST_FOREACH(const CTransaction &tx, txConflicted) {
        SyncWithWallets(tx, NULL);
    }
    // ... and about transactions that got confirmed:
    BOOST_FOREACH(const CTransaction &tx, pblock->vtx) {
        SyncWithWallets(tx, pblock);
    }

    int64_t nTime6 = GetTimeMicros(); nTimePostConnect += nTime6 - nTime5; nTimeTotal += nTime6 - nTime1;
    LogPrint("bench", "  - Connect postprocess: %.2fms [%.2fs]\n", (nTime6 - nTime5) * 0.001, nTimePostConnect * 0.000001);
    LogPrint("bench", "- Connect block: %.2fms [%.2fs]\n", (nTime6 - nTime1) * 0.001, nTimeTotal * 0.000001);
    return true;
}

/**
 * Return the tip of the chain with the most work in it, that isn't
 * known to be invalid (it's however far from certain to be valid).
 */
static CBlockIndex* FindMostWorkChain() {
    do {
        CBlockIndex *pindexNew = NULL;

        // Find the best candidate header.
        {
            std::set<CBlockIndex*, CBlockIndexWorkComparator>::reverse_iterator it = setBlockIndexCandidates.rbegin();
            if (it == setBlockIndexCandidates.rend())
                return NULL;
            pindexNew = *it;
        }

        // Check whether all blocks on the path between the currently active chain and the candidate are valid.
        // Just going until the active chain is an optimization, as we know all blocks in it are valid already.
        CBlockIndex *pindexTest = pindexNew;
        bool fInvalidAncestor = false;
        while (pindexTest && !chainActive.Contains(pindexTest)) {
            assert(pindexTest->nChainTx || pindexTest->nHeight == 0);

            // Pruned nodes may have entries in setBlockIndexCandidates for
            // which block files have been deleted.  Remove those as candidates
            // for the most work chain if we come across them; we can't switch
            // to a chain unless we have all the non-active-chain parent blocks.
            bool fFailedChain = pindexTest->nStatus & BLOCK_FAILED_MASK;
            bool fMissingData = !(pindexTest->nStatus & BLOCK_HAVE_DATA);
            if (fFailedChain || fMissingData) {
                // Candidate chain is not usable (either invalid or missing data)
                if (fFailedChain && (pindexBestInvalid == NULL || pindexNew->nChainWork > pindexBestInvalid->nChainWork))
                    pindexBestInvalid = pindexNew;
                CBlockIndex *pindexFailed = pindexNew;
                // Remove the entire chain from the set.
                while (pindexTest != pindexFailed) {
                    if (fFailedChain) {
                        pindexFailed->nStatus |= BLOCK_FAILED_CHILD;
                    } else if (fMissingData) {
                        // If we're missing data, then add back to mapBlocksUnlinked,
                        // so that if the block arrives in the future we can try adding
                        // to setBlockIndexCandidates again.
                        mapBlocksUnlinked.insert(std::make_pair(pindexFailed->pprev, pindexFailed));
                    }
                    setBlockIndexCandidates.erase(pindexFailed);
                    pindexFailed = pindexFailed->pprev;
                }
                setBlockIndexCandidates.erase(pindexTest);
                fInvalidAncestor = true;
                break;
            }
            pindexTest = pindexTest->pprev;
        }
        if (!fInvalidAncestor)
            return pindexNew;
    } while(true);
}

/** Delete all entries in setBlockIndexCandidates that are worse than the current tip. */
static void PruneBlockIndexCandidates() {
    // Note that we can't delete the current block itself, as we may need to return to it later in case a
    // reorganization to a better block fails.
    std::set<CBlockIndex*, CBlockIndexWorkComparator>::iterator it = setBlockIndexCandidates.begin();
    while (it != setBlockIndexCandidates.end() && setBlockIndexCandidates.value_comp()(*it, chainActive.Tip())) {
        setBlockIndexCandidates.erase(it++);
    }
    // Either the current tip or a successor of it we're working towards is left in setBlockIndexCandidates.
    assert(!setBlockIndexCandidates.empty());
}

/**
 * Try to make some progress towards making pindexMostWork the active block.
 * pblock is either NULL or a pointer to a CBlock corresponding to pindexMostWork.
 */
static bool ActivateBestChainStep(CValidationState& state, const CChainParams& chainparams, CBlockIndex* pindexMostWork, const CBlock* pblock)
{
    AssertLockHeld(cs_main);
    bool fInvalidFound = false;
    const CBlockIndex *pindexOldTip = chainActive.Tip();
    const CBlockIndex *pindexFork = chainActive.FindFork(pindexMostWork);

    // Disconnect active blocks which are no longer in the best chain.
    bool fBlocksDisconnected = false;
    while (chainActive.Tip() && chainActive.Tip() != pindexFork) {
        if (!DisconnectTip(state, chainparams.GetConsensus()))
            return false;
        fBlocksDisconnected = true;
    }

    // Build list of new blocks to connect.
    std::vector<CBlockIndex*> vpindexToConnect;
    bool fContinue = true;
    int nHeight = pindexFork ? pindexFork->nHeight : -1;
    while (fContinue && nHeight != pindexMostWork->nHeight) {
        // Don't iterate the entire list of potential improvements toward the best tip, as we likely only need
        // a few blocks along the way.
        int nTargetHeight = std::min(nHeight + 32, pindexMostWork->nHeight);
        vpindexToConnect.clear();
        vpindexToConnect.reserve(nTargetHeight - nHeight);
        CBlockIndex *pindexIter = pindexMostWork->GetAncestor(nTargetHeight);
        while (pindexIter && pindexIter->nHeight != nHeight) {
            vpindexToConnect.push_back(pindexIter);
            pindexIter = pindexIter->pprev;
        }
        nHeight = nTargetHeight;

        // Connect new blocks.
        BOOST_REVERSE_FOREACH(CBlockIndex *pindexConnect, vpindexToConnect) {
            if (!ConnectTip(state, chainparams, pindexConnect, pindexConnect == pindexMostWork ? pblock : NULL)) {
                if (state.IsInvalid()) {
                    // The block violates a consensus rule.
                    if (!state.CorruptionPossible())
                        InvalidChainFound(vpindexToConnect.back());
                    state = CValidationState();
                    fInvalidFound = true;
                    fContinue = false;
                    break;
                } else {
                    // A system error occurred (disk space, database error, ...).
                    return false;
                }
            } else {
                PruneBlockIndexCandidates();
                if (!pindexOldTip || chainActive.Tip()->nChainWork > pindexOldTip->nChainWork) {
                    // We're in a better position than we were. Return temporarily to release the lock.
                    fContinue = false;
                    break;
                }
            }
        }
    }

    if (fBlocksDisconnected) {
        mempool.removeForReorg(pcoinsTip, chainActive.Tip()->nHeight + 1, STANDARD_LOCKTIME_VERIFY_FLAGS);
        LimitMempoolSize(mempool, GetArg("-maxmempool", DEFAULT_MAX_MEMPOOL_SIZE) * 1000000, GetArg("-mempoolexpiry", DEFAULT_MEMPOOL_EXPIRY) * 60 * 60);
    }
    mempool.check(pcoinsTip);

    // Callbacks/notifications for a new best chain.
    if (fInvalidFound)
        CheckForkWarningConditionsOnNewFork(vpindexToConnect.back());
    else
        CheckForkWarningConditions();

    return true;
}

/**
 * Make the best chain active, in multiple steps. The result is either failure
 * or an activated best chain. pblock is either NULL or a pointer to a block
 * that is already loaded (to avoid loading it again from disk).
 */
bool ActivateBestChain(CValidationState &state, const CChainParams& chainparams, const CBlock *pblock) {
    CBlockIndex *pindexMostWork = NULL;
    do {
        boost::this_thread::interruption_point();

        CBlockIndex *pindexNewTip = NULL;
        const CBlockIndex *pindexFork;
        bool fInitialDownload;
        {
            LOCK(cs_main);
            CBlockIndex *pindexOldTip = chainActive.Tip();
            pindexMostWork = FindMostWorkChain();

            // Whether we have anything to do at all.
            if (pindexMostWork == NULL || pindexMostWork == chainActive.Tip())
                return true;

            if (!ActivateBestChainStep(state, chainparams, pindexMostWork, pblock && pblock->GetHash() == pindexMostWork->GetBlockHash() ? pblock : NULL))
                return false;

            pindexNewTip = chainActive.Tip();
            pindexFork = chainActive.FindFork(pindexOldTip);
            fInitialDownload = IsInitialBlockDownload();
        }
        // When we reach this point, we switched to a new tip (stored in pindexNewTip).

        // Notifications/callbacks that can run without cs_main
        // Always notify the UI if a new block tip was connected
        if (pindexFork != pindexNewTip) {
            uiInterface.NotifyBlockTip(fInitialDownload, pindexNewTip);

            if (!fInitialDownload) {
                // Find the hashes of all blocks that weren't previously in the best chain.
                std::vector<uint256> vHashes;
                CBlockIndex *pindexToAnnounce = pindexNewTip;
                while (pindexToAnnounce != pindexFork) {
                    vHashes.push_back(pindexToAnnounce->GetBlockHash());
                    pindexToAnnounce = pindexToAnnounce->pprev;
                    if (vHashes.size() == MAX_BLOCKS_TO_ANNOUNCE) {
                        // Limit announcements in case of a huge reorganization.
                        // Rely on the peer's synchronization mechanism in that case.
                        break;
                    }
                }
                // Relay inventory, but don't relay old inventory during initial block download.
                int nBlockEstimate = 0;
                if (fCheckpointsEnabled)
                    nBlockEstimate = Checkpoints::GetTotalBlocksEstimate(chainparams.Checkpoints());
                {
                    LOCK(cs_vNodes);
                    BOOST_FOREACH(CNode* pnode, vNodes) {
                        if (chainActive.Height() > (pnode->nStartingHeight != -1 ? pnode->nStartingHeight - 2000 : nBlockEstimate)) {
                            BOOST_REVERSE_FOREACH(const uint256& hash, vHashes) {
                                pnode->PushBlockHash(hash);
                            }
                        }
                    }
                }
                // Notify external listeners about the new tip.
                if (!vHashes.empty()) {
                    GetMainSignals().UpdatedBlockTip(pindexNewTip);
                }
            }
        }
    } while(pindexMostWork != chainActive.Tip());
    CheckBlockIndex(chainparams.GetConsensus());

    // Write changes periodically to disk, after relay.
    if (!FlushStateToDisk(state, FLUSH_STATE_PERIODIC)) {
        return false;
    }

    return true;
}

bool InvalidateBlock(CValidationState& state, const Consensus::Params& consensusParams, CBlockIndex *pindex)
{
    AssertLockHeld(cs_main);

    // Mark the block itself as invalid.
    pindex->nStatus |= BLOCK_FAILED_VALID;
    setDirtyBlockIndex.insert(pindex);
    setBlockIndexCandidates.erase(pindex);

    while (chainActive.Contains(pindex)) {
        CBlockIndex *pindexWalk = chainActive.Tip();
        pindexWalk->nStatus |= BLOCK_FAILED_CHILD;
        setDirtyBlockIndex.insert(pindexWalk);
        setBlockIndexCandidates.erase(pindexWalk);
        // ActivateBestChain considers blocks already in chainActive
        // unconditionally valid already, so force disconnect away from it.
        if (!DisconnectTip(state, consensusParams)) {
            mempool.removeForReorg(pcoinsTip, chainActive.Tip()->nHeight + 1, STANDARD_LOCKTIME_VERIFY_FLAGS);
            return false;
        }
    }

    LimitMempoolSize(mempool, GetArg("-maxmempool", DEFAULT_MAX_MEMPOOL_SIZE) * 1000000, GetArg("-mempoolexpiry", DEFAULT_MEMPOOL_EXPIRY) * 60 * 60);

    // The resulting new best tip may not be in setBlockIndexCandidates anymore, so
    // add it again.
    BlockMap::iterator it = mapBlockIndex.begin();
    while (it != mapBlockIndex.end()) {
        if (it->second->IsValid(BLOCK_VALID_TRANSACTIONS) && it->second->nChainTx && !setBlockIndexCandidates.value_comp()(it->second, chainActive.Tip())) {
            setBlockIndexCandidates.insert(it->second);
        }
        it++;
    }

    InvalidChainFound(pindex);
    mempool.removeForReorg(pcoinsTip, chainActive.Tip()->nHeight + 1, STANDARD_LOCKTIME_VERIFY_FLAGS);
    return true;
}

bool ReconsiderBlock(CValidationState& state, CBlockIndex *pindex) {
    AssertLockHeld(cs_main);

    int nHeight = pindex->nHeight;

    // Remove the invalidity flag from this block and all its descendants.
    BlockMap::iterator it = mapBlockIndex.begin();
    while (it != mapBlockIndex.end()) {
        if (!it->second->IsValid() && it->second->GetAncestor(nHeight) == pindex) {
            it->second->nStatus &= ~BLOCK_FAILED_MASK;
            setDirtyBlockIndex.insert(it->second);
            if (it->second->IsValid(BLOCK_VALID_TRANSACTIONS) && it->second->nChainTx && setBlockIndexCandidates.value_comp()(chainActive.Tip(), it->second)) {
                setBlockIndexCandidates.insert(it->second);
            }
            if (it->second == pindexBestInvalid) {
                // Reset invalid block marker if it was pointing to one of those.
                pindexBestInvalid = NULL;
            }
        }
        it++;
    }

    // Remove the invalidity flag from all ancestors too.
    while (pindex != NULL) {
        if (pindex->nStatus & BLOCK_FAILED_MASK) {
            pindex->nStatus &= ~BLOCK_FAILED_MASK;
            setDirtyBlockIndex.insert(pindex);
        }
        pindex = pindex->pprev;
    }
    return true;
}

CBlockIndex* AddToBlockIndex(const CBlockHeader& block)
{
    // Check for duplicate
    uint256 hash = block.GetHash();
    BlockMap::iterator it = mapBlockIndex.find(hash);
    if (it != mapBlockIndex.end())
        return it->second;

    // Construct new block index object
    CBlockIndex* pindexNew = new CBlockIndex(block);
    assert(pindexNew);
    // We assign the sequence id to blocks only when the full data is available,
    // to avoid miners withholding blocks but broadcasting headers, to get a
    // competitive advantage.
    pindexNew->nSequenceId = 0;
    BlockMap::iterator mi = mapBlockIndex.insert(make_pair(hash, pindexNew)).first;
    pindexNew->phashBlock = &((*mi).first);
    BlockMap::iterator miPrev = mapBlockIndex.find(block.hashPrevBlock);
    if (miPrev != mapBlockIndex.end())
    {
        pindexNew->pprev = (*miPrev).second;
        pindexNew->nHeight = pindexNew->pprev->nHeight + 1;
        pindexNew->BuildSkip();
    }
    pindexNew->nChainWork = (pindexNew->pprev ? pindexNew->pprev->nChainWork : 0) + GetBlockProof(*pindexNew);
    pindexNew->RaiseValidity(BLOCK_VALID_TREE);
    if (pindexBestHeader == NULL || pindexBestHeader->nChainWork < pindexNew->nChainWork)
        pindexBestHeader = pindexNew;

    setDirtyBlockIndex.insert(pindexNew);

    return pindexNew;
}

/** Mark a block as having its data received and checked (up to BLOCK_VALID_TRANSACTIONS). */
bool ReceivedBlockTransactions(const CBlock &block, CValidationState& state, CBlockIndex *pindexNew, const CDiskBlockPos& pos)
{
    pindexNew->nTx = block.vtx.size();
    pindexNew->nChainTx = 0;
    pindexNew->nFile = pos.nFile;
    pindexNew->nDataPos = pos.nPos;
    pindexNew->nUndoPos = 0;
    pindexNew->nStatus |= BLOCK_HAVE_DATA;
    pindexNew->RaiseValidity(BLOCK_VALID_TRANSACTIONS);
    setDirtyBlockIndex.insert(pindexNew);

    if (pindexNew->pprev == NULL || pindexNew->pprev->nChainTx) {
        // If pindexNew is the genesis block or all parents are BLOCK_VALID_TRANSACTIONS.
        deque<CBlockIndex*> queue;
        queue.push_back(pindexNew);

        // Recursively process any descendant blocks that now may be eligible to be connected.
        while (!queue.empty()) {
            CBlockIndex *pindex = queue.front();
            queue.pop_front();
            pindex->nChainTx = (pindex->pprev ? pindex->pprev->nChainTx : 0) + pindex->nTx;
            {
                LOCK(cs_nBlockSequenceId);
                pindex->nSequenceId = nBlockSequenceId++;
            }
            if (chainActive.Tip() == NULL || !setBlockIndexCandidates.value_comp()(pindex, chainActive.Tip())) {
                setBlockIndexCandidates.insert(pindex);
            }
            std::pair<std::multimap<CBlockIndex*, CBlockIndex*>::iterator, std::multimap<CBlockIndex*, CBlockIndex*>::iterator> range = mapBlocksUnlinked.equal_range(pindex);
            while (range.first != range.second) {
                std::multimap<CBlockIndex*, CBlockIndex*>::iterator it = range.first;
                queue.push_back(it->second);
                range.first++;
                mapBlocksUnlinked.erase(it);
            }
        }
    } else {
        if (pindexNew->pprev && pindexNew->pprev->IsValid(BLOCK_VALID_TREE)) {
            mapBlocksUnlinked.insert(std::make_pair(pindexNew->pprev, pindexNew));
        }
    }

    return true;
}

bool FindBlockPos(CValidationState &state, CDiskBlockPos &pos, unsigned int nAddSize, unsigned int nHeight, uint64_t nTime, bool fKnown = false)
{
    LOCK(cs_LastBlockFile);

    unsigned int nFile = fKnown ? pos.nFile : nLastBlockFile;
    if (vinfoBlockFile.size() <= nFile) {
        vinfoBlockFile.resize(nFile + 1);
    }

    if (!fKnown) {
        while (vinfoBlockFile[nFile].nSize + nAddSize >= MAX_BLOCKFILE_SIZE) {
            nFile++;
            if (vinfoBlockFile.size() <= nFile) {
                vinfoBlockFile.resize(nFile + 1);
            }
        }
        pos.nFile = nFile;
        pos.nPos = vinfoBlockFile[nFile].nSize;
    }

    if ((int)nFile != nLastBlockFile) {
        if (!fKnown) {
            LogPrintf("Leaving block file %i: %s\n", nLastBlockFile, vinfoBlockFile[nLastBlockFile].ToString());
        }
        FlushBlockFile(!fKnown);
        nLastBlockFile = nFile;
    }

    vinfoBlockFile[nFile].AddBlock(nHeight, nTime);
    if (fKnown)
        vinfoBlockFile[nFile].nSize = std::max(pos.nPos + nAddSize, vinfoBlockFile[nFile].nSize);
    else
        vinfoBlockFile[nFile].nSize += nAddSize;

    if (!fKnown) {
        unsigned int nOldChunks = (pos.nPos + BLOCKFILE_CHUNK_SIZE - 1) / BLOCKFILE_CHUNK_SIZE;
        unsigned int nNewChunks = (vinfoBlockFile[nFile].nSize + BLOCKFILE_CHUNK_SIZE - 1) / BLOCKFILE_CHUNK_SIZE;
        if (nNewChunks > nOldChunks) {
            if (fPruneMode)
                fCheckForPruning = true;
            if (CheckDiskSpace(nNewChunks * BLOCKFILE_CHUNK_SIZE - pos.nPos)) {
                FILE *file = OpenBlockFile(pos);
                if (file) {
                    LogPrintf("Pre-allocating up to position 0x%x in blk%05u.dat\n", nNewChunks * BLOCKFILE_CHUNK_SIZE, pos.nFile);
                    AllocateFileRange(file, pos.nPos, nNewChunks * BLOCKFILE_CHUNK_SIZE - pos.nPos);
                    fclose(file);
                }
            }
            else
                return state.Error("out of disk space");
        }
    }

    setDirtyFileInfo.insert(nFile);
    return true;
}

bool FindUndoPos(CValidationState &state, int nFile, CDiskBlockPos &pos, unsigned int nAddSize)
{
    pos.nFile = nFile;

    LOCK(cs_LastBlockFile);

    unsigned int nNewSize;
    pos.nPos = vinfoBlockFile[nFile].nUndoSize;
    nNewSize = vinfoBlockFile[nFile].nUndoSize += nAddSize;
    setDirtyFileInfo.insert(nFile);

    unsigned int nOldChunks = (pos.nPos + UNDOFILE_CHUNK_SIZE - 1) / UNDOFILE_CHUNK_SIZE;
    unsigned int nNewChunks = (nNewSize + UNDOFILE_CHUNK_SIZE - 1) / UNDOFILE_CHUNK_SIZE;
    if (nNewChunks > nOldChunks) {
        if (fPruneMode)
            fCheckForPruning = true;
        if (CheckDiskSpace(nNewChunks * UNDOFILE_CHUNK_SIZE - pos.nPos)) {
            FILE *file = OpenUndoFile(pos);
            if (file) {
                LogPrintf("Pre-allocating up to position 0x%x in rev%05u.dat\n", nNewChunks * UNDOFILE_CHUNK_SIZE, pos.nFile);
                AllocateFileRange(file, pos.nPos, nNewChunks * UNDOFILE_CHUNK_SIZE - pos.nPos);
                fclose(file);
            }
        }
        else
            return state.Error("out of disk space");
    }

    return true;
}

/* Temporary check that blocks are compatible with BDB's 10,000 lock limit.
   This is based on Bitcoin's commit 8c222dca4f961ad13ec64d690134a40d09b20813.
   Each "object" touched in the DB may cause two locks (one read and one
   write lock).  Objects are transaction IDs and names.  Thus, count the
   total number of transaction IDs (tx themselves plus all distinct inputs).
   In addition, each Namecoin transaction could touch at most one name,
   so add them as well.  */
bool CheckDbLockLimit(const CBlock& block, const CTransaction* extraTx)
{
    std::vector<CTransaction> vtx = block.vtx;
    if (extraTx)
        vtx.push_back(*extraTx);

    set<uint256> setTxIds;
    unsigned nNames = 0;
    BOOST_FOREACH(const CTransaction& tx, vtx)
    {
        setTxIds.insert(tx.GetHash());
        if (tx.IsNamecoin())
            ++nNames;

        BOOST_FOREACH(const CTxIn& txIn, tx.vin)
            setTxIds.insert(txIn.prevout.hash);
    }

    const unsigned nTotalIds = setTxIds.size() + nNames;

    if (nTotalIds > 4500)
        return error("%s : %u locks estimated, that is too much for BDB",
                     __func__, nTotalIds);

    if (fDebug)
        LogPrintf ("%s : need %u locks\n", __func__, nTotalIds);
    
    return true;
}

bool CheckBlockHeader(const CBlockHeader& block, CValidationState& state, bool fCheckPOW)
{
    // Check proof of work matches claimed amount
    if (fCheckPOW && !CheckProofOfWork(block, Params().GetConsensus()))
        return state.DoS(50, error("CheckBlockHeader(): proof of work failed"),
                         REJECT_INVALID, "high-hash");

    // Check timestamp
    if (block.GetBlockTime() > GetAdjustedTime() + 2 * 60 * 60)
        return state.Invalid(error("CheckBlockHeader(): block timestamp too far in the future"),
                             REJECT_INVALID, "time-too-new");

    return true;
}

bool CheckBlock(const CBlock& block, CValidationState& state, bool fCheckPOW, bool fCheckMerkleRoot)
{
    // These are checks that are independent of context.

    if (block.fChecked)
        return true;

    // Check that the header is valid (particularly PoW).  This is mostly
    // redundant with the call in AcceptBlockHeader.
    if (!CheckBlockHeader(block, state, fCheckPOW))
        return false;

    // Check the merkle root.
    if (fCheckMerkleRoot) {
        bool mutated;
        uint256 hashMerkleRoot2 = BlockMerkleRoot(block, &mutated);
        if (block.hashMerkleRoot != hashMerkleRoot2)
            return state.DoS(100, error("CheckBlock(): hashMerkleRoot mismatch"),
                             REJECT_INVALID, "bad-txnmrklroot", true);

        // Check for merkle tree malleability (CVE-2012-2459): repeating sequences
        // of transactions in a block without affecting the merkle root of a block,
        // while still invalidating it.
        if (mutated)
            return state.DoS(100, error("CheckBlock(): duplicate transaction"),
                             REJECT_INVALID, "bad-txns-duplicate", true);
    }

    // All potential-corruption validation must be done before we do any
    // transaction validation, as otherwise we may mark the header as invalid
    // because we receive the wrong transactions for it.

    // Size limits
    if (block.vtx.empty() || block.vtx.size() > MAX_BLOCK_SIZE || ::GetSerializeSize(block, SER_NETWORK, PROTOCOL_VERSION) > MAX_BLOCK_SIZE)
        return state.DoS(100, error("CheckBlock(): size limits failed"),
                         REJECT_INVALID, "bad-blk-length");

    // Enforce the temporary DB lock limit.
    // TODO: Remove with a hardfork in the future.
    if (!CheckDbLockLimit(block))
        return state.DoS(100, error("%s : DB lock limit failed", __func__),
                         REJECT_INVALID, "bad-db-locks");

    // First transaction must be coinbase, the rest must not be
    if (block.vtx.empty() || !block.vtx[0].IsCoinBase())
        return state.DoS(100, error("CheckBlock(): first tx is not coinbase"),
                         REJECT_INVALID, "bad-cb-missing");
    for (unsigned int i = 1; i < block.vtx.size(); i++)
        if (block.vtx[i].IsCoinBase())
            return state.DoS(100, error("CheckBlock(): more than one coinbase"),
                             REJECT_INVALID, "bad-cb-multiple");

    // Check transactions
    BOOST_FOREACH(const CTransaction& tx, block.vtx)
        if (!CheckTransaction(tx, state))
            return error("CheckBlock(): CheckTransaction of %s failed with %s",
                tx.GetHash().ToString(),
                FormatStateMessage(state));

    unsigned int nSigOps = 0;
    BOOST_FOREACH(const CTransaction& tx, block.vtx)
    {
        nSigOps += GetLegacySigOpCount(tx);
    }
    if (nSigOps > MAX_BLOCK_SIGOPS)
        return state.DoS(100, error("CheckBlock(): out-of-bounds SigOpCount"),
                         REJECT_INVALID, "bad-blk-sigops", true);

    if (fCheckPOW && fCheckMerkleRoot)
        block.fChecked = true;

    return true;
}

static bool CheckIndexAgainstCheckpoint(const CBlockIndex* pindexPrev, CValidationState& state, const CChainParams& chainparams, const uint256& hash)
{
    if (*pindexPrev->phashBlock == chainparams.GetConsensus().hashGenesisBlock)
        return true;

    int nHeight = pindexPrev->nHeight+1;
    // Don't accept any forks from the main chain prior to last checkpoint
    CBlockIndex* pcheckpoint = Checkpoints::GetLastCheckpoint(chainparams.Checkpoints());
    if (pcheckpoint && nHeight < pcheckpoint->nHeight)
        return state.DoS(100, error("%s: forked chain older than last checkpoint (height %d)", __func__, nHeight));

    return true;
}

bool ContextualCheckBlockHeader(const CBlockHeader& block, CValidationState& state, CBlockIndex * const pindexPrev)
{
    const Consensus::Params& consensusParams = Params().GetConsensus();

    // Disallow legacy blocks after merge-mining start.
    const int nHeight = pindexPrev->nHeight+1;
    if (!Params().GetConsensus().AllowLegacyBlocks(nHeight)
        && block.nVersion.IsLegacy())
        return state.DoS(100, error("%s : legacy block after auxpow start",
                                    __func__),
                         REJECT_INVALID, "late-legacy-block");

    // Check proof of work
    if (block.nBits != GetNextWorkRequired(pindexPrev, &block, consensusParams))
        return state.DoS(100, error("%s: incorrect proof of work", __func__),
                         REJECT_INVALID, "bad-diffbits");

    // Check timestamp against prev
    if (block.GetBlockTime() <= pindexPrev->GetMedianTimePast())
        return state.Invalid(error("%s: block's timestamp is too early", __func__),
                             REJECT_INVALID, "time-too-old");

    // Reject block.nVersion=1 blocks when 95% (75% on testnet) of the network has upgraded:
    if (block.nVersion.GetBaseVersion() < 2 && IsSuperMajority(2, pindexPrev, consensusParams.nMajorityRejectBlockOutdated, consensusParams))
        return state.Invalid(error("%s: rejected nVersion=1 block", __func__),
                             REJECT_OBSOLETE, "bad-version");

    // Reject block.nVersion=2 blocks when 95% (75% on testnet) of the network has upgraded:
    if (block.nVersion.GetBaseVersion() < 3 && IsSuperMajority(3, pindexPrev, consensusParams.nMajorityRejectBlockOutdated, consensusParams))
        return state.Invalid(error("%s : rejected nVersion=2 block", __func__),
                             REJECT_OBSOLETE, "bad-version");

    // Reject block.nVersion=3 blocks when 95% (75% on testnet) of the network has upgraded:
    if (block.nVersion.GetBaseVersion() < 4 && IsSuperMajority(4, pindexPrev, consensusParams.nMajorityRejectBlockOutdated, consensusParams))
        return state.Invalid(error("%s : rejected nVersion=3 block", __func__),
                             REJECT_OBSOLETE, "bad-version");

    return true;
}

bool ContextualCheckBlock(const CBlock& block, CValidationState& state, CBlockIndex * const pindexPrev)
{
    const int nHeight = pindexPrev == NULL ? 0 : pindexPrev->nHeight + 1;
    const Consensus::Params& consensusParams = Params().GetConsensus();

    // Check that all transactions are finalized
    BOOST_FOREACH(const CTransaction& tx, block.vtx) {
        int nLockTimeFlags = 0;
        int64_t nLockTimeCutoff = (nLockTimeFlags & LOCKTIME_MEDIAN_TIME_PAST)
                                ? pindexPrev->GetMedianTimePast()
                                : block.GetBlockTime();
        if (!IsFinalTx(tx, nHeight, nLockTimeCutoff)) {
            return state.DoS(10, error("%s: contains a non-final transaction", __func__), REJECT_INVALID, "bad-txns-nonfinal");
        }
    }

    // Enforce block.nVersion=2 rule that the coinbase starts with serialized block height
    // if 750 of the last 1,000 blocks are version 2 or greater (51/100 if testnet):
    if (block.nVersion.GetBaseVersion() >= 2 && IsSuperMajority(2, pindexPrev, consensusParams.nMajorityEnforceBlockUpgrade, consensusParams))
    {
        CScript expect = CScript() << nHeight;
        if (block.vtx[0].vin[0].scriptSig.size() < expect.size() ||
            !std::equal(expect.begin(), expect.end(), block.vtx[0].vin[0].scriptSig.begin())) {
            return state.DoS(100, error("%s: block height mismatch in coinbase", __func__), REJECT_INVALID, "bad-cb-height");
        }
    }

    return true;
}

static bool AcceptBlockHeader(const CBlockHeader& block, CValidationState& state, const CChainParams& chainparams, CBlockIndex** ppindex=NULL)
{
    AssertLockHeld(cs_main);
    // Check for duplicate
    uint256 hash = block.GetHash();
    BlockMap::iterator miSelf = mapBlockIndex.find(hash);
    CBlockIndex *pindex = NULL;
    if (hash != chainparams.GetConsensus().hashGenesisBlock) {

        if (miSelf != mapBlockIndex.end()) {
            // Block header is already known.
            pindex = miSelf->second;
            if (ppindex)
                *ppindex = pindex;
            if (pindex->nStatus & BLOCK_FAILED_MASK)
                return state.Invalid(error("%s: block is marked invalid", __func__), 0, "duplicate");
            return true;
        }

        if (!CheckBlockHeader(block, state))
            return false;

        // Get prev block index
        CBlockIndex* pindexPrev = NULL;
        BlockMap::iterator mi = mapBlockIndex.find(block.hashPrevBlock);
        if (mi == mapBlockIndex.end())
            return state.DoS(10, error("%s: prev block not found", __func__), 0, "bad-prevblk");
        pindexPrev = (*mi).second;
        if (pindexPrev->nStatus & BLOCK_FAILED_MASK)
            return state.DoS(100, error("%s: prev block invalid", __func__), REJECT_INVALID, "bad-prevblk");

        assert(pindexPrev);
        if (fCheckpointsEnabled && !CheckIndexAgainstCheckpoint(pindexPrev, state, chainparams, hash))
            return error("%s: CheckIndexAgainstCheckpoint(): %s", __func__, state.GetRejectReason().c_str());

        if (!ContextualCheckBlockHeader(block, state, pindexPrev))
            return false;
    }
    if (pindex == NULL)
        pindex = AddToBlockIndex(block);

    if (ppindex)
        *ppindex = pindex;

    return true;
}

/** Store block on disk. If dbp is non-NULL, the file is known to already reside on disk */
static bool AcceptBlock(const CBlock& block, CValidationState& state, const CChainParams& chainparams, CBlockIndex** ppindex, bool fRequested, CDiskBlockPos* dbp)
{
    AssertLockHeld(cs_main);

    CBlockIndex *&pindex = *ppindex;

    if (!AcceptBlockHeader(block, state, chainparams, &pindex))
        return false;

    // Try to process all requested blocks that we don't have, but only
    // process an unrequested block if it's new and has enough work to
    // advance our tip, and isn't too many blocks ahead.
    bool fAlreadyHave = pindex->nStatus & BLOCK_HAVE_DATA;
    bool fHasMoreWork = (chainActive.Tip() ? pindex->nChainWork > chainActive.Tip()->nChainWork : true);
    // Blocks that are too out-of-order needlessly limit the effectiveness of
    // pruning, because pruning will not delete block files that contain any
    // blocks which are too close in height to the tip.  Apply this test
    // regardless of whether pruning is enabled; it should generally be safe to
    // not process unrequested blocks.
    bool fTooFarAhead = (pindex->nHeight > int(chainActive.Height() + MIN_BLOCKS_TO_KEEP));

    // TODO: deal better with return value and error conditions for duplicate
    // and unrequested blocks.
    if (fAlreadyHave) return true;
    if (!fRequested) {  // If we didn't ask for it:
        if (pindex->nTx != 0) return true;  // This is a previously-processed block that was pruned
        if (!fHasMoreWork) return true;     // Don't process less-work chains
        if (fTooFarAhead) return true;      // Block height is too high
    }

    if ((!CheckBlock(block, state)) || !ContextualCheckBlock(block, state, pindex->pprev)) {
        if (state.IsInvalid() && !state.CorruptionPossible()) {
            pindex->nStatus |= BLOCK_FAILED_VALID;
            setDirtyBlockIndex.insert(pindex);
        }
        return false;
    }

    int nHeight = pindex->nHeight;

    // Write block to history file
    try {
        unsigned int nBlockSize = ::GetSerializeSize(block, SER_DISK, CLIENT_VERSION);
        CDiskBlockPos blockPos;
        if (dbp != NULL)
            blockPos = *dbp;
        if (!FindBlockPos(state, blockPos, nBlockSize+8, nHeight, block.GetBlockTime(), dbp != NULL))
            return error("AcceptBlock(): FindBlockPos failed");
        if (dbp == NULL)
            if (!WriteBlockToDisk(block, blockPos, chainparams.MessageStart()))
                AbortNode(state, "Failed to write block");
        if (!ReceivedBlockTransactions(block, state, pindex, blockPos))
            return error("AcceptBlock(): ReceivedBlockTransactions failed");
    } catch (const std::runtime_error& e) {
        return AbortNode(state, std::string("System error: ") + e.what());
    }

    if (fCheckForPruning)
        FlushStateToDisk(state, FLUSH_STATE_NONE); // we just allocated more disk space for block files

    return true;
}

static bool IsSuperMajority(int minVersion, const CBlockIndex* pstart, unsigned nRequired, const Consensus::Params& consensusParams)
{
    unsigned int nFound = 0;
    for (int i = 0; i < consensusParams.nMajorityWindow && nFound < nRequired && pstart != NULL; i++)
    {
        if (pstart->nVersion.GetBaseVersion() >= minVersion)
            ++nFound;
        pstart = pstart->pprev;
    }
    return (nFound >= nRequired);
}


bool ProcessNewBlock(CValidationState& state, const CChainParams& chainparams, const CNode* pfrom, const CBlock* pblock, bool fForceProcessing, CDiskBlockPos* dbp)
{
    // Preliminary checks
    bool checked = CheckBlock(*pblock, state);

    {
        LOCK(cs_main);
        bool fRequested = MarkBlockAsReceived(pblock->GetHash());
        fRequested |= fForceProcessing;
        if (!checked) {
            return error("%s: CheckBlock FAILED", __func__);
        }

        // Store to disk
        CBlockIndex *pindex = NULL;
        bool ret = AcceptBlock(*pblock, state, chainparams, &pindex, fRequested, dbp);
        if (pindex && pfrom) {
            mapBlockSource[pindex->GetBlockHash()] = pfrom->GetId();
        }
        CheckBlockIndex(chainparams.GetConsensus());
        if (!ret)
            return error("%s: AcceptBlock FAILED", __func__);
    }

    if (!ActivateBestChain(state, chainparams, pblock))
        return error("%s: ActivateBestChain failed", __func__);

    return true;
}

bool TestBlockValidity(CValidationState& state, const CChainParams& chainparams, const CBlock& block, CBlockIndex* pindexPrev, bool fCheckPOW, bool fCheckMerkleRoot)
{
    AssertLockHeld(cs_main);
    assert(pindexPrev && pindexPrev == chainActive.Tip());
    if (fCheckpointsEnabled && !CheckIndexAgainstCheckpoint(pindexPrev, state, chainparams, block.GetHash()))
        return error("%s: CheckIndexAgainstCheckpoint(): %s", __func__, state.GetRejectReason().c_str());

    std::set<valtype> namesDummy;
    CCoinsViewCache viewNew(pcoinsTip);
    CBlockIndex indexDummy(block);
    indexDummy.pprev = pindexPrev;
    indexDummy.nHeight = pindexPrev->nHeight + 1;

    // NOTE: CheckBlockHeader is called by CheckBlock
    if (!ContextualCheckBlockHeader(block, state, pindexPrev))
        return false;
    if (!CheckBlock(block, state, fCheckPOW, fCheckMerkleRoot))
        return false;
    if (!ContextualCheckBlock(block, state, pindexPrev))
        return false;
    if (!ConnectBlock(block, state, &indexDummy, viewNew, namesDummy, true))
        return false;
    assert(state.IsValid());

    return true;
}

/**
 * BLOCK PRUNING CODE
 */

/* Calculate the amount of disk space the block & undo files currently use */
uint64_t CalculateCurrentUsage()
{
    uint64_t retval = 0;
    BOOST_FOREACH(const CBlockFileInfo &file, vinfoBlockFile) {
        retval += file.nSize + file.nUndoSize;
    }
    return retval;
}

/* Prune a block file (modify associated database entries)*/
void PruneOneBlockFile(const int fileNumber)
{
    for (BlockMap::iterator it = mapBlockIndex.begin(); it != mapBlockIndex.end(); ++it) {
        CBlockIndex* pindex = it->second;
        if (pindex->nFile == fileNumber) {
            pindex->nStatus &= ~BLOCK_HAVE_DATA;
            pindex->nStatus &= ~BLOCK_HAVE_UNDO;
            pindex->nFile = 0;
            pindex->nDataPos = 0;
            pindex->nUndoPos = 0;
            setDirtyBlockIndex.insert(pindex);

            // Prune from mapBlocksUnlinked -- any block we prune would have
            // to be downloaded again in order to consider its chain, at which
            // point it would be considered as a candidate for
            // mapBlocksUnlinked or setBlockIndexCandidates.
            std::pair<std::multimap<CBlockIndex*, CBlockIndex*>::iterator, std::multimap<CBlockIndex*, CBlockIndex*>::iterator> range = mapBlocksUnlinked.equal_range(pindex->pprev);
            while (range.first != range.second) {
                std::multimap<CBlockIndex *, CBlockIndex *>::iterator it = range.first;
                range.first++;
                if (it->second == pindex) {
                    mapBlocksUnlinked.erase(it);
                }
            }
        }
    }

    vinfoBlockFile[fileNumber].SetNull();
    setDirtyFileInfo.insert(fileNumber);
}


void UnlinkPrunedFiles(std::set<int>& setFilesToPrune)
{
    for (set<int>::iterator it = setFilesToPrune.begin(); it != setFilesToPrune.end(); ++it) {
        CDiskBlockPos pos(*it, 0);
        boost::filesystem::remove(GetBlockPosFilename(pos, "blk"));
        boost::filesystem::remove(GetBlockPosFilename(pos, "rev"));
        LogPrintf("Prune: %s deleted blk/rev (%05u)\n", __func__, *it);
    }
}

/* Calculate the block/rev files that should be deleted to remain under target*/
void FindFilesToPrune(std::set<int>& setFilesToPrune, uint64_t nPruneAfterHeight)
{
    LOCK2(cs_main, cs_LastBlockFile);
    if (chainActive.Tip() == NULL || nPruneTarget == 0) {
        return;
    }
    if ((uint64_t)chainActive.Tip()->nHeight <= nPruneAfterHeight) {
        return;
    }

    unsigned int nLastBlockWeCanPrune = chainActive.Tip()->nHeight - MIN_BLOCKS_TO_KEEP;
    uint64_t nCurrentUsage = CalculateCurrentUsage();
    // We don't check to prune until after we've allocated new space for files
    // So we should leave a buffer under our target to account for another allocation
    // before the next pruning.
    uint64_t nBuffer = BLOCKFILE_CHUNK_SIZE + UNDOFILE_CHUNK_SIZE;
    uint64_t nBytesToPrune;
    int count=0;

    if (nCurrentUsage + nBuffer >= nPruneTarget) {
        for (int fileNumber = 0; fileNumber < nLastBlockFile; fileNumber++) {
            nBytesToPrune = vinfoBlockFile[fileNumber].nSize + vinfoBlockFile[fileNumber].nUndoSize;

            if (vinfoBlockFile[fileNumber].nSize == 0)
                continue;

            if (nCurrentUsage + nBuffer < nPruneTarget)  // are we below our target?
                break;

            // don't prune files that could have a block within MIN_BLOCKS_TO_KEEP of the main chain's tip but keep scanning
            if (vinfoBlockFile[fileNumber].nHeightLast > nLastBlockWeCanPrune)
                continue;

            PruneOneBlockFile(fileNumber);
            // Queue up the files for removal
            setFilesToPrune.insert(fileNumber);
            nCurrentUsage -= nBytesToPrune;
            count++;
        }
    }

    LogPrint("prune", "Prune: target=%dMiB actual=%dMiB diff=%dMiB max_prune_height=%d removed %d blk/rev pairs\n",
           nPruneTarget/1024/1024, nCurrentUsage/1024/1024,
           ((int64_t)nPruneTarget - (int64_t)nCurrentUsage)/1024/1024,
           nLastBlockWeCanPrune, count);
}

bool CheckDiskSpace(uint64_t nAdditionalBytes)
{
    uint64_t nFreeBytesAvailable = boost::filesystem::space(GetDataDir()).available;

    // Check for nMinDiskSpace bytes (currently 50MB)
    if (nFreeBytesAvailable < nMinDiskSpace + nAdditionalBytes)
        return AbortNode("Disk space is low!", _("Error: Disk space is low!"));

    return true;
}

FILE* OpenDiskFile(const CDiskBlockPos &pos, const char *prefix, bool fReadOnly)
{
    if (pos.IsNull())
        return NULL;
    boost::filesystem::path path = GetBlockPosFilename(pos, prefix);
    boost::filesystem::create_directories(path.parent_path());
    FILE* file = fopen(path.string().c_str(), "rb+");
    if (!file && !fReadOnly)
        file = fopen(path.string().c_str(), "wb+");
    if (!file) {
        LogPrintf("Unable to open file %s\n", path.string());
        return NULL;
    }
    if (pos.nPos) {
        if (fseek(file, pos.nPos, SEEK_SET)) {
            LogPrintf("Unable to seek to position %u of %s\n", pos.nPos, path.string());
            fclose(file);
            return NULL;
        }
    }
    return file;
}

FILE* OpenBlockFile(const CDiskBlockPos &pos, bool fReadOnly) {
    return OpenDiskFile(pos, "blk", fReadOnly);
}

FILE* OpenUndoFile(const CDiskBlockPos &pos, bool fReadOnly) {
    return OpenDiskFile(pos, "rev", fReadOnly);
}

boost::filesystem::path GetBlockPosFilename(const CDiskBlockPos &pos, const char *prefix)
{
    return GetDataDir() / "blocks" / strprintf("%s%05u.dat", prefix, pos.nFile);
}

CBlockIndex * InsertBlockIndex(uint256 hash)
{
    if (hash.IsNull())
        return NULL;

    // Return existing
    BlockMap::iterator mi = mapBlockIndex.find(hash);
    if (mi != mapBlockIndex.end())
        return (*mi).second;

    // Create new
    CBlockIndex* pindexNew = new CBlockIndex();
    if (!pindexNew)
        throw runtime_error("LoadBlockIndex(): new CBlockIndex failed");
    mi = mapBlockIndex.insert(make_pair(hash, pindexNew)).first;
    pindexNew->phashBlock = &((*mi).first);

    return pindexNew;
}

bool static LoadBlockIndexDB()
{
    const CChainParams& chainparams = Params();
    if (!pblocktree->LoadBlockIndexGuts())
        return false;

    boost::this_thread::interruption_point();

    // Calculate nChainWork
    vector<pair<int, CBlockIndex*> > vSortedByHeight;
    vSortedByHeight.reserve(mapBlockIndex.size());
    BOOST_FOREACH(const PAIRTYPE(uint256, CBlockIndex*)& item, mapBlockIndex)
    {
        CBlockIndex* pindex = item.second;
        vSortedByHeight.push_back(make_pair(pindex->nHeight, pindex));
    }
    sort(vSortedByHeight.begin(), vSortedByHeight.end());
    BOOST_FOREACH(const PAIRTYPE(int, CBlockIndex*)& item, vSortedByHeight)
    {
        CBlockIndex* pindex = item.second;
        pindex->nChainWork = (pindex->pprev ? pindex->pprev->nChainWork : 0) + GetBlockProof(*pindex);
        // We can link the chain of blocks for which we've received transactions at some point.
        // Pruned nodes may have deleted the block.
        if (pindex->nTx > 0) {
            if (pindex->pprev) {
                if (pindex->pprev->nChainTx) {
                    pindex->nChainTx = pindex->pprev->nChainTx + pindex->nTx;
                } else {
                    pindex->nChainTx = 0;
                    mapBlocksUnlinked.insert(std::make_pair(pindex->pprev, pindex));
                }
            } else {
                pindex->nChainTx = pindex->nTx;
            }
        }
        if (pindex->IsValid(BLOCK_VALID_TRANSACTIONS) && (pindex->nChainTx || pindex->pprev == NULL))
            setBlockIndexCandidates.insert(pindex);
        if (pindex->nStatus & BLOCK_FAILED_MASK && (!pindexBestInvalid || pindex->nChainWork > pindexBestInvalid->nChainWork))
            pindexBestInvalid = pindex;
        if (pindex->pprev)
            pindex->BuildSkip();
        if (pindex->IsValid(BLOCK_VALID_TREE) && (pindexBestHeader == NULL || CBlockIndexWorkComparator()(pindexBestHeader, pindex)))
            pindexBestHeader = pindex;
    }

    // Load block file info
    pblocktree->ReadLastBlockFile(nLastBlockFile);
    vinfoBlockFile.resize(nLastBlockFile + 1);
    LogPrintf("%s: last block file = %i\n", __func__, nLastBlockFile);
    for (int nFile = 0; nFile <= nLastBlockFile; nFile++) {
        pblocktree->ReadBlockFileInfo(nFile, vinfoBlockFile[nFile]);
    }
    LogPrintf("%s: last block file info: %s\n", __func__, vinfoBlockFile[nLastBlockFile].ToString());
    for (int nFile = nLastBlockFile + 1; true; nFile++) {
        CBlockFileInfo info;
        if (pblocktree->ReadBlockFileInfo(nFile, info)) {
            vinfoBlockFile.push_back(info);
        } else {
            break;
        }
    }

    // Check presence of blk files
    LogPrintf("Checking all blk files are present...\n");
    set<int> setBlkDataFiles;
    BOOST_FOREACH(const PAIRTYPE(uint256, CBlockIndex*)& item, mapBlockIndex)
    {
        CBlockIndex* pindex = item.second;
        if (pindex->nStatus & BLOCK_HAVE_DATA) {
            setBlkDataFiles.insert(pindex->nFile);
        }
    }
    for (std::set<int>::iterator it = setBlkDataFiles.begin(); it != setBlkDataFiles.end(); it++)
    {
        CDiskBlockPos pos(*it, 0);
        if (CAutoFile(OpenBlockFile(pos, true), SER_DISK, CLIENT_VERSION).IsNull()) {
            return false;
        }
    }

    // Check whether we have ever pruned block & undo files
    pblocktree->ReadFlag("prunedblockfiles", fHavePruned);
    if (fHavePruned)
        LogPrintf("LoadBlockIndexDB(): Block files have previously been pruned\n");

    // Check whether we need to continue reindexing
    bool fReindexing = false;
    pblocktree->ReadReindexing(fReindexing);
    fReindex |= fReindexing;

    // Check whether we have a transaction index
    pblocktree->ReadFlag("txindex", fTxIndex);
    LogPrintf("%s: transaction index %s\n", __func__, fTxIndex ? "enabled" : "disabled");

    // Check whether we have the name history
    pblocktree->ReadFlag("namehistory", fNameHistory);
    LogPrintf("LoadBlockIndexDB(): name history %s\n", fNameHistory ? "enabled" : "disabled");

    // Load pointer to end of best chain
    BlockMap::iterator it = mapBlockIndex.find(pcoinsTip->GetBestBlock());
    if (it == mapBlockIndex.end())
        return true;
    chainActive.SetTip(it->second);

    PruneBlockIndexCandidates();

    LogPrintf("%s: hashBestChain=%s height=%d date=%s progress=%f\n", __func__,
        chainActive.Tip()->GetBlockHash().ToString(), chainActive.Height(),
        DateTimeStrFormat("%Y-%m-%d %H:%M:%S", chainActive.Tip()->GetBlockTime()),
        Checkpoints::GuessVerificationProgress(chainparams.Checkpoints(), chainActive.Tip()));

    return true;
}

CVerifyDB::CVerifyDB()
{
    uiInterface.ShowProgress(_("Verifying blocks..."), 0);
}

CVerifyDB::~CVerifyDB()
{
    uiInterface.ShowProgress("", 100);
}

bool CVerifyDB::VerifyDB(const CChainParams& chainparams, CCoinsView *coinsview, int nCheckLevel, int nCheckDepth)
{
    LOCK(cs_main);
    if (chainActive.Tip() == NULL || chainActive.Tip()->pprev == NULL)
        return true;

    // Verify blocks in the best chain
    if (nCheckDepth <= 0)
        nCheckDepth = 1000000000; // suffices until the year 19000
    if (nCheckDepth > chainActive.Height())
        nCheckDepth = chainActive.Height();
    nCheckLevel = std::max(0, std::min(4, nCheckLevel));
    LogPrintf("Verifying last %i blocks at level %i\n", nCheckDepth, nCheckLevel);
    CCoinsViewCache coins(coinsview);
    std::set<valtype> dummyNames;
    CBlockIndex* pindexState = chainActive.Tip();
    CBlockIndex* pindexFailure = NULL;
    int nGoodTransactions = 0;
    CValidationState state;
    for (CBlockIndex* pindex = chainActive.Tip(); pindex && pindex->pprev; pindex = pindex->pprev)
    {
        boost::this_thread::interruption_point();
        uiInterface.ShowProgress(_("Verifying blocks..."), std::max(1, std::min(99, (int)(((double)(chainActive.Height() - pindex->nHeight)) / (double)nCheckDepth * (nCheckLevel >= 4 ? 50 : 100)))));
        if (pindex->nHeight < chainActive.Height()-nCheckDepth)
            break;
        CBlock block;
        // check level 0: read from disk
        if (!ReadBlockFromDisk(block, pindex, chainparams.GetConsensus()))
            return error("VerifyDB(): *** ReadBlockFromDisk failed at %d, hash=%s", pindex->nHeight, pindex->GetBlockHash().ToString());
        // check level 1: verify block validity
        if (nCheckLevel >= 1 && !CheckBlock(block, state))
            return error("VerifyDB(): *** found bad block at %d, hash=%s\n", pindex->nHeight, pindex->GetBlockHash().ToString());
        // check level 2: verify undo validity
        if (nCheckLevel >= 2 && pindex) {
            CBlockUndo undo;
            CDiskBlockPos pos = pindex->GetUndoPos();
            if (!pos.IsNull()) {
                if (!UndoReadFromDisk(undo, pos, pindex->pprev->GetBlockHash()))
                    return error("VerifyDB(): *** found bad undo data at %d, hash=%s\n", pindex->nHeight, pindex->GetBlockHash().ToString());
            }
        }
        // check level 3: check for inconsistencies during memory-only disconnect of tip blocks
        if (nCheckLevel >= 3 && pindex == pindexState && (coins.DynamicMemoryUsage() + pcoinsTip->DynamicMemoryUsage()) <= nCoinCacheUsage) {
            bool fClean = true;
            if (!DisconnectBlock(block, state, pindex, coins, dummyNames, &fClean))
                return error("VerifyDB(): *** irrecoverable inconsistency in block data at %d, hash=%s", pindex->nHeight, pindex->GetBlockHash().ToString());
            pindexState = pindex->pprev;
            if (!fClean) {
                nGoodTransactions = 0;
                pindexFailure = pindex;
            } else
                nGoodTransactions += block.vtx.size();
        }
        if (ShutdownRequested())
            return true;
    }
    if (pindexFailure)
        return error("VerifyDB(): *** coin database inconsistencies found (last %i blocks, %i good transactions before that)\n", chainActive.Height() - pindexFailure->nHeight + 1, nGoodTransactions);

    // check level 4: try reconnecting blocks
    if (nCheckLevel >= 4) {
        CBlockIndex *pindex = pindexState;
        while (pindex != chainActive.Tip()) {
            boost::this_thread::interruption_point();
            uiInterface.ShowProgress(_("Verifying blocks..."), std::max(1, std::min(99, 100 - (int)(((double)(chainActive.Height() - pindex->nHeight)) / (double)nCheckDepth * 50))));
            pindex = chainActive.Next(pindex);
            CBlock block;
            if (!ReadBlockFromDisk(block, pindex, chainparams.GetConsensus()))
                return error("VerifyDB(): *** ReadBlockFromDisk failed at %d, hash=%s", pindex->nHeight, pindex->GetBlockHash().ToString());
            if (!ConnectBlock(block, state, pindex, coins, dummyNames))
                return error("VerifyDB(): *** found unconnectable block at %d, hash=%s", pindex->nHeight, pindex->GetBlockHash().ToString());
        }
    }

    LogPrintf("No coin database inconsistencies in last %i blocks (%i transactions)\n", chainActive.Height() - pindexState->nHeight, nGoodTransactions);

    return true;
}

void UnloadBlockIndex()
{
    LOCK(cs_main);
    setBlockIndexCandidates.clear();
    chainActive.SetTip(NULL);
    pindexBestInvalid = NULL;
    pindexBestHeader = NULL;
    mempool.clear();
    mapOrphanTransactions.clear();
    mapOrphanTransactionsByPrev.clear();
    nSyncStarted = 0;
    mapBlocksUnlinked.clear();
    vinfoBlockFile.clear();
    nLastBlockFile = 0;
    nBlockSequenceId = 1;
    mapBlockSource.clear();
    mapBlocksInFlight.clear();
    nQueuedValidatedHeaders = 0;
    nPreferredDownload = 0;
    setDirtyBlockIndex.clear();
    setDirtyFileInfo.clear();
    mapNodeState.clear();
    recentRejects.reset(NULL);

    BOOST_FOREACH(BlockMap::value_type& entry, mapBlockIndex) {
        delete entry.second;
    }
    mapBlockIndex.clear();
    fHavePruned = false;
}

bool LoadBlockIndex()
{
    // Load block index from databases
    if (!fReindex && !LoadBlockIndexDB())
        return false;
    return true;
}

bool InitBlockIndex(const CChainParams& chainparams) 
{
    LOCK(cs_main);

    // Initialize global variables that cannot be constructed at startup.
    recentRejects.reset(new CRollingBloomFilter(120000, 0.000001));

    // Check whether we're already initialized
    if (chainActive.Genesis() != NULL)
        return true;

    // Use the provided setting for -txindex in the new database
    fTxIndex = GetBoolArg("-txindex", DEFAULT_TXINDEX);
    pblocktree->WriteFlag("txindex", fTxIndex);
    fNameHistory = GetBoolArg("-namehistory", false);
    pblocktree->WriteFlag("namehistory", fNameHistory);
    LogPrintf("Initializing databases...\n");

    // Only add the genesis block if not reindexing (in which case we reuse the one already on disk)
    if (!fReindex) {
        try {
            CBlock &block = const_cast<CBlock&>(chainparams.GenesisBlock());
            // Start new block file
            unsigned int nBlockSize = ::GetSerializeSize(block, SER_DISK, CLIENT_VERSION);
            CDiskBlockPos blockPos;
            CValidationState state;
            if (!FindBlockPos(state, blockPos, nBlockSize+8, 0, block.GetBlockTime()))
                return error("LoadBlockIndex(): FindBlockPos failed");
            if (!WriteBlockToDisk(block, blockPos, chainparams.MessageStart()))
                return error("LoadBlockIndex(): writing genesis block to disk failed");
            CBlockIndex *pindex = AddToBlockIndex(block);
            if (!ReceivedBlockTransactions(block, state, pindex, blockPos))
                return error("LoadBlockIndex(): genesis block not accepted");
            if (!ActivateBestChain(state, chainparams, &block))
                return error("LoadBlockIndex(): genesis block cannot be activated");
            // Force a chainstate write so that when we VerifyDB in a moment, it doesn't check stale data
            return FlushStateToDisk(state, FLUSH_STATE_ALWAYS);
        } catch (const std::runtime_error& e) {
            return error("LoadBlockIndex(): failed to initialize block database: %s", e.what());
        }
    }

    return true;
}

bool LoadExternalBlockFile(const CChainParams& chainparams, FILE* fileIn, CDiskBlockPos *dbp)
{
    // Map of disk positions for blocks with unknown parent (only used for reindex)
    static std::multimap<uint256, CDiskBlockPos> mapBlocksUnknownParent;
    int64_t nStart = GetTimeMillis();

    int nLoaded = 0;
    try {
        // This takes over fileIn and calls fclose() on it in the CBufferedFile destructor
        CBufferedFile blkdat(fileIn, 2*MAX_BLOCK_SIZE, MAX_BLOCK_SIZE+8, SER_DISK, CLIENT_VERSION);
        uint64_t nRewind = blkdat.GetPos();
        while (!blkdat.eof()) {
            boost::this_thread::interruption_point();

            blkdat.SetPos(nRewind);
            nRewind++; // start one byte further next time, in case of failure
            blkdat.SetLimit(); // remove former limit
            unsigned int nSize = 0;
            try {
                // locate a header
                unsigned char buf[MESSAGE_START_SIZE];
                blkdat.FindByte(chainparams.MessageStart()[0]);
                nRewind = blkdat.GetPos()+1;
                blkdat >> FLATDATA(buf);
                if (memcmp(buf, chainparams.MessageStart(), MESSAGE_START_SIZE))
                    continue;
                // read size
                blkdat >> nSize;
                if (nSize < 80 || nSize > MAX_BLOCK_SIZE)
                    continue;
            } catch (const std::exception&) {
                // no valid block header found; don't complain
                break;
            }
            try {
                // read block
                uint64_t nBlockPos = blkdat.GetPos();
                if (dbp)
                    dbp->nPos = nBlockPos;
                blkdat.SetLimit(nBlockPos + nSize);
                blkdat.SetPos(nBlockPos);
                CBlock block;
                blkdat >> block;
                nRewind = blkdat.GetPos();

                // detect out of order blocks, and store them for later
                uint256 hash = block.GetHash();
                if (hash != chainparams.GetConsensus().hashGenesisBlock && mapBlockIndex.find(block.hashPrevBlock) == mapBlockIndex.end()) {
                    LogPrint("reindex", "%s: Out of order block %s, parent %s not known\n", __func__, hash.ToString(),
                            block.hashPrevBlock.ToString());
                    if (dbp)
                        mapBlocksUnknownParent.insert(std::make_pair(block.hashPrevBlock, *dbp));
                    continue;
                }

                // process in case the block isn't known yet
                if (mapBlockIndex.count(hash) == 0 || (mapBlockIndex[hash]->nStatus & BLOCK_HAVE_DATA) == 0) {
                    CValidationState state;
                    if (ProcessNewBlock(state, chainparams, NULL, &block, true, dbp))
                        nLoaded++;
                    if (state.IsError())
                        break;
                } else if (hash != chainparams.GetConsensus().hashGenesisBlock && mapBlockIndex[hash]->nHeight % 1000 == 0) {
                    LogPrintf("Block Import: already had block %s at height %d\n", hash.ToString(), mapBlockIndex[hash]->nHeight);
                }

                // Recursively process earlier encountered successors of this block
                deque<uint256> queue;
                queue.push_back(hash);
                while (!queue.empty()) {
                    uint256 head = queue.front();
                    queue.pop_front();
                    std::pair<std::multimap<uint256, CDiskBlockPos>::iterator, std::multimap<uint256, CDiskBlockPos>::iterator> range = mapBlocksUnknownParent.equal_range(head);
                    while (range.first != range.second) {
                        std::multimap<uint256, CDiskBlockPos>::iterator it = range.first;
                        if (ReadBlockFromDisk(block, it->second, chainparams.GetConsensus()))
                        {
                            LogPrintf("%s: Processing out of order child %s of %s\n", __func__, block.GetHash().ToString(),
                                    head.ToString());
                            CValidationState dummy;
                            if (ProcessNewBlock(dummy, chainparams, NULL, &block, true, &it->second))
                            {
                                nLoaded++;
                                queue.push_back(block.GetHash());
                            }
                        }
                        range.first++;
                        mapBlocksUnknownParent.erase(it);
                    }
                }
            } catch (const std::exception& e) {
                LogPrintf("%s: Deserialize or I/O error - %s\n", __func__, e.what());
            }
        }
    } catch (const std::runtime_error& e) {
        AbortNode(std::string("System error: ") + e.what());
    }
    if (nLoaded > 0)
        LogPrintf("Loaded %i blocks from external file in %dms\n", nLoaded, GetTimeMillis() - nStart);
    return nLoaded > 0;
}

void static CheckBlockIndex(const Consensus::Params& consensusParams)
{
    if (!fCheckBlockIndex) {
        return;
    }

    LOCK(cs_main);

    // During a reindex, we read the genesis block and call CheckBlockIndex before ActivateBestChain,
    // so we have the genesis block in mapBlockIndex but no active chain.  (A few of the tests when
    // iterating the block tree require that chainActive has been initialized.)
    if (chainActive.Height() < 0) {
        assert(mapBlockIndex.size() <= 1);
        return;
    }

    // Build forward-pointing map of the entire block tree.
    std::multimap<CBlockIndex*,CBlockIndex*> forward;
    for (BlockMap::iterator it = mapBlockIndex.begin(); it != mapBlockIndex.end(); it++) {
        forward.insert(std::make_pair(it->second->pprev, it->second));
    }

    assert(forward.size() == mapBlockIndex.size());

    std::pair<std::multimap<CBlockIndex*,CBlockIndex*>::iterator,std::multimap<CBlockIndex*,CBlockIndex*>::iterator> rangeGenesis = forward.equal_range(NULL);
    CBlockIndex *pindex = rangeGenesis.first->second;
    rangeGenesis.first++;
    assert(rangeGenesis.first == rangeGenesis.second); // There is only one index entry with parent NULL.

    // Iterate over the entire block tree, using depth-first search.
    // Along the way, remember whether there are blocks on the path from genesis
    // block being explored which are the first to have certain properties.
    size_t nNodes = 0;
    int nHeight = 0;
    CBlockIndex* pindexFirstInvalid = NULL; // Oldest ancestor of pindex which is invalid.
    CBlockIndex* pindexFirstMissing = NULL; // Oldest ancestor of pindex which does not have BLOCK_HAVE_DATA.
    CBlockIndex* pindexFirstNeverProcessed = NULL; // Oldest ancestor of pindex for which nTx == 0.
    CBlockIndex* pindexFirstNotTreeValid = NULL; // Oldest ancestor of pindex which does not have BLOCK_VALID_TREE (regardless of being valid or not).
    CBlockIndex* pindexFirstNotTransactionsValid = NULL; // Oldest ancestor of pindex which does not have BLOCK_VALID_TRANSACTIONS (regardless of being valid or not).
    CBlockIndex* pindexFirstNotChainValid = NULL; // Oldest ancestor of pindex which does not have BLOCK_VALID_CHAIN (regardless of being valid or not).
    CBlockIndex* pindexFirstNotScriptsValid = NULL; // Oldest ancestor of pindex which does not have BLOCK_VALID_SCRIPTS (regardless of being valid or not).
    while (pindex != NULL) {
        nNodes++;
        if (pindexFirstInvalid == NULL && pindex->nStatus & BLOCK_FAILED_VALID) pindexFirstInvalid = pindex;
        if (pindexFirstMissing == NULL && !(pindex->nStatus & BLOCK_HAVE_DATA)) pindexFirstMissing = pindex;
        if (pindexFirstNeverProcessed == NULL && pindex->nTx == 0) pindexFirstNeverProcessed = pindex;
        if (pindex->pprev != NULL && pindexFirstNotTreeValid == NULL && (pindex->nStatus & BLOCK_VALID_MASK) < BLOCK_VALID_TREE) pindexFirstNotTreeValid = pindex;
        if (pindex->pprev != NULL && pindexFirstNotTransactionsValid == NULL && (pindex->nStatus & BLOCK_VALID_MASK) < BLOCK_VALID_TRANSACTIONS) pindexFirstNotTransactionsValid = pindex;
        if (pindex->pprev != NULL && pindexFirstNotChainValid == NULL && (pindex->nStatus & BLOCK_VALID_MASK) < BLOCK_VALID_CHAIN) pindexFirstNotChainValid = pindex;
        if (pindex->pprev != NULL && pindexFirstNotScriptsValid == NULL && (pindex->nStatus & BLOCK_VALID_MASK) < BLOCK_VALID_SCRIPTS) pindexFirstNotScriptsValid = pindex;

        // Begin: actual consistency checks.
        if (pindex->pprev == NULL) {
            // Genesis block checks.
            assert(pindex->GetBlockHash() == consensusParams.hashGenesisBlock); // Genesis block's hash must match.
            assert(pindex == chainActive.Genesis()); // The current active chain's genesis block must be this block.
        }
        if (pindex->nChainTx == 0) assert(pindex->nSequenceId == 0);  // nSequenceId can't be set for blocks that aren't linked
        // VALID_TRANSACTIONS is equivalent to nTx > 0 for all nodes (whether or not pruning has occurred).
        // HAVE_DATA is only equivalent to nTx > 0 (or VALID_TRANSACTIONS) if no pruning has occurred.
        if (!fHavePruned) {
            // If we've never pruned, then HAVE_DATA should be equivalent to nTx > 0
            assert(!(pindex->nStatus & BLOCK_HAVE_DATA) == (pindex->nTx == 0));
            assert(pindexFirstMissing == pindexFirstNeverProcessed);
        } else {
            // If we have pruned, then we can only say that HAVE_DATA implies nTx > 0
            if (pindex->nStatus & BLOCK_HAVE_DATA) assert(pindex->nTx > 0);
        }
        if (pindex->nStatus & BLOCK_HAVE_UNDO) assert(pindex->nStatus & BLOCK_HAVE_DATA);
        assert(((pindex->nStatus & BLOCK_VALID_MASK) >= BLOCK_VALID_TRANSACTIONS) == (pindex->nTx > 0)); // This is pruning-independent.
        // All parents having had data (at some point) is equivalent to all parents being VALID_TRANSACTIONS, which is equivalent to nChainTx being set.
        assert((pindexFirstNeverProcessed != NULL) == (pindex->nChainTx == 0)); // nChainTx != 0 is used to signal that all parent blocks have been processed (but may have been pruned).
        assert((pindexFirstNotTransactionsValid != NULL) == (pindex->nChainTx == 0));
        assert(pindex->nHeight == nHeight); // nHeight must be consistent.
        assert(pindex->pprev == NULL || pindex->nChainWork >= pindex->pprev->nChainWork); // For every block except the genesis block, the chainwork must be larger than the parent's.
        assert(nHeight < 2 || (pindex->pskip && (pindex->pskip->nHeight < nHeight))); // The pskip pointer must point back for all but the first 2 blocks.
        assert(pindexFirstNotTreeValid == NULL); // All mapBlockIndex entries must at least be TREE valid
        if ((pindex->nStatus & BLOCK_VALID_MASK) >= BLOCK_VALID_TREE) assert(pindexFirstNotTreeValid == NULL); // TREE valid implies all parents are TREE valid
        if ((pindex->nStatus & BLOCK_VALID_MASK) >= BLOCK_VALID_CHAIN) assert(pindexFirstNotChainValid == NULL); // CHAIN valid implies all parents are CHAIN valid
        if ((pindex->nStatus & BLOCK_VALID_MASK) >= BLOCK_VALID_SCRIPTS) assert(pindexFirstNotScriptsValid == NULL); // SCRIPTS valid implies all parents are SCRIPTS valid
        if (pindexFirstInvalid == NULL) {
            // Checks for not-invalid blocks.
            assert((pindex->nStatus & BLOCK_FAILED_MASK) == 0); // The failed mask cannot be set for blocks without invalid parents.
        }
        if (!CBlockIndexWorkComparator()(pindex, chainActive.Tip()) && pindexFirstNeverProcessed == NULL) {
            if (pindexFirstInvalid == NULL) {
                // If this block sorts at least as good as the current tip and
                // is valid and we have all data for its parents, it must be in
                // setBlockIndexCandidates.  chainActive.Tip() must also be there
                // even if some data has been pruned.
                if (pindexFirstMissing == NULL || pindex == chainActive.Tip()) {
                    assert(setBlockIndexCandidates.count(pindex));
                }
                // If some parent is missing, then it could be that this block was in
                // setBlockIndexCandidates but had to be removed because of the missing data.
                // In this case it must be in mapBlocksUnlinked -- see test below.
            }
        } else { // If this block sorts worse than the current tip or some ancestor's block has never been seen, it cannot be in setBlockIndexCandidates.
            assert(setBlockIndexCandidates.count(pindex) == 0);
        }
        // Check whether this block is in mapBlocksUnlinked.
        std::pair<std::multimap<CBlockIndex*,CBlockIndex*>::iterator,std::multimap<CBlockIndex*,CBlockIndex*>::iterator> rangeUnlinked = mapBlocksUnlinked.equal_range(pindex->pprev);
        bool foundInUnlinked = false;
        while (rangeUnlinked.first != rangeUnlinked.second) {
            assert(rangeUnlinked.first->first == pindex->pprev);
            if (rangeUnlinked.first->second == pindex) {
                foundInUnlinked = true;
                break;
            }
            rangeUnlinked.first++;
        }
        if (pindex->pprev && (pindex->nStatus & BLOCK_HAVE_DATA) && pindexFirstNeverProcessed != NULL && pindexFirstInvalid == NULL) {
            // If this block has block data available, some parent was never received, and has no invalid parents, it must be in mapBlocksUnlinked.
            assert(foundInUnlinked);
        }
        if (!(pindex->nStatus & BLOCK_HAVE_DATA)) assert(!foundInUnlinked); // Can't be in mapBlocksUnlinked if we don't HAVE_DATA
        if (pindexFirstMissing == NULL) assert(!foundInUnlinked); // We aren't missing data for any parent -- cannot be in mapBlocksUnlinked.
        if (pindex->pprev && (pindex->nStatus & BLOCK_HAVE_DATA) && pindexFirstNeverProcessed == NULL && pindexFirstMissing != NULL) {
            // We HAVE_DATA for this block, have received data for all parents at some point, but we're currently missing data for some parent.
            assert(fHavePruned); // We must have pruned.
            // This block may have entered mapBlocksUnlinked if:
            //  - it has a descendant that at some point had more work than the
            //    tip, and
            //  - we tried switching to that descendant but were missing
            //    data for some intermediate block between chainActive and the
            //    tip.
            // So if this block is itself better than chainActive.Tip() and it wasn't in
            // setBlockIndexCandidates, then it must be in mapBlocksUnlinked.
            if (!CBlockIndexWorkComparator()(pindex, chainActive.Tip()) && setBlockIndexCandidates.count(pindex) == 0) {
                if (pindexFirstInvalid == NULL) {
                    assert(foundInUnlinked);
                }
            }
        }
        // assert(pindex->GetBlockHash() == pindex->GetBlockHeader().GetHash()); // Perhaps too slow
        // End: actual consistency checks.

        // Try descending into the first subnode.
        std::pair<std::multimap<CBlockIndex*,CBlockIndex*>::iterator,std::multimap<CBlockIndex*,CBlockIndex*>::iterator> range = forward.equal_range(pindex);
        if (range.first != range.second) {
            // A subnode was found.
            pindex = range.first->second;
            nHeight++;
            continue;
        }
        // This is a leaf node.
        // Move upwards until we reach a node of which we have not yet visited the last child.
        while (pindex) {
            // We are going to either move to a parent or a sibling of pindex.
            // If pindex was the first with a certain property, unset the corresponding variable.
            if (pindex == pindexFirstInvalid) pindexFirstInvalid = NULL;
            if (pindex == pindexFirstMissing) pindexFirstMissing = NULL;
            if (pindex == pindexFirstNeverProcessed) pindexFirstNeverProcessed = NULL;
            if (pindex == pindexFirstNotTreeValid) pindexFirstNotTreeValid = NULL;
            if (pindex == pindexFirstNotTransactionsValid) pindexFirstNotTransactionsValid = NULL;
            if (pindex == pindexFirstNotChainValid) pindexFirstNotChainValid = NULL;
            if (pindex == pindexFirstNotScriptsValid) pindexFirstNotScriptsValid = NULL;
            // Find our parent.
            CBlockIndex* pindexPar = pindex->pprev;
            // Find which child we just visited.
            std::pair<std::multimap<CBlockIndex*,CBlockIndex*>::iterator,std::multimap<CBlockIndex*,CBlockIndex*>::iterator> rangePar = forward.equal_range(pindexPar);
            while (rangePar.first->second != pindex) {
                assert(rangePar.first != rangePar.second); // Our parent must have at least the node we're coming from as child.
                rangePar.first++;
            }
            // Proceed to the next one.
            rangePar.first++;
            if (rangePar.first != rangePar.second) {
                // Move to the sibling.
                pindex = rangePar.first->second;
                break;
            } else {
                // Move up further.
                pindex = pindexPar;
                nHeight--;
                continue;
            }
        }
    }

    // Check that we actually traversed the entire map.
    assert(nNodes == forward.size());
}

//////////////////////////////////////////////////////////////////////////////
//
// CAlert
//

std::string GetWarnings(const std::string& strFor)
{
    int nPriority = 0;
    string strStatusBar;
    string strRPC;
    string strGUI;

    if (!CLIENT_VERSION_IS_RELEASE) {
        strStatusBar = "This is a pre-release test build - use at your own risk - do not use for mining or merchant applications";
        strGUI = _("This is a pre-release test build - use at your own risk - do not use for mining or merchant applications");
    }

    if (GetBoolArg("-testsafemode", DEFAULT_TESTSAFEMODE))
        strStatusBar = strRPC = strGUI = "testsafemode enabled";

    // Misc warnings like out of disk space and clock is wrong
    if (strMiscWarning != "")
    {
        nPriority = 1000;
        strStatusBar = strGUI = strMiscWarning;
    }

    if (fLargeWorkForkFound)
    {
        nPriority = 2000;
        strStatusBar = strRPC = "Warning: The network does not appear to fully agree! Some miners appear to be experiencing issues.";
        strGUI = _("Warning: The network does not appear to fully agree! Some miners appear to be experiencing issues.");
    }
    else if (fLargeWorkInvalidChainFound)
    {
        nPriority = 2000;
        strStatusBar = strRPC = "Warning: We do not appear to fully agree with our peers! You may need to upgrade, or other nodes may need to upgrade.";
        strGUI = _("Warning: We do not appear to fully agree with our peers! You may need to upgrade, or other nodes may need to upgrade.");
    }

    // Alerts
    {
        LOCK(cs_mapAlerts);
        BOOST_FOREACH(PAIRTYPE(const uint256, CAlert)& item, mapAlerts)
        {
            const CAlert& alert = item.second;
            if (alert.AppliesToMe() && alert.nPriority > nPriority)
            {
                nPriority = alert.nPriority;
                strStatusBar = strGUI = alert.strStatusBar;
            }
        }
    }

    if (strFor == "gui")
        return strGUI;
    else if (strFor == "statusbar")
        return strStatusBar;
    else if (strFor == "rpc")
        return strRPC;
    assert(!"GetWarnings(): invalid parameter");
    return "error";
}








//////////////////////////////////////////////////////////////////////////////
//
// Messages
//


bool static AlreadyHave(const CInv& inv) EXCLUSIVE_LOCKS_REQUIRED(cs_main)
{
    switch (inv.type)
    {
    case MSG_TX:
        {
            assert(recentRejects);
            if (chainActive.Tip()->GetBlockHash() != hashRecentRejectsChainTip)
            {
                // If the chain tip has changed previously rejected transactions
                // might be now valid, e.g. due to a nLockTime'd tx becoming valid,
                // or a double-spend. Reset the rejects filter and give those
                // txs a second chance.
                hashRecentRejectsChainTip = chainActive.Tip()->GetBlockHash();
                recentRejects->reset();
            }

            return recentRejects->contains(inv.hash) ||
                   mempool.exists(inv.hash) ||
                   mapOrphanTransactions.count(inv.hash) ||
                   pcoinsTip->HaveCoins(inv.hash);
        }
    case MSG_BLOCK:
        return mapBlockIndex.count(inv.hash);
    }
    // Don't know what it is, just say we already got one
    return true;
}

void static ProcessGetData(CNode* pfrom, const Consensus::Params& consensusParams)
{
    std::deque<CInv>::iterator it = pfrom->vRecvGetData.begin();

    vector<CInv> vNotFound;

    LOCK(cs_main);

    while (it != pfrom->vRecvGetData.end()) {
        // Don't bother if send buffer is too full to respond anyway
        if (pfrom->nSendSize >= SendBufferSize())
            break;

        const CInv &inv = *it;
        {
            boost::this_thread::interruption_point();
            it++;

            if (inv.type == MSG_BLOCK || inv.type == MSG_FILTERED_BLOCK)
            {
                bool send = false;
                BlockMap::iterator mi = mapBlockIndex.find(inv.hash);
                if (mi != mapBlockIndex.end())
                {
                    if (chainActive.Contains(mi->second)) {
                        send = true;
                    } else {
                        static const int nOneMonth = 30 * 24 * 60 * 60;
                        // To prevent fingerprinting attacks, only send blocks outside of the active
                        // chain if they are valid, and no more than a month older (both in time, and in
                        // best equivalent proof of work) than the best header chain we know about.
                        send = mi->second->IsValid(BLOCK_VALID_SCRIPTS) && (pindexBestHeader != NULL) &&
                            (pindexBestHeader->GetBlockTime() - mi->second->GetBlockTime() < nOneMonth) &&
                            (GetBlockProofEquivalentTime(*pindexBestHeader, *mi->second, *pindexBestHeader, consensusParams) < nOneMonth);
                        if (!send) {
                            LogPrintf("%s: ignoring request from peer=%i for old block that isn't in the main chain\n", __func__, pfrom->GetId());
                        }
                    }
                }
                // disconnect node in case we have reached the outbound limit for serving historical blocks
                // never disconnect whitelisted nodes
                static const int nOneWeek = 7 * 24 * 60 * 60; // assume > 1 week = historical
                if (send && CNode::OutboundTargetReached(true) && ( ((pindexBestHeader != NULL) && (pindexBestHeader->GetBlockTime() - mi->second->GetBlockTime() > nOneWeek)) || inv.type == MSG_FILTERED_BLOCK) && !pfrom->fWhitelisted)
                {
                    LogPrint("net", "historical block serving limit reached, disconnect peer=%d\n", pfrom->GetId());

                    //disconnect node
                    pfrom->fDisconnect = true;
                    send = false;
                }
                // Pruned nodes may have deleted the block, so check whether
                // it's available before trying to send.
                if (send && (mi->second->nStatus & BLOCK_HAVE_DATA))
                {
                    // Send block from disk
                    CBlock block;
                    if (!ReadBlockFromDisk(block, (*mi).second, consensusParams))
                        assert(!"cannot load block from disk");
                    if (inv.type == MSG_BLOCK)
                        pfrom->PushMessage("block", block);
                    else // MSG_FILTERED_BLOCK)
                    {
                        LOCK(pfrom->cs_filter);
                        if (pfrom->pfilter)
                        {
                            CMerkleBlock merkleBlock(block, *pfrom->pfilter);
                            pfrom->PushMessage("merkleblock", merkleBlock);
                            // CMerkleBlock just contains hashes, so also push any transactions in the block the client did not see
                            // This avoids hurting performance by pointlessly requiring a round-trip
                            // Note that there is currently no way for a node to request any single transactions we didn't send here -
                            // they must either disconnect and retry or request the full block.
                            // Thus, the protocol spec specified allows for us to provide duplicate txn here,
                            // however we MUST always provide at least what the remote peer needs
                            typedef std::pair<unsigned int, uint256> PairType;
                            BOOST_FOREACH(PairType& pair, merkleBlock.vMatchedTxn)
                                if (!pfrom->setInventoryKnown.count(CInv(MSG_TX, pair.second)))
                                    pfrom->PushMessage("tx", block.vtx[pair.first]);
                        }
                        // else
                            // no response
                    }

                    // Trigger the peer node to send a getblocks request for the next batch of inventory
                    if (inv.hash == pfrom->hashContinue)
                    {
                        // Bypass PushInventory, this must send even if redundant,
                        // and we want it right after the last block so they don't
                        // wait for other stuff first.
                        vector<CInv> vInv;
                        vInv.push_back(CInv(MSG_BLOCK, chainActive.Tip()->GetBlockHash()));
                        pfrom->PushMessage("inv", vInv);
                        pfrom->hashContinue.SetNull();
                    }
                }
            }
            else if (inv.IsKnownType())
            {
                // Send stream from relay memory
                bool pushed = false;
                {
                    LOCK(cs_mapRelay);
                    map<CInv, CDataStream>::iterator mi = mapRelay.find(inv);
                    if (mi != mapRelay.end()) {
                        pfrom->PushMessage(inv.GetCommand(), (*mi).second);
                        pushed = true;
                    }
                }
                if (!pushed && inv.type == MSG_TX) {
                    CTransaction tx;
                    if (mempool.lookup(inv.hash, tx)) {
                        CDataStream ss(SER_NETWORK, PROTOCOL_VERSION);
                        ss.reserve(1000);
                        ss << tx;
                        pfrom->PushMessage("tx", ss);
                        pushed = true;
                    }
                }
                if (!pushed) {
                    vNotFound.push_back(inv);
                }
            }

            // Track requests for our stuff.
            GetMainSignals().Inventory(inv.hash);

            if (inv.type == MSG_BLOCK || inv.type == MSG_FILTERED_BLOCK)
                break;
        }
    }

    pfrom->vRecvGetData.erase(pfrom->vRecvGetData.begin(), it);

    if (!vNotFound.empty()) {
        // Let the peer know that we didn't find what it asked for, so it doesn't
        // have to wait around forever. Currently only SPV clients actually care
        // about this message: it's needed when they are recursively walking the
        // dependencies of relevant unconfirmed transactions. SPV clients want to
        // do that because they want to know about (and store and rebroadcast and
        // risk analyze) the dependencies of transactions relevant to them, without
        // having to download the entire memory pool.
        pfrom->PushMessage("notfound", vNotFound);
    }
}

bool static ProcessMessage(CNode* pfrom, string strCommand, CDataStream& vRecv, int64_t nTimeReceived)
{
    const CChainParams& chainparams = Params();
    RandAddSeedPerfmon();
    LogPrint("net", "received: %s (%u bytes) peer=%d\n", SanitizeString(strCommand), vRecv.size(), pfrom->id);
    if (mapArgs.count("-dropmessagestest") && GetRand(atoi(mapArgs["-dropmessagestest"])) == 0)
    {
        LogPrintf("dropmessagestest DROPPING RECV MESSAGE\n");
        return true;
    }


    if (!(nLocalServices & NODE_BLOOM) &&
              (strCommand == "filterload" ||
               strCommand == "filteradd" ||
               strCommand == "filterclear"))
    {
        if (pfrom->nVersion >= NO_BLOOM_VERSION) {
            Misbehaving(pfrom->GetId(), 100);
            return false;
        } else if (GetBoolArg("-enforcenodebloom", false)) {
            pfrom->fDisconnect = true;
            return false;
        }
    }


    if (strCommand == "version")
    {
        // Each connection can only send one version message
        if (pfrom->nVersion != 0)
        {
            pfrom->PushMessage("reject", strCommand, REJECT_DUPLICATE, string("Duplicate version message"));
            Misbehaving(pfrom->GetId(), 1);
            return false;
        }

        int64_t nTime;
        CAddress addrMe;
        CAddress addrFrom;
        uint64_t nNonce = 1;
        vRecv >> pfrom->nVersion >> pfrom->nServices >> nTime >> addrMe;
        if (pfrom->nVersion < MIN_PEER_PROTO_VERSION)
        {
            // disconnect from peers older than this proto version
            LogPrintf("peer=%d using obsolete version %i; disconnecting\n", pfrom->id, pfrom->nVersion);
            pfrom->PushMessage("reject", strCommand, REJECT_OBSOLETE,
                               strprintf("Version must be %d or greater", MIN_PEER_PROTO_VERSION));
            pfrom->fDisconnect = true;
            return false;
        }

        if (pfrom->nVersion == 10300)
            pfrom->nVersion = 300;
        if (!vRecv.empty())
            vRecv >> addrFrom >> nNonce;
        if (!vRecv.empty()) {
            vRecv >> LIMITED_STRING(pfrom->strSubVer, MAX_SUBVERSION_LENGTH);
            pfrom->cleanSubVer = SanitizeString(pfrom->strSubVer);
        }
        if (!vRecv.empty())
            vRecv >> pfrom->nStartingHeight;
        if (!vRecv.empty())
            vRecv >> pfrom->fRelayTxes; // set to true after we get the first filter* message
        else
            pfrom->fRelayTxes = true;

        // Disconnect if we connected to ourself
        if (nNonce == nLocalHostNonce && nNonce > 1)
        {
            LogPrintf("connected to self at %s, disconnecting\n", pfrom->addr.ToString());
            pfrom->fDisconnect = true;
            return true;
        }

        pfrom->addrLocal = addrMe;
        if (pfrom->fInbound && addrMe.IsRoutable())
        {
            SeenLocal(addrMe);
        }

        // Be shy and don't send version until we hear
        if (pfrom->fInbound)
            pfrom->PushVersion();

        pfrom->fClient = !(pfrom->nServices & NODE_NETWORK);

        // Potentially mark this peer as a preferred download peer.
        UpdatePreferredDownload(pfrom, State(pfrom->GetId()));

        // Change version
        pfrom->PushMessage("verack");
        pfrom->ssSend.SetVersion(min(pfrom->nVersion, PROTOCOL_VERSION));

        if (!pfrom->fInbound)
        {
            // Advertise our address
            if (fListen && !IsInitialBlockDownload())
            {
                CAddress addr = GetLocalAddress(&pfrom->addr);
                if (addr.IsRoutable())
                {
                    LogPrintf("ProcessMessages: advertizing address %s\n", addr.ToString());
                    pfrom->PushAddress(addr);
                } else if (IsPeerAddrLocalGood(pfrom)) {
                    addr.SetIP(pfrom->addrLocal);
                    LogPrintf("ProcessMessages: advertizing address %s\n", addr.ToString());
                    pfrom->PushAddress(addr);
                }
            }

            // Get recent addresses
            if (pfrom->fOneShot || pfrom->nVersion >= CADDR_TIME_VERSION || addrman.size() < 1000)
            {
                pfrom->PushMessage("getaddr");
                pfrom->fGetAddr = true;
            }
            addrman.Good(pfrom->addr);
        } else {
            if (((CNetAddr)pfrom->addr) == (CNetAddr)addrFrom)
            {
                addrman.Add(addrFrom, addrFrom);
                addrman.Good(addrFrom);
            }
        }

        // Relay alerts
        {
            LOCK(cs_mapAlerts);
            BOOST_FOREACH(PAIRTYPE(const uint256, CAlert)& item, mapAlerts)
                item.second.RelayTo(pfrom);
        }

        pfrom->fSuccessfullyConnected = true;

        string remoteAddr;
        if (fLogIPs)
            remoteAddr = ", peeraddr=" + pfrom->addr.ToString();

        LogPrintf("receive version message: %s: version %d, blocks=%d, us=%s, peer=%d%s\n",
                  pfrom->cleanSubVer, pfrom->nVersion,
                  pfrom->nStartingHeight, addrMe.ToString(), pfrom->id,
                  remoteAddr);

        int64_t nTimeOffset = nTime - GetTime();
        pfrom->nTimeOffset = nTimeOffset;
        AddTimeData(pfrom->addr, nTimeOffset);
    }


    else if (pfrom->nVersion == 0)
    {
        // Must have a version message before anything else
        Misbehaving(pfrom->GetId(), 1);
        return false;
    }


    else if (strCommand == "verack")
    {
        pfrom->SetRecvVersion(min(pfrom->nVersion, PROTOCOL_VERSION));

        // Mark this node as currently connected, so we update its timestamp later.
        if (pfrom->fNetworkNode) {
            LOCK(cs_main);
            State(pfrom->GetId())->fCurrentlyConnected = true;
        }

        if (pfrom->nVersion >= SENDHEADERS_VERSION) {
            // Tell our peer we prefer to receive headers rather than inv's
            // We send this to non-NODE NETWORK peers as well, because even
            // non-NODE NETWORK peers can announce blocks (such as pruning
            // nodes)
            pfrom->PushMessage("sendheaders");
        }
    }


    else if (strCommand == "addr")
    {
        vector<CAddress> vAddr;
        vRecv >> vAddr;

        // Don't want addr from older versions unless seeding
        if (pfrom->nVersion < CADDR_TIME_VERSION && addrman.size() > 1000)
            return true;
        if (vAddr.size() > 1000)
        {
            Misbehaving(pfrom->GetId(), 20);
            return error("message addr size() = %u", vAddr.size());
        }

        // Store the new addresses
        vector<CAddress> vAddrOk;
        int64_t nNow = GetAdjustedTime();
        int64_t nSince = nNow - 10 * 60;
        BOOST_FOREACH(CAddress& addr, vAddr)
        {
            boost::this_thread::interruption_point();

            if (addr.nTime <= 100000000 || addr.nTime > nNow + 10 * 60)
                addr.nTime = nNow - 5 * 24 * 60 * 60;
            pfrom->AddAddressKnown(addr);
            bool fReachable = IsReachable(addr);
            if (addr.nTime > nSince && !pfrom->fGetAddr && vAddr.size() <= 10 && addr.IsRoutable())
            {
                // Relay to a limited number of other nodes
                {
                    LOCK(cs_vNodes);
                    // Use deterministic randomness to send to the same nodes for 24 hours
                    // at a time so the addrKnowns of the chosen nodes prevent repeats
                    static uint256 hashSalt;
                    if (hashSalt.IsNull())
                        hashSalt = GetRandHash();
                    uint64_t hashAddr = addr.GetHash();
                    uint256 hashRand = ArithToUint256(UintToArith256(hashSalt) ^ (hashAddr<<32) ^ ((GetTime()+hashAddr)/(24*60*60)));
                    hashRand = Hash(BEGIN(hashRand), END(hashRand));
                    multimap<uint256, CNode*> mapMix;
                    BOOST_FOREACH(CNode* pnode, vNodes)
                    {
                        if (pnode->nVersion < CADDR_TIME_VERSION)
                            continue;
                        unsigned int nPointer;
                        memcpy(&nPointer, &pnode, sizeof(nPointer));
                        uint256 hashKey = ArithToUint256(UintToArith256(hashRand) ^ nPointer);
                        hashKey = Hash(BEGIN(hashKey), END(hashKey));
                        mapMix.insert(make_pair(hashKey, pnode));
                    }
                    int nRelayNodes = fReachable ? 2 : 1; // limited relaying of addresses outside our network(s)
                    for (multimap<uint256, CNode*>::iterator mi = mapMix.begin(); mi != mapMix.end() && nRelayNodes-- > 0; ++mi)
                        ((*mi).second)->PushAddress(addr);
                }
            }
            // Do not store addresses outside our network
            if (fReachable)
                vAddrOk.push_back(addr);
        }
        addrman.Add(vAddrOk, pfrom->addr, 2 * 60 * 60);
        if (vAddr.size() < 1000)
            pfrom->fGetAddr = false;
        if (pfrom->fOneShot)
            pfrom->fDisconnect = true;
    }

    else if (strCommand == "sendheaders")
    {
        LOCK(cs_main);
        State(pfrom->GetId())->fPreferHeaders = true;
    }


    else if (strCommand == "inv")
    {
        vector<CInv> vInv;
        vRecv >> vInv;
        if (vInv.size() > MAX_INV_SZ)
        {
            Misbehaving(pfrom->GetId(), 20);
            return error("message inv size() = %u", vInv.size());
        }

        bool fBlocksOnly = GetBoolArg("-blocksonly", DEFAULT_BLOCKSONLY);

        // Allow whitelisted peers to send data other than blocks in blocks only mode if whitelistalwaysrelay is true
        if (pfrom->fWhitelisted && GetBoolArg("-whitelistalwaysrelay", DEFAULT_WHITELISTALWAYSRELAY))
            fBlocksOnly = false;

        LOCK(cs_main);

        std::vector<CInv> vToFetch;

        for (unsigned int nInv = 0; nInv < vInv.size(); nInv++)
        {
            const CInv &inv = vInv[nInv];

            boost::this_thread::interruption_point();
            pfrom->AddInventoryKnown(inv);

            bool fAlreadyHave = AlreadyHave(inv);
            LogPrint("net", "got inv: %s  %s peer=%d\n", inv.ToString(), fAlreadyHave ? "have" : "new", pfrom->id);

            if (inv.type == MSG_BLOCK) {
                UpdateBlockAvailability(pfrom->GetId(), inv.hash);
                if (!fAlreadyHave && !fImporting && !fReindex && !mapBlocksInFlight.count(inv.hash)) {
                    // First request the headers preceding the announced block. In the normal fully-synced
                    // case where a new block is announced that succeeds the current tip (no reorganization),
                    // there are no such headers.
                    // Secondly, and only when we are close to being synced, we request the announced block directly,
                    // to avoid an extra round-trip. Note that we must *first* ask for the headers, so by the
                    // time the block arrives, the header chain leading up to it is already validated. Not
                    // doing this will result in the received block being rejected as an orphan in case it is
                    // not a direct successor.
                    pfrom->PushMessage("getheaders", chainActive.GetLocator(pindexBestHeader), inv.hash);
                    CNodeState *nodestate = State(pfrom->GetId());
                    if (CanDirectFetch(chainparams.GetConsensus()) &&
                        nodestate->nBlocksInFlight < MAX_BLOCKS_IN_TRANSIT_PER_PEER) {
                        vToFetch.push_back(inv);
                        // Mark block as in flight already, even though the actual "getdata" message only goes out
                        // later (within the same cs_main lock, though).
                        MarkBlockAsInFlight(pfrom->GetId(), inv.hash, chainparams.GetConsensus());
                    }
                    LogPrint("net", "getheaders (%d) %s to peer=%d\n", pindexBestHeader->nHeight, inv.hash.ToString(), pfrom->id);
                }
            }
            else
            {
                if (fBlocksOnly)
                    LogPrint("net", "transaction (%s) inv sent in violation of protocol peer=%d\n", inv.hash.ToString(), pfrom->id);
                else if (!fAlreadyHave && !fImporting && !fReindex)
                    pfrom->AskFor(inv);
            }

            // Track requests for our stuff
            GetMainSignals().Inventory(inv.hash);

            if (pfrom->nSendSize > (SendBufferSize() * 2)) {
                Misbehaving(pfrom->GetId(), 50);
                return error("send buffer size() = %u", pfrom->nSendSize);
            }
        }

        if (!vToFetch.empty())
            pfrom->PushMessage("getdata", vToFetch);
    }


    else if (strCommand == "getdata")
    {
        vector<CInv> vInv;
        vRecv >> vInv;
        if (vInv.size() > MAX_INV_SZ)
        {
            Misbehaving(pfrom->GetId(), 20);
            return error("message getdata size() = %u", vInv.size());
        }

        if (fDebug || (vInv.size() != 1))
            LogPrint("net", "received getdata (%u invsz) peer=%d\n", vInv.size(), pfrom->id);

        if ((fDebug && vInv.size() > 0) || (vInv.size() == 1))
            LogPrint("net", "received getdata for: %s peer=%d\n", vInv[0].ToString(), pfrom->id);

        pfrom->vRecvGetData.insert(pfrom->vRecvGetData.end(), vInv.begin(), vInv.end());
        ProcessGetData(pfrom, chainparams.GetConsensus());
    }


    else if (strCommand == "getblocks")
    {
        CBlockLocator locator;
        uint256 hashStop;
        vRecv >> locator >> hashStop;

        LOCK(cs_main);

        // Find the last block the caller has in the main chain
        CBlockIndex* pindex = FindForkInGlobalIndex(chainActive, locator);

        // Send the rest of the chain
        if (pindex)
            pindex = chainActive.Next(pindex);
        int nLimit = 500;
        LogPrint("net", "getblocks %d to %s limit %d from peer=%d\n", (pindex ? pindex->nHeight : -1), hashStop.IsNull() ? "end" : hashStop.ToString(), nLimit, pfrom->id);
        for (; pindex; pindex = chainActive.Next(pindex))
        {
            if (pindex->GetBlockHash() == hashStop)
            {
                LogPrint("net", "  getblocks stopping at %d %s\n", pindex->nHeight, pindex->GetBlockHash().ToString());
                break;
            }
            // If pruning, don't inv blocks unless we have on disk and are likely to still have
            // for some reasonable time window (1 hour) that block relay might require.
            const int nPrunedBlocksLikelyToHave = MIN_BLOCKS_TO_KEEP - 3600 / chainparams.GetConsensus().nPowTargetSpacing;
            if (fPruneMode && (!(pindex->nStatus & BLOCK_HAVE_DATA) || pindex->nHeight <= chainActive.Tip()->nHeight - nPrunedBlocksLikelyToHave))
            {
                LogPrint("net", " getblocks stopping, pruned or too old block at %d %s\n", pindex->nHeight, pindex->GetBlockHash().ToString());
                break;
            }
            pfrom->PushInventory(CInv(MSG_BLOCK, pindex->GetBlockHash()));
            if (--nLimit <= 0)
            {
                // When this block is requested, we'll send an inv that'll
                // trigger the peer to getblocks the next batch of inventory.
                LogPrint("net", "  getblocks stopping at limit %d %s\n", pindex->nHeight, pindex->GetBlockHash().ToString());
                pfrom->hashContinue = pindex->GetBlockHash();
                break;
            }
        }
    }


    else if (strCommand == "getheaders")
    {
        CBlockLocator locator;
        uint256 hashStop;
        vRecv >> locator >> hashStop;

        LOCK(cs_main);
        if (IsInitialBlockDownload() && !pfrom->fWhitelisted) {
            LogPrint("net", "Ignoring getheaders from peer=%d because node is in initial block download\n", pfrom->id);
            return true;
        }

        CNodeState *nodestate = State(pfrom->GetId());
        CBlockIndex* pindex = NULL;
        if (locator.IsNull())
        {
            // If locator is null, return the hashStop block
            BlockMap::iterator mi = mapBlockIndex.find(hashStop);
            if (mi == mapBlockIndex.end())
                return true;
            pindex = (*mi).second;
        }
        else
        {
            // Find the last block the caller has in the main chain
            pindex = FindForkInGlobalIndex(chainActive, locator);
            if (pindex)
                pindex = chainActive.Next(pindex);
        }

        // we must use CBlocks, as CBlockHeaders won't include the 0x00 nTx count at the end
        vector<CBlock> vHeaders;
        unsigned nCount = 0;
        unsigned nSize = 0;
        LogPrint("net", "getheaders %d to %s from peer=%d\n", (pindex ? pindex->nHeight : -1), hashStop.ToString(), pfrom->id);
        for (; pindex; pindex = chainActive.Next(pindex))
        {
            const CBlockHeader header = pindex->GetBlockHeader(chainparams.GetConsensus());
            ++nCount;
            nSize += GetSerializeSize(header, SER_NETWORK, PROTOCOL_VERSION);
            vHeaders.push_back(header);
            if (nCount >= MAX_HEADERS_RESULTS
                  || pindex->GetBlockHash() == hashStop)
                break;
            if (pfrom->nVersion >= SIZE_HEADERS_LIMIT_VERSION
                  && nSize >= THRESHOLD_HEADERS_SIZE)
                break;
        }

        /* Check maximum headers size before pushing the message
           if the peer enforces it.  This should not fail since we
           break above in the loop at the threshold and the threshold
           should be small enough in comparison to the hard max size.
           Do it nevertheless to be sure.  */
        if (pfrom->nVersion >= SIZE_HEADERS_LIMIT_VERSION
              && nSize > MAX_HEADERS_SIZE)
            LogPrintf("ERROR: not pushing 'headers', too large\n");
        else
        {
            LogPrint("net", "pushing %u headers, %u bytes\n", nCount, nSize);
            // pindex can be NULL either if we sent chainActive.Tip() OR
            // if our peer has chainActive.Tip() (and thus we are sending an empty
            // headers message). In both cases it's safe to update
            // pindexBestHeaderSent to be our tip.
            nodestate->pindexBestHeaderSent = pindex ? pindex : chainActive.Tip();
            pfrom->PushMessage("headers", vHeaders);
        }
    }


    else if (strCommand == "tx")
    {
        // Stop processing the transaction early if
        // We are in blocks only mode and peer is either not whitelisted or whitelistalwaysrelay is off
        if (GetBoolArg("-blocksonly", DEFAULT_BLOCKSONLY) && (!pfrom->fWhitelisted || !GetBoolArg("-whitelistalwaysrelay", DEFAULT_WHITELISTALWAYSRELAY)))
        {
            LogPrint("net", "transaction sent in violation of protocol peer=%d\n", pfrom->id);
            return true;
        }

        vector<uint256> vWorkQueue;
        vector<uint256> vEraseQueue;
        CTransaction tx;
        vRecv >> tx;

        CInv inv(MSG_TX, tx.GetHash());
        pfrom->AddInventoryKnown(inv);

        LOCK(cs_main);

        bool fMissingInputs = false;
        CValidationState state;

        pfrom->setAskFor.erase(inv.hash);
        mapAlreadyAskedFor.erase(inv);

        if (!AlreadyHave(inv) && AcceptToMemoryPool(mempool, state, tx, true, &fMissingInputs))
        {
            mempool.check(pcoinsTip);
            RelayTransaction(tx);
            vWorkQueue.push_back(inv.hash);

            LogPrint("mempool", "AcceptToMemoryPool: peer=%d: accepted %s (poolsz %u txn, %u kB)\n",
                pfrom->id,
                tx.GetHash().ToString(),
                mempool.size(), mempool.DynamicMemoryUsage() / 1000);

            // Recursively process any orphan transactions that depended on this one
            set<NodeId> setMisbehaving;
            for (unsigned int i = 0; i < vWorkQueue.size(); i++)
            {
                map<uint256, set<uint256> >::iterator itByPrev = mapOrphanTransactionsByPrev.find(vWorkQueue[i]);
                if (itByPrev == mapOrphanTransactionsByPrev.end())
                    continue;
                for (set<uint256>::iterator mi = itByPrev->second.begin();
                     mi != itByPrev->second.end();
                     ++mi)
                {
                    const uint256& orphanHash = *mi;
                    const CTransaction& orphanTx = mapOrphanTransactions[orphanHash].tx;
                    NodeId fromPeer = mapOrphanTransactions[orphanHash].fromPeer;
                    bool fMissingInputs2 = false;
                    // Use a dummy CValidationState so someone can't setup nodes to counter-DoS based on orphan
                    // resolution (that is, feeding people an invalid transaction based on LegitTxX in order to get
                    // anyone relaying LegitTxX banned)
                    CValidationState stateDummy;


                    if (setMisbehaving.count(fromPeer))
                        continue;
                    if (AcceptToMemoryPool(mempool, stateDummy, orphanTx, true, &fMissingInputs2))
                    {
                        LogPrint("mempool", "   accepted orphan tx %s\n", orphanHash.ToString());
                        RelayTransaction(orphanTx);
                        vWorkQueue.push_back(orphanHash);
                        vEraseQueue.push_back(orphanHash);
                    }
                    else if (!fMissingInputs2)
                    {
                        int nDos = 0;
                        if (stateDummy.IsInvalid(nDos) && nDos > 0)
                        {
                            // Punish peer that gave us an invalid orphan tx
                            Misbehaving(fromPeer, nDos);
                            setMisbehaving.insert(fromPeer);
                            LogPrint("mempool", "   invalid orphan tx %s\n", orphanHash.ToString());
                        }
                        // Has inputs but not accepted to mempool
                        // Probably non-standard or insufficient fee/priority
                        LogPrint("mempool", "   removed orphan tx %s\n", orphanHash.ToString());
                        vEraseQueue.push_back(orphanHash);
                        assert(recentRejects);
                        recentRejects->insert(orphanHash);
                    }
                    mempool.check(pcoinsTip);
                }
            }

            BOOST_FOREACH(uint256 hash, vEraseQueue)
                EraseOrphanTx(hash);
        }
        else if (fMissingInputs)
        {
            AddOrphanTx(tx, pfrom->GetId());

            // DoS prevention: do not allow mapOrphanTransactions to grow unbounded
            unsigned int nMaxOrphanTx = (unsigned int)std::max((int64_t)0, GetArg("-maxorphantx", DEFAULT_MAX_ORPHAN_TRANSACTIONS));
            unsigned int nEvicted = LimitOrphanTxSize(nMaxOrphanTx);
            if (nEvicted > 0)
                LogPrint("mempool", "mapOrphan overflow, removed %u tx\n", nEvicted);
        } else {
            assert(recentRejects);
            recentRejects->insert(tx.GetHash());

            if (pfrom->fWhitelisted && GetBoolArg("-whitelistalwaysrelay", DEFAULT_WHITELISTALWAYSRELAY)) {
                // Always relay transactions received from whitelisted peers, even
                // if they were already in the mempool or rejected from it due
                // to policy, allowing the node to function as a gateway for
                // nodes hidden behind it.
                //
                // Never relay transactions that we would assign a non-zero DoS
                // score for, as we expect peers to do the same with us in that
                // case.
                int nDoS = 0;
                if (!state.IsInvalid(nDoS) || nDoS == 0) {
                    LogPrintf("Force relaying tx %s from whitelisted peer=%d\n", tx.GetHash().ToString(), pfrom->id);
                    RelayTransaction(tx);
                } else {
                    LogPrintf("Not relaying invalid transaction %s from whitelisted peer=%d (%s)\n", tx.GetHash().ToString(), pfrom->id, FormatStateMessage(state));
                }
            }
        }
        int nDoS = 0;
        if (state.IsInvalid(nDoS))
        {
            LogPrint("mempoolrej", "%s from peer=%d was not accepted: %s\n", tx.GetHash().ToString(),
                pfrom->id,
                FormatStateMessage(state));
            if (state.GetRejectCode() < REJECT_INTERNAL) // Never send AcceptToMemoryPool's internal codes over P2P
                pfrom->PushMessage("reject", strCommand, state.GetRejectCode(),
                                   state.GetRejectReason().substr(0, MAX_REJECT_MESSAGE_LENGTH), inv.hash);
            if (nDoS > 0)
                Misbehaving(pfrom->GetId(), nDoS);
        }
        FlushStateToDisk(state, FLUSH_STATE_PERIODIC);
    }


    else if (strCommand == "headers" && !fImporting && !fReindex) // Ignore headers received while importing
    {
        std::vector<CBlockHeader> headers;

        // Bypass the normal CBlock deserialization, as we don't want to risk deserializing 2000 full blocks.
        unsigned int nCount = ReadCompactSize(vRecv);
        if (nCount > MAX_HEADERS_RESULTS) {
            Misbehaving(pfrom->GetId(), 20);
            return error("headers message count = %u", nCount);
        }
        headers.resize(nCount);
        unsigned nSize = 0;
        for (unsigned int n = 0; n < nCount; n++) {
            vRecv >> headers[n];
            ReadCompactSize(vRecv); // ignore tx count; assume it is 0.

            nSize += GetSerializeSize(headers[n], SER_NETWORK, PROTOCOL_VERSION);
            if (pfrom->nVersion >= SIZE_HEADERS_LIMIT_VERSION
                  && nSize > MAX_HEADERS_SIZE) {
                Misbehaving(pfrom->GetId(), 20);
                return error("headers message size = %u", nSize);
            }
        }

        LOCK(cs_main);

        if (nCount == 0) {
            // Nothing interesting. Stop asking this peers for more headers.
            return true;
        }

        CBlockIndex *pindexLast = NULL;
        BOOST_FOREACH(const CBlockHeader& header, headers) {
            CValidationState state;
            if (pindexLast != NULL && header.hashPrevBlock != pindexLast->GetBlockHash()) {
                Misbehaving(pfrom->GetId(), 20);
                return error("non-continuous headers sequence");
            }
            if (!AcceptBlockHeader(header, state, chainparams, &pindexLast)) {
                int nDoS;
                if (state.IsInvalid(nDoS)) {
                    if (nDoS > 0)
                        Misbehaving(pfrom->GetId(), nDoS);
                    return error("invalid header received");
                }
            }
        }

        if (pindexLast)
            UpdateBlockAvailability(pfrom->GetId(), pindexLast->GetBlockHash());

        bool maxSize = (nCount == MAX_HEADERS_RESULTS);
        if (pfrom->nVersion >= SIZE_HEADERS_LIMIT_VERSION
              && nSize >= THRESHOLD_HEADERS_SIZE)
            maxSize = true;
        if (maxSize && pindexLast) {
            // Headers message had its maximum size; the peer may have more headers.
            // TODO: optimize: if pindexLast is an ancestor of chainActive.Tip or pindexBestHeader, continue
            // from there instead.
            LogPrint("net", "more getheaders (%d) to end to peer=%d (startheight:%d)\n", pindexLast->nHeight, pfrom->id, pfrom->nStartingHeight);
            pfrom->PushMessage("getheaders", chainActive.GetLocator(pindexLast), uint256());
        }

        bool fCanDirectFetch = CanDirectFetch(chainparams.GetConsensus());
        CNodeState *nodestate = State(pfrom->GetId());
        // If this set of headers is valid and ends in a block with at least as
        // much work as our tip, download as much as possible.
        if (fCanDirectFetch && pindexLast->IsValid(BLOCK_VALID_TREE) && chainActive.Tip()->nChainWork <= pindexLast->nChainWork) {
            vector<CBlockIndex *> vToFetch;
            CBlockIndex *pindexWalk = pindexLast;
            // Calculate all the blocks we'd need to switch to pindexLast, up to a limit.
            while (pindexWalk && !chainActive.Contains(pindexWalk) && vToFetch.size() <= MAX_BLOCKS_IN_TRANSIT_PER_PEER) {
                if (!(pindexWalk->nStatus & BLOCK_HAVE_DATA) &&
                        !mapBlocksInFlight.count(pindexWalk->GetBlockHash())) {
                    // We don't have this block, and it's not yet in flight.
                    vToFetch.push_back(pindexWalk);
                }
                pindexWalk = pindexWalk->pprev;
            }
            // If pindexWalk still isn't on our main chain, we're looking at a
            // very large reorg at a time we think we're close to caught up to
            // the main chain -- this shouldn't really happen.  Bail out on the
            // direct fetch and rely on parallel download instead.
            if (!chainActive.Contains(pindexWalk)) {
                LogPrint("net", "Large reorg, won't direct fetch to %s (%d)\n",
                        pindexLast->GetBlockHash().ToString(),
                        pindexLast->nHeight);
            } else {
                vector<CInv> vGetData;
                // Download as much as possible, from earliest to latest.
                BOOST_REVERSE_FOREACH(CBlockIndex *pindex, vToFetch) {
                    if (nodestate->nBlocksInFlight >= MAX_BLOCKS_IN_TRANSIT_PER_PEER) {
                        // Can't download any more from this peer
                        break;
                    }
                    vGetData.push_back(CInv(MSG_BLOCK, pindex->GetBlockHash()));
                    MarkBlockAsInFlight(pfrom->GetId(), pindex->GetBlockHash(), chainparams.GetConsensus(), pindex);
                    LogPrint("net", "Requesting block %s from  peer=%d\n",
                            pindex->GetBlockHash().ToString(), pfrom->id);
                }
                if (vGetData.size() > 1) {
                    LogPrint("net", "Downloading blocks toward %s (%d) via headers direct fetch\n",
                            pindexLast->GetBlockHash().ToString(), pindexLast->nHeight);
                }
                if (vGetData.size() > 0) {
                    pfrom->PushMessage("getdata", vGetData);
                }
            }
        }

        CheckBlockIndex(chainparams.GetConsensus());
    }

    else if (strCommand == "block" && !fImporting && !fReindex) // Ignore blocks received while importing
    {
        CBlock block;
        vRecv >> block;

        CInv inv(MSG_BLOCK, block.GetHash());
        LogPrint("net", "received block %s peer=%d\n", inv.hash.ToString(), pfrom->id);

        pfrom->AddInventoryKnown(inv);

        CValidationState state;
        // Process all blocks from whitelisted peers, even if not requested,
        // unless we're still syncing with the network.
        // Such an unrequested block may still be processed, subject to the
        // conditions in AcceptBlock().
        bool forceProcessing = pfrom->fWhitelisted && !IsInitialBlockDownload();
        ProcessNewBlock(state, chainparams, pfrom, &block, forceProcessing, NULL);
        int nDoS;
        if (state.IsInvalid(nDoS)) {
            assert (state.GetRejectCode() < REJECT_INTERNAL); // Blocks are never rejected with internal reject codes
            pfrom->PushMessage("reject", strCommand, state.GetRejectCode(),
                               state.GetRejectReason().substr(0, MAX_REJECT_MESSAGE_LENGTH), inv.hash);
            if (nDoS > 0) {
                LOCK(cs_main);
                Misbehaving(pfrom->GetId(), nDoS);
            }
        }

    }


    // This asymmetric behavior for inbound and outbound connections was introduced
    // to prevent a fingerprinting attack: an attacker can send specific fake addresses
    // to users' AddrMan and later request them by sending getaddr messages.
    // Making nodes which are behind NAT and can only make outgoing connections ignore
    // the getaddr message mitigates the attack.
    else if ((strCommand == "getaddr") && (pfrom->fInbound))
    {
        pfrom->vAddrToSend.clear();
        vector<CAddress> vAddr = addrman.GetAddr();
        BOOST_FOREACH(const CAddress &addr, vAddr)
            pfrom->PushAddress(addr);
    }


    else if (strCommand == "mempool")
    {
        LOCK2(cs_main, pfrom->cs_filter);

        std::vector<uint256> vtxid;
        mempool.queryHashes(vtxid);
        vector<CInv> vInv;
        BOOST_FOREACH(uint256& hash, vtxid) {
            CInv inv(MSG_TX, hash);
            CTransaction tx;
            bool fInMemPool = mempool.lookup(hash, tx);
            if (!fInMemPool) continue; // another thread removed since queryHashes, maybe...
            if ((pfrom->pfilter && pfrom->pfilter->IsRelevantAndUpdate(tx)) ||
               (!pfrom->pfilter))
                vInv.push_back(inv);
            if (vInv.size() == MAX_INV_SZ) {
                pfrom->PushMessage("inv", vInv);
                vInv.clear();
            }
        }
        if (vInv.size() > 0)
            pfrom->PushMessage("inv", vInv);
    }


    else if (strCommand == "ping")
    {
        if (pfrom->nVersion > BIP0031_VERSION)
        {
            uint64_t nonce = 0;
            vRecv >> nonce;
            // Echo the message back with the nonce. This allows for two useful features:
            //
            // 1) A remote node can quickly check if the connection is operational
            // 2) Remote nodes can measure the latency of the network thread. If this node
            //    is overloaded it won't respond to pings quickly and the remote node can
            //    avoid sending us more work, like chain download requests.
            //
            // The nonce stops the remote getting confused between different pings: without
            // it, if the remote node sends a ping once per second and this node takes 5
            // seconds to respond to each, the 5th ping the remote sends would appear to
            // return very quickly.
            pfrom->PushMessage("pong", nonce);
        }
    }


    else if (strCommand == "pong")
    {
        int64_t pingUsecEnd = nTimeReceived;
        uint64_t nonce = 0;
        size_t nAvail = vRecv.in_avail();
        bool bPingFinished = false;
        std::string sProblem;

        if (nAvail >= sizeof(nonce)) {
            vRecv >> nonce;

            // Only process pong message if there is an outstanding ping (old ping without nonce should never pong)
            if (pfrom->nPingNonceSent != 0) {
                if (nonce == pfrom->nPingNonceSent) {
                    // Matching pong received, this ping is no longer outstanding
                    bPingFinished = true;
                    int64_t pingUsecTime = pingUsecEnd - pfrom->nPingUsecStart;
                    if (pingUsecTime > 0) {
                        // Successful ping time measurement, replace previous
                        pfrom->nPingUsecTime = pingUsecTime;
                        pfrom->nMinPingUsecTime = std::min(pfrom->nMinPingUsecTime, pingUsecTime);
                    } else {
                        // This should never happen
                        sProblem = "Timing mishap";
                    }
                } else {
                    // Nonce mismatches are normal when pings are overlapping
                    sProblem = "Nonce mismatch";
                    if (nonce == 0) {
                        // This is most likely a bug in another implementation somewhere; cancel this ping
                        bPingFinished = true;
                        sProblem = "Nonce zero";
                    }
                }
            } else {
                sProblem = "Unsolicited pong without ping";
            }
        } else {
            // This is most likely a bug in another implementation somewhere; cancel this ping
            bPingFinished = true;
            sProblem = "Short payload";
        }

        if (!(sProblem.empty())) {
            LogPrint("net", "pong peer=%d: %s, %x expected, %x received, %u bytes\n",
                pfrom->id,
                sProblem,
                pfrom->nPingNonceSent,
                nonce,
                nAvail);
        }
        if (bPingFinished) {
            pfrom->nPingNonceSent = 0;
        }
    }


    else if (fAlerts && strCommand == "alert")
    {
        CAlert alert;
        vRecv >> alert;

        uint256 alertHash = alert.GetHash();
        if (pfrom->setKnown.count(alertHash) == 0)
        {
            if (alert.ProcessAlert(chainparams.AlertKey()))
            {
                // Relay
                pfrom->setKnown.insert(alertHash);
                {
                    LOCK(cs_vNodes);
                    BOOST_FOREACH(CNode* pnode, vNodes)
                        alert.RelayTo(pnode);
                }
            }
            else {
                // Small DoS penalty so peers that send us lots of
                // duplicate/expired/invalid-signature/whatever alerts
                // eventually get banned.
                // This isn't a Misbehaving(100) (immediate ban) because the
                // peer might be an older or different implementation with
                // a different signature key, etc.
                Misbehaving(pfrom->GetId(), 10);
            }
        }
    }


    else if (strCommand == "filterload")
    {
        CBloomFilter filter;
        vRecv >> filter;

        if (!filter.IsWithinSizeConstraints())
            // There is no excuse for sending a too-large filter
            Misbehaving(pfrom->GetId(), 100);
        else
        {
            LOCK(pfrom->cs_filter);
            delete pfrom->pfilter;
            pfrom->pfilter = new CBloomFilter(filter);
            pfrom->pfilter->UpdateEmptyFull();
        }
        pfrom->fRelayTxes = true;
    }


    else if (strCommand == "filteradd")
    {
        vector<unsigned char> vData;
        vRecv >> vData;

        // Nodes must NEVER send a data item > 520 bytes (the max size for a script data object,
        // and thus, the maximum size any matched object can have) in a filteradd message
        if (vData.size() > MAX_SCRIPT_ELEMENT_SIZE)
        {
            Misbehaving(pfrom->GetId(), 100);
        } else {
            LOCK(pfrom->cs_filter);
            if (pfrom->pfilter)
                pfrom->pfilter->insert(vData);
            else
                Misbehaving(pfrom->GetId(), 100);
        }
    }


    else if (strCommand == "filterclear")
    {
        LOCK(pfrom->cs_filter);
        delete pfrom->pfilter;
        pfrom->pfilter = new CBloomFilter();
        pfrom->fRelayTxes = true;
    }


    else if (strCommand == "reject")
    {
        if (fDebug) {
            try {
                string strMsg; unsigned char ccode; string strReason;
                vRecv >> LIMITED_STRING(strMsg, CMessageHeader::COMMAND_SIZE) >> ccode >> LIMITED_STRING(strReason, MAX_REJECT_MESSAGE_LENGTH);

                ostringstream ss;
                ss << strMsg << " code " << itostr(ccode) << ": " << strReason;

                if (strMsg == "block" || strMsg == "tx")
                {
                    uint256 hash;
                    vRecv >> hash;
                    ss << ": hash " << hash.ToString();
                }
                LogPrint("net", "Reject %s\n", SanitizeString(ss.str()));
            } catch (const std::ios_base::failure&) {
                // Avoid feedback loops by preventing reject messages from triggering a new reject message.
                LogPrint("net", "Unparseable reject message received\n");
            }
        }
    }

    else
    {
        // Ignore unknown commands for extensibility
        LogPrint("net", "Unknown command \"%s\" from peer=%d\n", SanitizeString(strCommand), pfrom->id);
    }



    return true;
}

// requires LOCK(cs_vRecvMsg)
bool ProcessMessages(CNode* pfrom)
{
    const CChainParams& chainparams = Params();
    //if (fDebug)
    //    LogPrintf("%s(%u messages)\n", __func__, pfrom->vRecvMsg.size());

    //
    // Message format
    //  (4) message start
    //  (12) command
    //  (4) size
    //  (4) checksum
    //  (x) data
    //
    bool fOk = true;

    if (!pfrom->vRecvGetData.empty())
        ProcessGetData(pfrom, chainparams.GetConsensus());

    // this maintains the order of responses
    if (!pfrom->vRecvGetData.empty()) return fOk;

    std::deque<CNetMessage>::iterator it = pfrom->vRecvMsg.begin();
    while (!pfrom->fDisconnect && it != pfrom->vRecvMsg.end()) {
        // Don't bother if send buffer is too full to respond anyway
        if (pfrom->nSendSize >= SendBufferSize())
            break;

        // get next message
        CNetMessage& msg = *it;

        //if (fDebug)
        //    LogPrintf("%s(message %u msgsz, %u bytes, complete:%s)\n", __func__,
        //            msg.hdr.nMessageSize, msg.vRecv.size(),
        //            msg.complete() ? "Y" : "N");

        // end, if an incomplete message is found
        if (!msg.complete())
            break;

        // at this point, any failure means we can delete the current message
        it++;

        // Scan for message start
        if (memcmp(msg.hdr.pchMessageStart, chainparams.MessageStart(), MESSAGE_START_SIZE) != 0) {
            LogPrintf("PROCESSMESSAGE: INVALID MESSAGESTART %s peer=%d\n", SanitizeString(msg.hdr.GetCommand()), pfrom->id);
            fOk = false;
            break;
        }

        // Read header
        CMessageHeader& hdr = msg.hdr;
        if (!hdr.IsValid(chainparams.MessageStart()))
        {
            LogPrintf("PROCESSMESSAGE: ERRORS IN HEADER %s peer=%d\n", SanitizeString(hdr.GetCommand()), pfrom->id);
            continue;
        }
        string strCommand = hdr.GetCommand();

        // Message size
        unsigned int nMessageSize = hdr.nMessageSize;

        // Checksum
        CDataStream& vRecv = msg.vRecv;
        uint256 hash = Hash(vRecv.begin(), vRecv.begin() + nMessageSize);
        unsigned int nChecksum = ReadLE32((unsigned char*)&hash);
        if (nChecksum != hdr.nChecksum)
        {
            LogPrintf("%s(%s, %u bytes): CHECKSUM ERROR nChecksum=%08x hdr.nChecksum=%08x\n", __func__,
               SanitizeString(strCommand), nMessageSize, nChecksum, hdr.nChecksum);
            continue;
        }

        // Process message
        bool fRet = false;
        try
        {
            fRet = ProcessMessage(pfrom, strCommand, vRecv, msg.nTime);
            boost::this_thread::interruption_point();
        }
        catch (const std::ios_base::failure& e)
        {
            pfrom->PushMessage("reject", strCommand, REJECT_MALFORMED, string("error parsing message"));
            if (strstr(e.what(), "end of data"))
            {
                // Allow exceptions from under-length message on vRecv
                LogPrintf("%s(%s, %u bytes): Exception '%s' caught, normally caused by a message being shorter than its stated length\n", __func__, SanitizeString(strCommand), nMessageSize, e.what());
            }
            else if (strstr(e.what(), "size too large"))
            {
                // Allow exceptions from over-long size
                LogPrintf("%s(%s, %u bytes): Exception '%s' caught\n", __func__, SanitizeString(strCommand), nMessageSize, e.what());
            }
            else
            {
                PrintExceptionContinue(&e, "ProcessMessages()");
            }
        }
        catch (const boost::thread_interrupted&) {
            throw;
        }
        catch (const std::exception& e) {
            PrintExceptionContinue(&e, "ProcessMessages()");
        } catch (...) {
            PrintExceptionContinue(NULL, "ProcessMessages()");
        }

        if (!fRet)
            LogPrintf("%s(%s, %u bytes) FAILED peer=%d\n", __func__, SanitizeString(strCommand), nMessageSize, pfrom->id);

        break;
    }

    // In case the connection got shut down, its receive buffer was wiped
    if (!pfrom->fDisconnect)
        pfrom->vRecvMsg.erase(pfrom->vRecvMsg.begin(), it);

    return fOk;
}


bool SendMessages(CNode* pto, bool fSendTrickle)
{
    const Consensus::Params& consensusParams = Params().GetConsensus();
    {
        // Don't send anything until we get its version message
        if (pto->nVersion == 0)
            return true;

        //
        // Message: ping
        //
        bool pingSend = false;
        if (pto->fPingQueued) {
            // RPC ping request by user
            pingSend = true;
        }
        if (pto->nPingNonceSent == 0 && pto->nPingUsecStart + PING_INTERVAL * 1000000 < GetTimeMicros()) {
            // Ping automatically sent as a latency probe & keepalive.
            pingSend = true;
        }
        if (pingSend) {
            uint64_t nonce = 0;
            while (nonce == 0) {
                GetRandBytes((unsigned char*)&nonce, sizeof(nonce));
            }
            pto->fPingQueued = false;
            pto->nPingUsecStart = GetTimeMicros();
            if (pto->nVersion > BIP0031_VERSION) {
                pto->nPingNonceSent = nonce;
                pto->PushMessage("ping", nonce);
            } else {
                // Peer is too old to support ping command with nonce, pong will never arrive.
                pto->nPingNonceSent = 0;
                pto->PushMessage("ping");
            }
        }

        TRY_LOCK(cs_main, lockMain); // Acquire cs_main for IsInitialBlockDownload() and CNodeState()
        if (!lockMain)
            return true;

        // Address refresh broadcast
        static int64_t nLastRebroadcast;
        if (!IsInitialBlockDownload() && (GetTime() - nLastRebroadcast > 24 * 60 * 60))
        {
            LOCK(cs_vNodes);
            BOOST_FOREACH(CNode* pnode, vNodes)
            {
                // Periodically clear addrKnown to allow refresh broadcasts
                if (nLastRebroadcast)
                    pnode->addrKnown.reset();

                // Rebroadcast our address
                AdvertizeLocal(pnode);
            }
            if (!vNodes.empty())
                nLastRebroadcast = GetTime();
        }

        //
        // Message: addr
        //
        if (fSendTrickle)
        {
            vector<CAddress> vAddr;
            vAddr.reserve(pto->vAddrToSend.size());
            BOOST_FOREACH(const CAddress& addr, pto->vAddrToSend)
            {
                if (!pto->addrKnown.contains(addr.GetKey()))
                {
                    pto->addrKnown.insert(addr.GetKey());
                    vAddr.push_back(addr);
                    // receiver rejects addr messages larger than 1000
                    if (vAddr.size() >= 1000)
                    {
                        pto->PushMessage("addr", vAddr);
                        vAddr.clear();
                    }
                }
            }
            pto->vAddrToSend.clear();
            if (!vAddr.empty())
                pto->PushMessage("addr", vAddr);
        }

        CNodeState &state = *State(pto->GetId());
        if (state.fShouldBan) {
            if (pto->fWhitelisted)
                LogPrintf("Warning: not punishing whitelisted peer %s!\n", pto->addr.ToString());
            else {
                pto->fDisconnect = true;
                if (pto->addr.IsLocal())
                    LogPrintf("Warning: not banning local peer %s!\n", pto->addr.ToString());
                else
                {
                    CNode::Ban(pto->addr, BanReasonNodeMisbehaving);
                }
            }
            state.fShouldBan = false;
        }

        BOOST_FOREACH(const CBlockReject& reject, state.rejects)
            pto->PushMessage("reject", (string)"block", reject.chRejectCode, reject.strRejectReason, reject.hashBlock);
        state.rejects.clear();

        // Start block sync
        if (pindexBestHeader == NULL)
            pindexBestHeader = chainActive.Tip();
        bool fFetch = state.fPreferredDownload || (nPreferredDownload == 0 && !pto->fClient && !pto->fOneShot); // Download if this is a nice peer, or we have no nice peers and this one might do.
        if (!state.fSyncStarted && !pto->fClient && !fImporting && !fReindex) {
            // Only actively request headers from a single peer, unless we're close to today.
            if ((nSyncStarted == 0 && fFetch) || pindexBestHeader->GetBlockTime() > GetAdjustedTime() - 24 * 60 * 60) {
                state.fSyncStarted = true;
                nSyncStarted++;
                const CBlockIndex *pindexStart = pindexBestHeader;
                /* If possible, start at the block preceding the currently
                   best known header.  This ensures that we always get a
                   non-empty list of headers back as long as the peer
                   is up-to-date.  With a non-empty response, we can initialise
                   the peer's known best block.  This wouldn't be possible
                   if we requested starting at pindexBestHeader and
                   got back an empty response.  */
                if (pindexStart->pprev)
                    pindexStart = pindexStart->pprev;
                LogPrint("net", "initial getheaders (%d) to peer=%d (startheight:%d)\n", pindexStart->nHeight, pto->id, pto->nStartingHeight);
                pto->PushMessage("getheaders", chainActive.GetLocator(pindexStart), uint256());
            }
        }

        // Resend wallet transactions that haven't gotten in a block yet
        // Except during reindex, importing and IBD, when old wallet
        // transactions become unconfirmed and spams other nodes.
        if (!fReindex && !fImporting && !IsInitialBlockDownload())
        {
            GetMainSignals().Broadcast(nTimeBestReceived);
        }

        //
        // Try sending block announcements via headers
        //
        {
            // If we have less than MAX_BLOCKS_TO_ANNOUNCE in our
            // list of block hashes we're relaying, and our peer wants
            // headers announcements, then find the first header
            // not yet known to our peer but would connect, and send.
            // If no header would connect, or if we have too many
            // blocks, or if the peer doesn't want headers, just
            // add all to the inv queue.
            LOCK(pto->cs_inventory);
            vector<CBlock> vHeaders;
            bool fRevertToInv = (!state.fPreferHeaders || pto->vBlockHashesToAnnounce.size() > MAX_BLOCKS_TO_ANNOUNCE);
            CBlockIndex *pBestIndex = NULL; // last header queued for delivery
            ProcessBlockAvailability(pto->id); // ensure pindexBestKnownBlock is up-to-date

            if (!fRevertToInv) {
                bool fFoundStartingHeader = false;
                // Try to find first header that our peer doesn't have, and
                // then send all headers past that one.  If we come across any
                // headers that aren't on chainActive, give up.
                BOOST_FOREACH(const uint256 &hash, pto->vBlockHashesToAnnounce) {
                    BlockMap::iterator mi = mapBlockIndex.find(hash);
                    assert(mi != mapBlockIndex.end());
                    CBlockIndex *pindex = mi->second;
                    if (chainActive[pindex->nHeight] != pindex) {
                        // Bail out if we reorged away from this block
                        fRevertToInv = true;
                        break;
                    }
                    assert(pBestIndex == NULL || pindex->pprev == pBestIndex);
                    pBestIndex = pindex;
                    if (fFoundStartingHeader) {
                        // add this to the headers message
                        vHeaders.push_back(pindex->GetBlockHeader(consensusParams));
                    } else if (PeerHasHeader(&state, pindex)) {
                        continue; // keep looking for the first new block
                    } else if (pindex->pprev == NULL || PeerHasHeader(&state, pindex->pprev)) {
                        // Peer doesn't have this header but they do have the prior one.
                        // Start sending headers.
                        fFoundStartingHeader = true;
                        vHeaders.push_back(pindex->GetBlockHeader(consensusParams));
                    } else {
                        // Peer doesn't have this header or the prior one -- nothing will
                        // connect, so bail out.
                        fRevertToInv = true;
                        break;
                    }
                }
            }
            if (fRevertToInv) {
                // If falling back to using an inv, just try to inv the tip.
                // The last entry in vBlockHashesToAnnounce was our tip at some point
                // in the past.
                if (!pto->vBlockHashesToAnnounce.empty()) {
                    const uint256 &hashToAnnounce = pto->vBlockHashesToAnnounce.back();
                    BlockMap::iterator mi = mapBlockIndex.find(hashToAnnounce);
                    assert(mi != mapBlockIndex.end());
                    CBlockIndex *pindex = mi->second;

                    // Warn if we're announcing a block that is not on the main chain.
                    // This should be very rare and could be optimized out.
                    // Just log for now.
                    if (chainActive[pindex->nHeight] != pindex) {
                        LogPrint("net", "Announcing block %s not on main chain (tip=%s)\n",
                            hashToAnnounce.ToString(), chainActive.Tip()->GetBlockHash().ToString());
                    }

                    // If the peer announced this block to us, don't inv it back.
                    // (Since block announcements may not be via inv's, we can't solely rely on
                    // setInventoryKnown to track this.)
                    if (!PeerHasHeader(&state, pindex)) {
                        pto->PushInventory(CInv(MSG_BLOCK, hashToAnnounce));
                        LogPrint("net", "%s: sending inv peer=%d hash=%s\n", __func__,
                            pto->id, hashToAnnounce.ToString());
                    }
                }
            } else if (!vHeaders.empty()) {
                if (vHeaders.size() > 1) {
                    LogPrint("net", "%s: %u headers, range (%s, %s), to peer=%d\n", __func__,
                            vHeaders.size(),
                            vHeaders.front().GetHash().ToString(),
                            vHeaders.back().GetHash().ToString(), pto->id);
                } else {
                    LogPrint("net", "%s: sending header %s to peer=%d\n", __func__,
                            vHeaders.front().GetHash().ToString(), pto->id);
                }
                pto->PushMessage("headers", vHeaders);
                state.pindexBestHeaderSent = pBestIndex;
            }
            pto->vBlockHashesToAnnounce.clear();
        }

        //
        // Message: inventory
        //
        vector<CInv> vInv;
        vector<CInv> vInvWait;
        {
            LOCK(pto->cs_inventory);
            vInv.reserve(pto->vInventoryToSend.size());
            vInvWait.reserve(pto->vInventoryToSend.size());
            BOOST_FOREACH(const CInv& inv, pto->vInventoryToSend)
            {
                if (pto->setInventoryKnown.count(inv))
                    continue;

                // trickle out tx inv to protect privacy
                if (inv.type == MSG_TX && !fSendTrickle)
                {
                    // 1/4 of tx invs blast to all immediately
                    static uint256 hashSalt;
                    if (hashSalt.IsNull())
                        hashSalt = GetRandHash();
                    uint256 hashRand = ArithToUint256(UintToArith256(inv.hash) ^ UintToArith256(hashSalt));
                    hashRand = Hash(BEGIN(hashRand), END(hashRand));
                    bool fTrickleWait = ((UintToArith256(hashRand) & 3) != 0);

                    if (fTrickleWait)
                    {
                        vInvWait.push_back(inv);
                        continue;
                    }
                }

                // returns true if wasn't already contained in the set
                if (pto->setInventoryKnown.insert(inv).second)
                {
                    vInv.push_back(inv);
                    if (vInv.size() >= 1000)
                    {
                        pto->PushMessage("inv", vInv);
                        vInv.clear();
                    }
                }
            }
            pto->vInventoryToSend = vInvWait;
        }
        if (!vInv.empty())
            pto->PushMessage("inv", vInv);

        // Detect whether we're stalling
        int64_t nNow = GetTimeMicros();
        if (!pto->fDisconnect && state.nStallingSince && state.nStallingSince < nNow - 1000000 * BLOCK_STALLING_TIMEOUT) {
            // Stalling only triggers when the block download window cannot move. During normal steady state,
            // the download window should be much larger than the to-be-downloaded set of blocks, so disconnection
            // should only happen during initial block download.
            LogPrintf("Peer=%d is stalling block download, disconnecting\n", pto->id);
            pto->fDisconnect = true;
        }
        // In case there is a block that has been in flight from this peer for (2 + 0.5 * N) times the block interval
        // (with N the number of validated blocks that were in flight at the time it was requested), disconnect due to
        // timeout. We compensate for in-flight blocks to prevent killing off peers due to our own downstream link
        // being saturated. We only count validated in-flight blocks so peers can't advertise non-existing block hashes
        // to unreasonably increase our timeout.
        // We also compare the block download timeout originally calculated against the time at which we'd disconnect
        // if we assumed the block were being requested now (ignoring blocks we've requested from this peer, since we're
        // only looking at this peer's oldest request).  This way a large queue in the past doesn't result in a
        // permanently large window for this block to be delivered (ie if the number of blocks in flight is decreasing
        // more quickly than once every 5 minutes, then we'll shorten the download window for this block).
        if (!pto->fDisconnect && state.vBlocksInFlight.size() > 0) {
            QueuedBlock &queuedBlock = state.vBlocksInFlight.front();
            int64_t nTimeoutIfRequestedNow = GetBlockTimeout(nNow, nQueuedValidatedHeaders - state.nBlocksInFlightValidHeaders, consensusParams);
            if (queuedBlock.nTimeDisconnect > nTimeoutIfRequestedNow) {
                LogPrint("net", "Reducing block download timeout for peer=%d block=%s, orig=%d new=%d\n", pto->id, queuedBlock.hash.ToString(), queuedBlock.nTimeDisconnect, nTimeoutIfRequestedNow);
                queuedBlock.nTimeDisconnect = nTimeoutIfRequestedNow;
            }
            if (queuedBlock.nTimeDisconnect < nNow) {
                LogPrintf("Timeout downloading block %s from peer=%d, disconnecting\n", queuedBlock.hash.ToString(), pto->id);
                pto->fDisconnect = true;
            }
        }

        //
        // Message: getdata (blocks)
        //
        vector<CInv> vGetData;
        if (!pto->fDisconnect && !pto->fClient && (fFetch || !IsInitialBlockDownload()) && state.nBlocksInFlight < MAX_BLOCKS_IN_TRANSIT_PER_PEER) {
            vector<CBlockIndex*> vToDownload;
            NodeId staller = -1;
            FindNextBlocksToDownload(pto->GetId(), MAX_BLOCKS_IN_TRANSIT_PER_PEER - state.nBlocksInFlight, vToDownload, staller);
            BOOST_FOREACH(CBlockIndex *pindex, vToDownload) {
                vGetData.push_back(CInv(MSG_BLOCK, pindex->GetBlockHash()));
                MarkBlockAsInFlight(pto->GetId(), pindex->GetBlockHash(), consensusParams, pindex);
                LogPrint("net", "Requesting block %s (%d) peer=%d\n", pindex->GetBlockHash().ToString(),
                    pindex->nHeight, pto->id);
            }
            if (state.nBlocksInFlight == 0 && staller != -1) {
                if (State(staller)->nStallingSince == 0) {
                    State(staller)->nStallingSince = nNow;
                    LogPrint("net", "Stall started peer=%d\n", staller);
                }
            }
        }

        //
        // Message: getdata (non-blocks)
        //
        while (!pto->fDisconnect && !pto->mapAskFor.empty() && (*pto->mapAskFor.begin()).first <= nNow)
        {
            const CInv& inv = (*pto->mapAskFor.begin()).second;
            if (!AlreadyHave(inv))
            {
                if (fDebug)
                    LogPrint("net", "Requesting %s peer=%d\n", inv.ToString(), pto->id);
                vGetData.push_back(inv);
                if (vGetData.size() >= 1000)
                {
                    pto->PushMessage("getdata", vGetData);
                    vGetData.clear();
                }
            } else {
                //If we're not going to ask, don't expect a response.
                pto->setAskFor.erase(inv.hash);
            }
            pto->mapAskFor.erase(pto->mapAskFor.begin());
        }
        if (!vGetData.empty())
            pto->PushMessage("getdata", vGetData);

    }
    return true;
}

 std::string CBlockFileInfo::ToString() const {
     return strprintf("CBlockFileInfo(blocks=%u, size=%u, heights=%u...%u, time=%s...%s)", nBlocks, nSize, nHeightFirst, nHeightLast, DateTimeStrFormat("%Y-%m-%d", nTimeFirst), DateTimeStrFormat("%Y-%m-%d", nTimeLast));
 }



class CMainCleanup
{
public:
    CMainCleanup() {}
    ~CMainCleanup() {
        // block headers
        BlockMap::iterator it1 = mapBlockIndex.begin();
        for (; it1 != mapBlockIndex.end(); it1++)
            delete (*it1).second;
        mapBlockIndex.clear();

        // orphan transactions
        mapOrphanTransactions.clear();
        mapOrphanTransactionsByPrev.clear();
    }
} instance_of_cmaincleanup;<|MERGE_RESOLUTION|>--- conflicted
+++ resolved
@@ -2476,11 +2476,8 @@
 {
     CBlockIndex *pindexDelete = chainActive.Tip();
     assert(pindexDelete);
-<<<<<<< HEAD
     mempool.check(pcoinsTip);
     CheckNameDB (true);
-=======
->>>>>>> bd995025
     // Read block from disk.
     CBlock block;
     if (!ReadBlockFromDisk(block, pindexDelete, consensusParams))
@@ -2516,21 +2513,18 @@
     // UpdateTransactionsFromBlock finds descendants of any transactions in this
     // block that were added back and cleans up the mempool state.
     mempool.UpdateTransactionsFromBlock(vHashUpdate);
-<<<<<<< HEAD
-    mempool.removeCoinbaseSpends(pcoinsTip, pindexDelete->nHeight);
     // Fix the pool for conflicts due to unexpired names.
-    list<CTransaction> txConflicted;
-    mempool.removeUnexpireConflicts(unexpiredNames, txConflicted);
+    list<CTransaction> txNameConflicts;
+    mempool.removeUnexpireConflicts(unexpiredNames, txNameConflicts);
     mempool.check(pcoinsTip);
-=======
->>>>>>> bd995025
     // Update chainActive and related variables.
     UpdateTip(pindexDelete->pprev);
     CheckNameDB (true);
     // Tell wallet about transactions that went from mempool
     // to conflicted:
-    BOOST_FOREACH(const CTransaction &tx, txConflicted) {
+    BOOST_FOREACH(const CTransaction &tx, txNameConflicts) {
         SyncWithWallets(tx, NULL);
+        NameConflict(tx, *pindexDelete->pprev->phashBlock);
     }
     // Let wallets know transactions went from 1-confirmed to
     // 0-confirmed or conflicted:
@@ -2553,11 +2547,8 @@
 bool static ConnectTip(CValidationState& state, const CChainParams& chainparams, CBlockIndex* pindexNew, const CBlock* pblock)
 {
     assert(pindexNew->pprev == chainActive.Tip());
-<<<<<<< HEAD
     mempool.check(pcoinsTip);
     CheckNameDB (true);
-=======
->>>>>>> bd995025
     // Read block from disk.
     int64_t nTime1 = GetTimeMicros();
     CBlock block;
@@ -2593,13 +2584,12 @@
     int64_t nTime5 = GetTimeMicros(); nTimeChainState += nTime5 - nTime4;
     LogPrint("bench", "  - Writing chainstate: %.2fms [%.2fs]\n", (nTime5 - nTime4) * 0.001, nTimeChainState * 0.000001);
     // Remove conflicting transactions from the mempool.
-    list<CTransaction> txConflicted;
-    mempool.removeForBlock(pblock->vtx, pindexNew->nHeight, txConflicted, !IsInitialBlockDownload());
-<<<<<<< HEAD
-    mempool.removeExpireConflicts(expiredNames, txConflicted);
+    list<CTransaction> txConflicted, txNameConflicts;
+    mempool.removeForBlock(pblock->vtx, pindexNew->nHeight,
+                           txConflicted, txNameConflicts,
+                           !IsInitialBlockDownload());
+    mempool.removeExpireConflicts(expiredNames, txNameConflicts);
     mempool.check(pcoinsTip);
-=======
->>>>>>> bd995025
     // Update chainActive & related variables.
     UpdateTip(pindexNew);
     CheckNameDB (false);
@@ -2607,6 +2597,10 @@
     // to conflicted:
     BOOST_FOREACH(const CTransaction &tx, txConflicted) {
         SyncWithWallets(tx, NULL);
+    }
+    BOOST_FOREACH(const CTransaction &tx, txNameConflicts) {
+        SyncWithWallets(tx, NULL);
+        NameConflict(tx, pblock->GetHash());
     }
     // ... and about transactions that got confirmed:
     BOOST_FOREACH(const CTransaction &tx, pblock->vtx) {
