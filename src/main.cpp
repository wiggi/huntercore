--- conflicted
+++ resolved
@@ -2457,71 +2457,6 @@
     scriptcheckqueue.Thread();
 }
 
-<<<<<<< HEAD
-//
-// Called periodically asynchronously; alerts if it smells like
-// we're being fed a bad chain (blocks being generated much
-// too slowly or too quickly).
-//
-void PartitionCheck(bool (*initialDownloadCheck)(), CCriticalSection& cs, const CBlockIndex *const &bestHeader,
-                    int64_t nPowTargetSpacing)
-{
-    if (bestHeader == NULL || initialDownloadCheck()) return;
-
-    static int64_t lastAlertTime = 0;
-    int64_t now = GetAdjustedTime();
-    if (lastAlertTime > now-60*60*24) return; // Alert at most once per day
-
-    const int SPAN_HOURS=4;
-    const int SPAN_SECONDS=SPAN_HOURS*60*60;
-    int BLOCKS_EXPECTED = NUM_ALGOS * SPAN_SECONDS / nPowTargetSpacing;
-
-    boost::math::poisson_distribution<double> poisson(BLOCKS_EXPECTED);
-
-    std::string strWarning;
-    int64_t startTime = GetAdjustedTime()-SPAN_SECONDS;
-
-    LOCK(cs);
-    const CBlockIndex* i = bestHeader;
-    int nBlocks = 0;
-    while (i->GetBlockTime() >= startTime) {
-        ++nBlocks;
-        i = i->pprev;
-        if (i == NULL) return; // Ran out of chain, we must not be fully sync'ed
-    }
-
-    // How likely is it to find that many by chance?
-    double p = boost::math::pdf(poisson, nBlocks);
-
-    LogPrint("partitioncheck", "%s: Found %d blocks in the last %d hours\n", __func__, nBlocks, SPAN_HOURS);
-    LogPrint("partitioncheck", "%s: likelihood: %g\n", __func__, p);
-
-    // Aim for one false-positive about every fifty years of normal running:
-    const int FIFTY_YEARS = 50*365*24*60*60;
-    double alertThreshold = 1.0 / (FIFTY_YEARS / SPAN_SECONDS);
-
-    if (p <= alertThreshold && nBlocks < BLOCKS_EXPECTED)
-    {
-        // Many fewer blocks than expected: alert!
-        strWarning = strprintf(_("WARNING: check your network connection, %d blocks received in the last %d hours (%d expected)"),
-                               nBlocks, SPAN_HOURS, BLOCKS_EXPECTED);
-    }
-    else if (p <= alertThreshold && nBlocks > BLOCKS_EXPECTED)
-    {
-        // Many more blocks than expected: alert!
-        strWarning = strprintf(_("WARNING: abnormally high number of blocks generated, %d blocks received in the last %d hours (%d expected)"),
-                               nBlocks, SPAN_HOURS, BLOCKS_EXPECTED);
-    }
-    if (!strWarning.empty())
-    {
-        strMiscWarning = strWarning;
-        AlertNotify(strWarning);
-        lastAlertTime = now;
-    }
-}
-
-=======
->>>>>>> fe97d7e4
 // Protected by cs_main
 VersionBitsCache versionbitscache;
 
