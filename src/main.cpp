--- conflicted
+++ resolved
@@ -2915,7 +2915,7 @@
  * Connect a new block to chainActive. pblock is either NULL or a pointer to a CBlock
  * corresponding to pindexNew, to bypass loading it again from disk.
  */
-bool static ConnectTip(CValidationState& state, const CChainParams& chainparams, CBlockIndex* pindexNew, const CBlock* pblock, std::list<CTransaction> &txConflicted, std::vector<std::tuple<CTransaction,CBlockIndex*,int> > &txChanged)
+bool static ConnectTip(CValidationState& state, const CChainParams& chainparams, CBlockIndex* pindexNew, const CBlock* pblock, std::list<CTransaction> &txConflicted, std::list<CTransaction> &txNameConflicts, std::vector<std::tuple<CTransaction,CBlockIndex*,int> > &txChanged)
 {
     assert(pindexNew->pprev == chainActive.Tip());
     CheckNameDB (true);
@@ -2953,38 +2953,15 @@
         return false;
     int64_t nTime5 = GetTimeMicros(); nTimeChainState += nTime5 - nTime4;
     LogPrint("bench", "  - Writing chainstate: %.2fms [%.2fs]\n", (nTime5 - nTime4) * 0.001, nTimeChainState * 0.000001);
-<<<<<<< HEAD
-    // Remove conflicting transactions from the mempool.
-    list<CTransaction> txConflicted, txNameConflicts;
-    mempool.removeForBlock(pblock->vtx, pindexNew->nHeight,
-                           txConflicted, txNameConflicts,
-                           !IsInitialBlockDownload());
+    // Remove conflicting transactions from the mempool.;
+    mempool.removeForBlock(pblock->vtx, pindexNew->nHeight, txConflicted, txNameConflicts, !IsInitialBlockDownload());
     mempool.removeExpireConflicts(expiredNames, txNameConflicts);
     // Update chainActive & related variables.
     UpdateTip(pindexNew, chainparams);
     CheckNameDB (false);
-    // Tell wallet about transactions that went from mempool
-    // to conflicted:
-    BOOST_FOREACH(const CTransaction &tx, txConflicted) {
-        SyncWithWallets(tx, pindexNew, NULL);
-    }
-    BOOST_FOREACH(const CTransaction &tx, txNameConflicts) {
-        SyncWithWallets(tx, NULL);
-        NameConflict(tx, pblock->GetHash());
-    }
-    // ... and about transactions that got confirmed:
-    BOOST_FOREACH(const CTransaction &tx, pblock->vtx) {
-        SyncWithWallets(tx, pindexNew, pblock);
-    }
-=======
-    // Remove conflicting transactions from the mempool.;
-    mempool.removeForBlock(pblock->vtx, pindexNew->nHeight, txConflicted, !IsInitialBlockDownload());
-    // Update chainActive & related variables.
-    UpdateTip(pindexNew, chainparams);
 
     for(unsigned int i=0; i < pblock->vtx.size(); i++)
         txChanged.push_back(std::make_tuple(pblock->vtx[i], pindexNew, i));
->>>>>>> e54f2875
 
     int64_t nTime6 = GetTimeMicros(); nTimePostConnect += nTime6 - nTime5; nTimeTotal += nTime6 - nTime1;
     LogPrint("bench", "  - Connect postprocess: %.2fms [%.2fs]\n", (nTime6 - nTime5) * 0.001, nTimePostConnect * 0.000001);
@@ -3066,7 +3043,7 @@
  * Try to make some progress towards making pindexMostWork the active block.
  * pblock is either NULL or a pointer to a CBlock corresponding to pindexMostWork.
  */
-static bool ActivateBestChainStep(CValidationState& state, const CChainParams& chainparams, CBlockIndex* pindexMostWork, const CBlock* pblock, bool& fInvalidFound, std::list<CTransaction>& txConflicted, std::vector<std::tuple<CTransaction,CBlockIndex*,int> >& txChanged)
+static bool ActivateBestChainStep(CValidationState& state, const CChainParams& chainparams, CBlockIndex* pindexMostWork, const CBlock* pblock, bool& fInvalidFound, std::list<CTransaction>& txConflicted, std::list<CTransaction>& txNameConflicts, std::vector<std::tuple<CTransaction,CBlockIndex*,int> >& txChanged)
 {
     AssertLockHeld(cs_main);
     const CBlockIndex *pindexOldTip = chainActive.Tip();
@@ -3099,7 +3076,7 @@
 
         // Connect new blocks.
         BOOST_REVERSE_FOREACH(CBlockIndex *pindexConnect, vpindexToConnect) {
-            if (!ConnectTip(state, chainparams, pindexConnect, pindexConnect == pindexMostWork ? pblock : NULL, txConflicted, txChanged)) {
+            if (!ConnectTip(state, chainparams, pindexConnect, pindexConnect == pindexMostWork ? pblock : NULL, txConflicted, txNameConflicts, txChanged)) {
                 if (state.IsInvalid()) {
                     // The block violates a consensus rule.
                     if (!state.CorruptionPossible())
@@ -3175,6 +3152,7 @@
 
         const CBlockIndex *pindexFork;
         std::list<CTransaction> txConflicted;
+        std::list<CTransaction> txNameConflicts;
         std::vector<std::tuple<CTransaction,CBlockIndex*,int> > txChanged;
         bool fInitialDownload;
         int nNewHeight;
@@ -3190,7 +3168,7 @@
                 return true;
 
             bool fInvalidFound = false;
-            if (!ActivateBestChainStep(state, chainparams, pindexMostWork, pblock && pblock->GetHash() == pindexMostWork->GetBlockHash() ? pblock : NULL, fInvalidFound, txConflicted, txChanged))
+            if (!ActivateBestChainStep(state, chainparams, pindexMostWork, pblock && pblock->GetHash() == pindexMostWork->GetBlockHash() ? pblock : NULL, fInvalidFound, txConflicted, txNameConflicts, txChanged))
                 return false;
 
             if (fInvalidFound) {
@@ -3211,6 +3189,10 @@
         BOOST_FOREACH(const CTransaction &tx, txConflicted)
         {
             SyncWithWallets(tx, pindexNewTip);
+        }
+        for(const auto& tx : txNameConflicts) {
+            SyncWithWallets(tx, nullptr);
+            NameConflict(tx, pindexNewTip->GetBlockHash());
         }
         // ... and about transactions that got confirmed:
         for(unsigned int i = 0; i < txChanged.size(); i++)
