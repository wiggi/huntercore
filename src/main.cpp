// Copyright (c) 2009-2010 Satoshi Nakamoto
// Copyright (c) 2009-2015 The Bitcoin Core developers
// Distributed under the MIT software license, see the accompanying
// file COPYING or http://www.opensource.org/licenses/mit-license.php.

#include "main.h"

#include "addrman.h"
#include "arith_uint256.h"
#include "auxpow.h"
#include "chainparams.h"
#include "checkpoints.h"
#include "checkqueue.h"
#include "consensus/consensus.h"
#include "consensus/merkle.h"
#include "consensus/validation.h"
#include "game/db.h"
#include "game/move.h"
#include "game/state.h"
#include "game/tx.h"
#include "hash.h"
#include "init.h"
#include "merkleblock.h"
#include "net.h"
#include "policy/fees.h"
#include "policy/policy.h"
#include "pow.h"
#include "primitives/block.h"
#include "primitives/transaction.h"
#include "random.h"
#include "script/script.h"
#include "script/sigcache.h"
#include "script/standard.h"
#include "tinyformat.h"
#include "txdb.h"
#include "txmempool.h"
#include "ui_interface.h"
#include "undo.h"
#include "util.h"
#include "utilmoneystr.h"
#include "utilstrencodings.h"
#include "validationinterface.h"
#include "versionbits.h"

#include <sstream>

#include <boost/algorithm/string/replace.hpp>
#include <boost/filesystem.hpp>
#include <boost/filesystem/fstream.hpp>
#include <boost/math/distributions/poisson.hpp>
#include <boost/thread.hpp>

using namespace std;

#if defined(NDEBUG)
# error "Bitcoin cannot be compiled without assertions."
#endif

/**
 * Global state
 */

CCriticalSection cs_main;

BlockMap mapBlockIndex;
CChain chainActive;
CBlockIndex *pindexBestHeader = NULL;
int64_t nTimeBestReceived = 0;
CWaitableCriticalSection csBestBlock;
CConditionVariable cvBlockChange;
int nScriptCheckThreads = 0;
bool fImporting = false;
bool fReindex = false;
bool fTxIndex = false;
bool fHavePruned = false;
bool fPruneMode = false;
bool fIsBareMultisigStd = DEFAULT_PERMIT_BAREMULTISIG;
bool fRequireStandard = true;
unsigned int nBytesPerSigOp = DEFAULT_BYTES_PER_SIGOP;
bool fCheckBlockIndex = false;
bool fCheckpointsEnabled = DEFAULT_CHECKPOINTS_ENABLED;
size_t nCoinCacheUsage = 5000 * 300;
uint64_t nPruneTarget = 0;
int64_t nMaxTipAge = DEFAULT_MAX_TIP_AGE;
bool fEnableReplacement = DEFAULT_ENABLE_REPLACEMENT;

boost::mutex mut_currentState;
boost::condition_variable cv_stateChange;

CFeeRate minRelayTxFee = CFeeRate(DEFAULT_MIN_RELAY_TX_FEE);
CAmount maxTxFee = DEFAULT_TRANSACTION_MAXFEE;

CTxMemPool mempool(::minRelayTxFee);
FeeFilterRounder filterRounder(::minRelayTxFee);

struct COrphanTx {
    CTransaction tx;
    NodeId fromPeer;
};
map<uint256, COrphanTx> mapOrphanTransactions GUARDED_BY(cs_main);
map<uint256, set<uint256> > mapOrphanTransactionsByPrev GUARDED_BY(cs_main);
void EraseOrphansFor(NodeId peer) EXCLUSIVE_LOCKS_REQUIRED(cs_main);

/**
 * Returns true if there are nRequired or more blocks of minVersion or above
 * in the last Consensus::Params::nMajorityWindow blocks, starting at pstart and going backwards.
 */
static bool IsSuperMajority(int minVersion, const CBlockIndex* pstart, unsigned nRequired, const Consensus::Params& consensusParams);
static void CheckBlockIndex(const Consensus::Params& consensusParams);

/** Constant stuff for coinbase transactions we create: */
CScript COINBASE_FLAGS;

const string strMessageMagic = "Bitcoin Signed Message:\n";

// Internal stuff
namespace {

    struct CBlockIndexWorkComparator
    {
        bool operator()(CBlockIndex *pa, CBlockIndex *pb) const {
            // First sort by most total work, ...
            if (pa->nChainWork > pb->nChainWork) return false;
            if (pa->nChainWork < pb->nChainWork) return true;

            // ... then by earliest time received, ...
            if (pa->nSequenceId < pb->nSequenceId) return false;
            if (pa->nSequenceId > pb->nSequenceId) return true;

            // Use pointer address as tie breaker (should only happen with blocks
            // loaded from disk, as those all have id 0).
            if (pa < pb) return false;
            if (pa > pb) return true;

            // Identical blocks.
            return false;
        }
    };

    CBlockIndex *pindexBestInvalid;

    /**
     * The set of all CBlockIndex entries with BLOCK_VALID_TRANSACTIONS (for itself and all ancestors) and
     * as good as our current tip or better. Entries may be failed, though, and pruning nodes may be
     * missing the data for the block.
     */
    set<CBlockIndex*, CBlockIndexWorkComparator> setBlockIndexCandidates;
    /** Number of nodes with fSyncStarted. */
    int nSyncStarted = 0;
    /** All pairs A->B, where A (or one of its ancestors) misses transactions, but B has transactions.
     * Pruned nodes may have entries where B is missing data.
     */
    multimap<CBlockIndex*, CBlockIndex*> mapBlocksUnlinked;

    CCriticalSection cs_LastBlockFile;
    std::vector<CBlockFileInfo> vinfoBlockFile;
    int nLastBlockFile = 0;
    /** Global flag to indicate we should check to see if there are
     *  block/undo files that should be deleted.  Set on startup
     *  or if we allocate more file space when we're in prune mode
     */
    bool fCheckForPruning = false;

    /**
     * Every received block is assigned a unique and increasing identifier, so we
     * know which one to give priority in case of a fork.
     */
    CCriticalSection cs_nBlockSequenceId;
    /** Blocks loaded from disk are assigned id 0, so start the counter at 1. */
    uint32_t nBlockSequenceId = 1;

    /**
     * Sources of received blocks, saved to be able to send them reject
     * messages or ban them when processing happens afterwards. Protected by
     * cs_main.
     */
    map<uint256, NodeId> mapBlockSource;

    /**
     * Filter for transactions that were recently rejected by
     * AcceptToMemoryPool. These are not rerequested until the chain tip
     * changes, at which point the entire filter is reset. Protected by
     * cs_main.
     *
     * Without this filter we'd be re-requesting txs from each of our peers,
     * increasing bandwidth consumption considerably. For instance, with 100
     * peers, half of which relay a tx we don't accept, that might be a 50x
     * bandwidth increase. A flooding attacker attempting to roll-over the
     * filter using minimum-sized, 60byte, transactions might manage to send
     * 1000/sec if we have fast peers, so we pick 120,000 to give our peers a
     * two minute window to send invs to us.
     *
     * Decreasing the false positive rate is fairly cheap, so we pick one in a
     * million to make it highly unlikely for users to have issues with this
     * filter.
     *
     * Memory used: 1.3 MB
     */
    boost::scoped_ptr<CRollingBloomFilter> recentRejects;
    uint256 hashRecentRejectsChainTip;

    /** Blocks that are in flight, and that are in the queue to be downloaded. Protected by cs_main. */
    struct QueuedBlock {
        uint256 hash;
        CBlockIndex* pindex;     //!< Optional.
        bool fValidatedHeaders;  //!< Whether this block has validated headers at the time of request.
    };
    map<uint256, pair<NodeId, list<QueuedBlock>::iterator> > mapBlocksInFlight;

    /** Number of preferable block download peers. */
    int nPreferredDownload = 0;

    /** Dirty block index entries. */
    set<CBlockIndex*> setDirtyBlockIndex;

    /** Dirty block file entries. */
    set<int> setDirtyFileInfo;

    /** Number of peers from which we're downloading blocks. */
    int nPeersWithValidatedDownloads = 0;
} // anon namespace

//////////////////////////////////////////////////////////////////////////////
//
// Registration of network node signals.
//

namespace {

struct CBlockReject {
    unsigned char chRejectCode;
    string strRejectReason;
    uint256 hashBlock;
};

/**
 * Maintain validation-specific state about nodes, protected by cs_main, instead
 * by CNode's own locks. This simplifies asynchronous operation, where
 * processing of incoming data is done after the ProcessMessage call returns,
 * and we're no longer holding the node's locks.
 */
struct CNodeState {
    //! The peer's address
    CService address;
    //! Whether we have a fully established connection.
    bool fCurrentlyConnected;
    //! Accumulated misbehaviour score for this peer.
    int nMisbehavior;
    //! Whether this peer should be disconnected and banned (unless whitelisted).
    bool fShouldBan;
    //! String name of this peer (debugging/logging purposes).
    std::string name;
    //! List of asynchronously-determined block rejections to notify this peer about.
    std::vector<CBlockReject> rejects;
    //! The best known block we know this peer has announced.
    CBlockIndex *pindexBestKnownBlock;
    //! The hash of the last unknown block this peer has announced.
    uint256 hashLastUnknownBlock;
    //! The last full block we both have.
    CBlockIndex *pindexLastCommonBlock;
    //! The best header we have sent our peer.
    CBlockIndex *pindexBestHeaderSent;
    //! Whether we've started headers synchronization with this peer.
    bool fSyncStarted;
    //! Since when we're stalling block download progress (in microseconds), or 0.
    int64_t nStallingSince;
    list<QueuedBlock> vBlocksInFlight;
    //! When the first entry in vBlocksInFlight started downloading. Don't care when vBlocksInFlight is empty.
    int64_t nDownloadingSince;
    int nBlocksInFlight;
    int nBlocksInFlightValidHeaders;
    //! Whether we consider this a preferred download peer.
    bool fPreferredDownload;
    //! Whether this peer wants invs or headers (when possible) for block announcements.
    bool fPreferHeaders;

    CNodeState() {
        fCurrentlyConnected = false;
        nMisbehavior = 0;
        fShouldBan = false;
        pindexBestKnownBlock = NULL;
        hashLastUnknownBlock.SetNull();
        pindexLastCommonBlock = NULL;
        pindexBestHeaderSent = NULL;
        fSyncStarted = false;
        nStallingSince = 0;
        nDownloadingSince = 0;
        nBlocksInFlight = 0;
        nBlocksInFlightValidHeaders = 0;
        fPreferredDownload = false;
        fPreferHeaders = false;
    }
};

/** Map maintaining per-node state. Requires cs_main. */
map<NodeId, CNodeState> mapNodeState;

// Requires cs_main.
CNodeState *State(NodeId pnode) {
    map<NodeId, CNodeState>::iterator it = mapNodeState.find(pnode);
    if (it == mapNodeState.end())
        return NULL;
    return &it->second;
}

int GetHeight()
{
    LOCK(cs_main);
    return chainActive.Height();
}

void UpdatePreferredDownload(CNode* node, CNodeState* state)
{
    nPreferredDownload -= state->fPreferredDownload;

    // Whether this node should be marked as a preferred download node.
    state->fPreferredDownload = (!node->fInbound || node->fWhitelisted) && !node->fOneShot && !node->fClient;

    nPreferredDownload += state->fPreferredDownload;
}

void InitializeNode(NodeId nodeid, const CNode *pnode) {
    LOCK(cs_main);
    CNodeState &state = mapNodeState.insert(std::make_pair(nodeid, CNodeState())).first->second;
    state.name = pnode->addrName;
    state.address = pnode->addr;
}

void FinalizeNode(NodeId nodeid) {
    LOCK(cs_main);
    CNodeState *state = State(nodeid);

    if (state->fSyncStarted)
        nSyncStarted--;

    if (state->nMisbehavior == 0 && state->fCurrentlyConnected) {
        AddressCurrentlyConnected(state->address);
    }

    BOOST_FOREACH(const QueuedBlock& entry, state->vBlocksInFlight) {
        mapBlocksInFlight.erase(entry.hash);
    }
    EraseOrphansFor(nodeid);
    nPreferredDownload -= state->fPreferredDownload;
    nPeersWithValidatedDownloads -= (state->nBlocksInFlightValidHeaders != 0);
    assert(nPeersWithValidatedDownloads >= 0);

    mapNodeState.erase(nodeid);

    if (mapNodeState.empty()) {
        // Do a consistency check after the last peer is removed.
        assert(mapBlocksInFlight.empty());
        assert(nPreferredDownload == 0);
        assert(nPeersWithValidatedDownloads == 0);
    }
}

// Requires cs_main.
// Returns a bool indicating whether we requested this block.
bool MarkBlockAsReceived(const uint256& hash) {
    map<uint256, pair<NodeId, list<QueuedBlock>::iterator> >::iterator itInFlight = mapBlocksInFlight.find(hash);
    if (itInFlight != mapBlocksInFlight.end()) {
        CNodeState *state = State(itInFlight->second.first);
        state->nBlocksInFlightValidHeaders -= itInFlight->second.second->fValidatedHeaders;
        if (state->nBlocksInFlightValidHeaders == 0 && itInFlight->second.second->fValidatedHeaders) {
            // Last validated block on the queue was received.
            nPeersWithValidatedDownloads--;
        }
        if (state->vBlocksInFlight.begin() == itInFlight->second.second) {
            // First block on the queue was received, update the start download time for the next one
            state->nDownloadingSince = std::max(state->nDownloadingSince, GetTimeMicros());
        }
        state->vBlocksInFlight.erase(itInFlight->second.second);
        state->nBlocksInFlight--;
        state->nStallingSince = 0;
        mapBlocksInFlight.erase(itInFlight);
        return true;
    }
    return false;
}

// Requires cs_main.
void MarkBlockAsInFlight(NodeId nodeid, const uint256& hash, const Consensus::Params& consensusParams, CBlockIndex *pindex = NULL) {
    CNodeState *state = State(nodeid);
    assert(state != NULL);

    // Make sure it's not listed somewhere already.
    MarkBlockAsReceived(hash);

    QueuedBlock newentry = {hash, pindex, pindex != NULL};
    list<QueuedBlock>::iterator it = state->vBlocksInFlight.insert(state->vBlocksInFlight.end(), newentry);
    state->nBlocksInFlight++;
    state->nBlocksInFlightValidHeaders += newentry.fValidatedHeaders;
    if (state->nBlocksInFlight == 1) {
        // We're starting a block download (batch) from this peer.
        state->nDownloadingSince = GetTimeMicros();
    }
    if (state->nBlocksInFlightValidHeaders == 1 && pindex != NULL) {
        nPeersWithValidatedDownloads++;
    }
    mapBlocksInFlight[hash] = std::make_pair(nodeid, it);
}

/** Check whether the last unknown block a peer advertised is not yet known. */
void ProcessBlockAvailability(NodeId nodeid) {
    CNodeState *state = State(nodeid);
    assert(state != NULL);

    if (!state->hashLastUnknownBlock.IsNull()) {
        BlockMap::iterator itOld = mapBlockIndex.find(state->hashLastUnknownBlock);
        if (itOld != mapBlockIndex.end() && itOld->second->nChainWork > 0) {
            if (state->pindexBestKnownBlock == NULL || itOld->second->nChainWork >= state->pindexBestKnownBlock->nChainWork)
                state->pindexBestKnownBlock = itOld->second;
            state->hashLastUnknownBlock.SetNull();
        }
    }
}

/** Update tracking information about which blocks a peer is assumed to have. */
void UpdateBlockAvailability(NodeId nodeid, const uint256 &hash) {
    CNodeState *state = State(nodeid);
    assert(state != NULL);

    ProcessBlockAvailability(nodeid);

    BlockMap::iterator it = mapBlockIndex.find(hash);
    if (it != mapBlockIndex.end() && it->second->nChainWork > 0) {
        // An actually better block was announced.
        if (state->pindexBestKnownBlock == NULL || it->second->nChainWork >= state->pindexBestKnownBlock->nChainWork)
            state->pindexBestKnownBlock = it->second;
    } else {
        // An unknown block was announced; just assume that the latest one is the best one.
        state->hashLastUnknownBlock = hash;
    }
}

// Requires cs_main
bool CanDirectFetch(const Consensus::Params &consensusParams)
{
    return chainActive.Tip()->GetBlockTime() > GetAdjustedTime() - consensusParams.nPowTargetSpacing * 20;
}

// Requires cs_main
bool PeerHasHeader(CNodeState *state, CBlockIndex *pindex)
{
    if (state->pindexBestKnownBlock && pindex == state->pindexBestKnownBlock->GetAncestor(pindex->nHeight))
        return true;
    if (state->pindexBestHeaderSent && pindex == state->pindexBestHeaderSent->GetAncestor(pindex->nHeight))
        return true;
    return false;
}

/** Find the last common ancestor two blocks have.
 *  Both pa and pb must be non-NULL. */
CBlockIndex* LastCommonAncestor(CBlockIndex* pa, CBlockIndex* pb) {
    if (pa->nHeight > pb->nHeight) {
        pa = pa->GetAncestor(pb->nHeight);
    } else if (pb->nHeight > pa->nHeight) {
        pb = pb->GetAncestor(pa->nHeight);
    }

    while (pa != pb && pa && pb) {
        pa = pa->pprev;
        pb = pb->pprev;
    }

    // Eventually all chain branches meet at the genesis block.
    assert(pa == pb);
    return pa;
}

/** Update pindexLastCommonBlock and add not-in-flight missing successors to vBlocks, until it has
 *  at most count entries. */
void FindNextBlocksToDownload(NodeId nodeid, unsigned int count, std::vector<CBlockIndex*>& vBlocks, NodeId& nodeStaller) {
    if (count == 0)
        return;

    vBlocks.reserve(vBlocks.size() + count);
    CNodeState *state = State(nodeid);
    assert(state != NULL);

    // Make sure pindexBestKnownBlock is up to date, we'll need it.
    ProcessBlockAvailability(nodeid);

    if (state->pindexBestKnownBlock == NULL || state->pindexBestKnownBlock->nChainWork < chainActive.Tip()->nChainWork) {
        // This peer has nothing interesting.
        return;
    }

    if (state->pindexLastCommonBlock == NULL) {
        // Bootstrap quickly by guessing a parent of our best tip is the forking point.
        // Guessing wrong in either direction is not a problem.
        state->pindexLastCommonBlock = chainActive[std::min(state->pindexBestKnownBlock->nHeight, chainActive.Height())];
    }

    // If the peer reorganized, our previous pindexLastCommonBlock may not be an ancestor
    // of its current tip anymore. Go back enough to fix that.
    state->pindexLastCommonBlock = LastCommonAncestor(state->pindexLastCommonBlock, state->pindexBestKnownBlock);
    if (state->pindexLastCommonBlock == state->pindexBestKnownBlock)
        return;

    std::vector<CBlockIndex*> vToFetch;
    CBlockIndex *pindexWalk = state->pindexLastCommonBlock;
    // Never fetch further than the best block we know the peer has, or more than BLOCK_DOWNLOAD_WINDOW + 1 beyond the last
    // linked block we have in common with this peer. The +1 is so we can detect stalling, namely if we would be able to
    // download that next block if the window were 1 larger.
    int nWindowEnd = state->pindexLastCommonBlock->nHeight + BLOCK_DOWNLOAD_WINDOW;
    int nMaxHeight = std::min<int>(state->pindexBestKnownBlock->nHeight, nWindowEnd + 1);
    NodeId waitingfor = -1;
    while (pindexWalk->nHeight < nMaxHeight) {
        // Read up to 128 (or more, if more blocks than that are needed) successors of pindexWalk (towards
        // pindexBestKnownBlock) into vToFetch. We fetch 128, because CBlockIndex::GetAncestor may be as expensive
        // as iterating over ~100 CBlockIndex* entries anyway.
        int nToFetch = std::min(nMaxHeight - pindexWalk->nHeight, std::max<int>(count - vBlocks.size(), 128));
        vToFetch.resize(nToFetch);
        pindexWalk = state->pindexBestKnownBlock->GetAncestor(pindexWalk->nHeight + nToFetch);
        vToFetch[nToFetch - 1] = pindexWalk;
        for (unsigned int i = nToFetch - 1; i > 0; i--) {
            vToFetch[i - 1] = vToFetch[i]->pprev;
        }

        // Iterate over those blocks in vToFetch (in forward direction), adding the ones that
        // are not yet downloaded and not in flight to vBlocks. In the mean time, update
        // pindexLastCommonBlock as long as all ancestors are already downloaded, or if it's
        // already part of our chain (and therefore don't need it even if pruned).
        BOOST_FOREACH(CBlockIndex* pindex, vToFetch) {
            if (!pindex->IsValid(BLOCK_VALID_TREE)) {
                // We consider the chain that this peer is on invalid.
                return;
            }
            if (pindex->nStatus & BLOCK_HAVE_DATA || chainActive.Contains(pindex)) {
                if (pindex->nChainTx)
                    state->pindexLastCommonBlock = pindex;
            } else if (mapBlocksInFlight.count(pindex->GetBlockHash()) == 0) {
                // The block is not already downloaded, and not yet in flight.
                if (pindex->nHeight > nWindowEnd) {
                    // We reached the end of the window.
                    if (vBlocks.size() == 0 && waitingfor != nodeid) {
                        // We aren't able to fetch anything, but we would be if the download window was one larger.
                        nodeStaller = waitingfor;
                    }
                    return;
                }
                vBlocks.push_back(pindex);
                if (vBlocks.size() == count) {
                    return;
                }
            } else if (waitingfor == -1) {
                // This is the first already-in-flight block.
                waitingfor = mapBlocksInFlight[pindex->GetBlockHash()].first;
            }
        }
    }
}

} // anon namespace

bool GetNodeStateStats(NodeId nodeid, CNodeStateStats &stats) {
    LOCK(cs_main);
    CNodeState *state = State(nodeid);
    if (state == NULL)
        return false;
    stats.nMisbehavior = state->nMisbehavior;
    stats.nSyncHeight = state->pindexBestKnownBlock ? state->pindexBestKnownBlock->nHeight : -1;
    stats.nCommonHeight = state->pindexLastCommonBlock ? state->pindexLastCommonBlock->nHeight : -1;
    BOOST_FOREACH(const QueuedBlock& queue, state->vBlocksInFlight) {
        if (queue.pindex)
            stats.vHeightInFlight.push_back(queue.pindex->nHeight);
    }
    return true;
}

void RegisterNodeSignals(CNodeSignals& nodeSignals)
{
    nodeSignals.GetHeight.connect(&GetHeight);
    nodeSignals.ProcessMessages.connect(&ProcessMessages);
    nodeSignals.SendMessages.connect(&SendMessages);
    nodeSignals.InitializeNode.connect(&InitializeNode);
    nodeSignals.FinalizeNode.connect(&FinalizeNode);
}

void UnregisterNodeSignals(CNodeSignals& nodeSignals)
{
    nodeSignals.GetHeight.disconnect(&GetHeight);
    nodeSignals.ProcessMessages.disconnect(&ProcessMessages);
    nodeSignals.SendMessages.disconnect(&SendMessages);
    nodeSignals.InitializeNode.disconnect(&InitializeNode);
    nodeSignals.FinalizeNode.disconnect(&FinalizeNode);
}

CBlockIndex* FindForkInGlobalIndex(const CChain& chain, const CBlockLocator& locator)
{
    // Find the first block the caller has in the main chain
    BOOST_FOREACH(const uint256& hash, locator.vHave) {
        BlockMap::iterator mi = mapBlockIndex.find(hash);
        if (mi != mapBlockIndex.end())
        {
            CBlockIndex* pindex = (*mi).second;
            if (chain.Contains(pindex))
                return pindex;
        }
    }
    return chain.Genesis();
}

CCoinsViewCache *pcoinsTip = NULL;
CBlockTreeDB *pblocktree = NULL;
CGameDB *pgameDb = NULL;

//////////////////////////////////////////////////////////////////////////////
//
// mapOrphanTransactions
//

bool AddOrphanTx(const CTransaction& tx, NodeId peer) EXCLUSIVE_LOCKS_REQUIRED(cs_main)
{
    uint256 hash = tx.GetHash();
    if (mapOrphanTransactions.count(hash))
        return false;

    // Ignore big transactions, to avoid a
    // send-big-orphans memory exhaustion attack. If a peer has a legitimate
    // large transaction with a missing parent then we assume
    // it will rebroadcast it later, after the parent transaction(s)
    // have been mined or received.
    // 10,000 orphans, each of which is at most 5,000 bytes big is
    // at most 500 megabytes of orphans:
    unsigned int sz = tx.GetSerializeSize(SER_NETWORK, CTransaction::CURRENT_VERSION);
    if (sz > 5000)
    {
        LogPrint("mempool", "ignoring large orphan tx (size: %u, hash: %s)\n", sz, hash.ToString());
        return false;
    }

    mapOrphanTransactions[hash].tx = tx;
    mapOrphanTransactions[hash].fromPeer = peer;
    BOOST_FOREACH(const CTxIn& txin, tx.vin)
        mapOrphanTransactionsByPrev[txin.prevout.hash].insert(hash);

    LogPrint("mempool", "stored orphan tx %s (mapsz %u prevsz %u)\n", hash.ToString(),
             mapOrphanTransactions.size(), mapOrphanTransactionsByPrev.size());
    return true;
}

void static EraseOrphanTx(uint256 hash) EXCLUSIVE_LOCKS_REQUIRED(cs_main)
{
    map<uint256, COrphanTx>::iterator it = mapOrphanTransactions.find(hash);
    if (it == mapOrphanTransactions.end())
        return;
    BOOST_FOREACH(const CTxIn& txin, it->second.tx.vin)
    {
        map<uint256, set<uint256> >::iterator itPrev = mapOrphanTransactionsByPrev.find(txin.prevout.hash);
        if (itPrev == mapOrphanTransactionsByPrev.end())
            continue;
        itPrev->second.erase(hash);
        if (itPrev->second.empty())
            mapOrphanTransactionsByPrev.erase(itPrev);
    }
    mapOrphanTransactions.erase(it);
}

void EraseOrphansFor(NodeId peer)
{
    int nErased = 0;
    map<uint256, COrphanTx>::iterator iter = mapOrphanTransactions.begin();
    while (iter != mapOrphanTransactions.end())
    {
        map<uint256, COrphanTx>::iterator maybeErase = iter++; // increment to avoid iterator becoming invalid
        if (maybeErase->second.fromPeer == peer)
        {
            EraseOrphanTx(maybeErase->second.tx.GetHash());
            ++nErased;
        }
    }
    if (nErased > 0) LogPrint("mempool", "Erased %d orphan tx from peer %d\n", nErased, peer);
}


unsigned int LimitOrphanTxSize(unsigned int nMaxOrphans) EXCLUSIVE_LOCKS_REQUIRED(cs_main)
{
    unsigned int nEvicted = 0;
    while (mapOrphanTransactions.size() > nMaxOrphans)
    {
        // Evict a random orphan:
        uint256 randomhash = GetRandHash();
        map<uint256, COrphanTx>::iterator it = mapOrphanTransactions.lower_bound(randomhash);
        if (it == mapOrphanTransactions.end())
            it = mapOrphanTransactions.begin();
        EraseOrphanTx(it->first);
        ++nEvicted;
    }
    return nEvicted;
}

bool IsFinalTx(const CTransaction &tx, int nBlockHeight, int64_t nBlockTime)
{
    if (tx.nLockTime == 0)
        return true;
    if ((int64_t)tx.nLockTime < ((int64_t)tx.nLockTime < LOCKTIME_THRESHOLD ? (int64_t)nBlockHeight : nBlockTime))
        return true;
    BOOST_FOREACH(const CTxIn& txin, tx.vin) {
        if (!(txin.nSequence == CTxIn::SEQUENCE_FINAL))
            return false;
    }
    return true;
}

bool CheckFinalTx(const CTransaction &tx, int flags)
{
    AssertLockHeld(cs_main);

    // By convention a negative value for flags indicates that the
    // current network-enforced consensus rules should be used. In
    // a future soft-fork scenario that would mean checking which
    // rules would be enforced for the next block and setting the
    // appropriate flags. At the present time no soft-forks are
    // scheduled, so no flags are set.
    flags = std::max(flags, 0);

    // CheckFinalTx() uses chainActive.Height()+1 to evaluate
    // nLockTime because when IsFinalTx() is called within
    // CBlock::AcceptBlock(), the height of the block *being*
    // evaluated is what is used. Thus if we want to know if a
    // transaction can be part of the *next* block, we need to call
    // IsFinalTx() with one more than chainActive.Height().
    const int nBlockHeight = chainActive.Height() + 1;

    // BIP113 will require that time-locked transactions have nLockTime set to
    // less than the median time of the previous block they're contained in.
    // When the next block is created its previous block will be the current
    // chain tip, so we use that to calculate the median time passed to
    // IsFinalTx() if LOCKTIME_MEDIAN_TIME_PAST is set.
    const int64_t nBlockTime = (flags & LOCKTIME_MEDIAN_TIME_PAST)
                             ? chainActive.Tip()->GetMedianTimePast()
                             : GetAdjustedTime();

    return IsFinalTx(tx, nBlockHeight, nBlockTime);
}

/**
 * Calculates the block height and previous block's median time past at
 * which the transaction will be considered final in the context of BIP 68.
 * Also removes from the vector of input heights any entries which did not
 * correspond to sequence locked inputs as they do not affect the calculation.
 */
static std::pair<int, int64_t> CalculateSequenceLocks(const CTransaction &tx, int flags, std::vector<int>* prevHeights, const CBlockIndex& block)
{
    assert(prevHeights->size() == tx.vin.size());

    // Will be set to the equivalent height- and time-based nLockTime
    // values that would be necessary to satisfy all relative lock-
    // time constraints given our view of block chain history.
    // The semantics of nLockTime are the last invalid height/time, so
    // use -1 to have the effect of any height or time being valid.
    int nMinHeight = -1;
    int64_t nMinTime = -1;

    // tx.nVersion is signed integer so requires cast to unsigned otherwise
    // we would be doing a signed comparison and half the range of nVersion
    // wouldn't support BIP 68.
    bool fEnforceBIP68 = static_cast<uint32_t>(tx.nVersion) >= 2
                      && flags & LOCKTIME_VERIFY_SEQUENCE;

    // Do not enforce sequence numbers as a relative lock time
    // unless we have been instructed to
    if (!fEnforceBIP68) {
        return std::make_pair(nMinHeight, nMinTime);
    }

    for (size_t txinIndex = 0; txinIndex < tx.vin.size(); txinIndex++) {
        const CTxIn& txin = tx.vin[txinIndex];

        // Sequence numbers with the most significant bit set are not
        // treated as relative lock-times, nor are they given any
        // consensus-enforced meaning at this point.
        if (txin.nSequence & CTxIn::SEQUENCE_LOCKTIME_DISABLE_FLAG) {
            // The height of this input is not relevant for sequence locks
            (*prevHeights)[txinIndex] = 0;
            continue;
        }

        int nCoinHeight = (*prevHeights)[txinIndex];

        if (txin.nSequence & CTxIn::SEQUENCE_LOCKTIME_TYPE_FLAG) {
            int64_t nCoinTime = block.GetAncestor(std::max(nCoinHeight-1, 0))->GetMedianTimePast();
            // NOTE: Subtract 1 to maintain nLockTime semantics
            // BIP 68 relative lock times have the semantics of calculating
            // the first block or time at which the transaction would be
            // valid. When calculating the effective block time or height
            // for the entire transaction, we switch to using the
            // semantics of nLockTime which is the last invalid block
            // time or height.  Thus we subtract 1 from the calculated
            // time or height.

            // Time-based relative lock-times are measured from the
            // smallest allowed timestamp of the block containing the
            // txout being spent, which is the median time past of the
            // block prior.
            nMinTime = std::max(nMinTime, nCoinTime + (int64_t)((txin.nSequence & CTxIn::SEQUENCE_LOCKTIME_MASK) << CTxIn::SEQUENCE_LOCKTIME_GRANULARITY) - 1);
        } else {
            nMinHeight = std::max(nMinHeight, nCoinHeight + (int)(txin.nSequence & CTxIn::SEQUENCE_LOCKTIME_MASK) - 1);
        }
    }

    return std::make_pair(nMinHeight, nMinTime);
}

static bool EvaluateSequenceLocks(const CBlockIndex& block, std::pair<int, int64_t> lockPair)
{
    assert(block.pprev);
    int64_t nBlockTime = block.pprev->GetMedianTimePast();
    if (lockPair.first >= block.nHeight || lockPair.second >= nBlockTime)
        return false;

    return true;
}

bool SequenceLocks(const CTransaction &tx, int flags, std::vector<int>* prevHeights, const CBlockIndex& block)
{
    return EvaluateSequenceLocks(block, CalculateSequenceLocks(tx, flags, prevHeights, block));
}

bool TestLockPointValidity(const LockPoints* lp)
{
    AssertLockHeld(cs_main);
    assert(lp);
    // If there are relative lock times then the maxInputBlock will be set
    // If there are no relative lock times, the LockPoints don't depend on the chain
    if (lp->maxInputBlock) {
        // Check whether chainActive is an extension of the block at which the LockPoints
        // calculation was valid.  If not LockPoints are no longer valid
        if (!chainActive.Contains(lp->maxInputBlock)) {
            return false;
        }
    }

    // LockPoints still valid
    return true;
}

bool CheckSequenceLocks(const CTransaction &tx, int flags, LockPoints* lp, bool useExistingLockPoints)
{
    AssertLockHeld(cs_main);
    AssertLockHeld(mempool.cs);

    CBlockIndex* tip = chainActive.Tip();
    CBlockIndex index;
    index.pprev = tip;
    // CheckSequenceLocks() uses chainActive.Height()+1 to evaluate
    // height based locks because when SequenceLocks() is called within
    // ConnectBlock(), the height of the block *being*
    // evaluated is what is used.
    // Thus if we want to know if a transaction can be part of the
    // *next* block, we need to use one more than chainActive.Height()
    index.nHeight = tip->nHeight + 1;

    std::pair<int, int64_t> lockPair;
    if (useExistingLockPoints) {
        assert(lp);
        lockPair.first = lp->height;
        lockPair.second = lp->time;
    }
    else {
        // pcoinsTip contains the UTXO set for chainActive.Tip()
        CCoinsViewMemPool viewMemPool(pcoinsTip, mempool);
        std::vector<int> prevheights;
        prevheights.resize(tx.vin.size());
        for (size_t txinIndex = 0; txinIndex < tx.vin.size(); txinIndex++) {
            const CTxIn& txin = tx.vin[txinIndex];
            CCoins coins;
            if (!viewMemPool.GetCoins(txin.prevout.hash, coins)) {
                return error("%s: Missing input", __func__);
            }
            if (coins.nHeight == MEMPOOL_HEIGHT) {
                // Assume all mempool transaction confirm in the next block
                prevheights[txinIndex] = tip->nHeight + 1;
            } else {
                prevheights[txinIndex] = coins.nHeight;
            }
        }
        lockPair = CalculateSequenceLocks(tx, flags, &prevheights, index);
        if (lp) {
            lp->height = lockPair.first;
            lp->time = lockPair.second;
            // Also store the hash of the block with the highest height of
            // all the blocks which have sequence locked prevouts.
            // This hash needs to still be on the chain
            // for these LockPoint calculations to be valid
            // Note: It is impossible to correctly calculate a maxInputBlock
            // if any of the sequence locked inputs depend on unconfirmed txs,
            // except in the special case where the relative lock time/height
            // is 0, which is equivalent to no sequence lock. Since we assume
            // input height of tip+1 for mempool txs and test the resulting
            // lockPair from CalculateSequenceLocks against tip+1.  We know
            // EvaluateSequenceLocks will fail if there was a non-zero sequence
            // lock on a mempool input, so we can use the return value of
            // CheckSequenceLocks to indicate the LockPoints validity
            int maxInputHeight = 0;
            BOOST_FOREACH(int height, prevheights) {
                // Can ignore mempool inputs since we'll fail if they had non-zero locks
                if (height != tip->nHeight+1) {
                    maxInputHeight = std::max(maxInputHeight, height);
                }
            }
            lp->maxInputBlock = tip->GetAncestor(maxInputHeight);
        }
    }
    return EvaluateSequenceLocks(index, lockPair);
}


unsigned int GetLegacySigOpCount(const CTransaction& tx)
{
    unsigned int nSigOps = 0;
    BOOST_FOREACH(const CTxIn& txin, tx.vin)
    {
        nSigOps += txin.scriptSig.GetSigOpCount(false);
    }
    BOOST_FOREACH(const CTxOut& txout, tx.vout)
    {
        nSigOps += txout.scriptPubKey.GetSigOpCount(false);
    }
    return nSigOps;
}

unsigned int GetP2SHSigOpCount(const CTransaction& tx, const CCoinsViewCache& inputs)
{
    /* Game transactions should not make it here, they are filtered out
       already higher up the call tree.  */
    assert(!tx.IsGameTx());

    if (tx.IsCoinBase())
        return 0;

    unsigned int nSigOps = 0;
    for (unsigned int i = 0; i < tx.vin.size(); i++)
    {
        const CTxOut &prevout = inputs.GetOutputFor(tx.vin[i]);
        if (prevout.scriptPubKey.IsPayToScriptHash(true))
            nSigOps += prevout.scriptPubKey.GetSigOpCount(tx.vin[i].scriptSig);
    }
    return nSigOps;
}








bool CheckTransaction(const CTransaction& tx, CValidationState &state)
{
    // Basic checks that don't depend on any context
    if (tx.vin.empty())
        return state.DoS(10, false, REJECT_INVALID, "bad-txns-vin-empty");
    if (tx.vout.empty())
        return state.DoS(10, false, REJECT_INVALID, "bad-txns-vout-empty");
    // Size limits
    if (::GetSerializeSize(tx, SER_NETWORK, PROTOCOL_VERSION) > MAX_BLOCK_SIZE)
        return state.DoS(100, false, REJECT_INVALID, "bad-txns-oversize");

    // Check for negative or overflow output values
    CAmount nValueOut = 0;
    BOOST_FOREACH(const CTxOut& txout, tx.vout)
    {
        if (txout.nValue < 0)
            return state.DoS(100, false, REJECT_INVALID, "bad-txns-vout-negative");
        if (txout.nValue > MAX_MONEY)
            return state.DoS(100, false, REJECT_INVALID, "bad-txns-vout-toolarge");
        nValueOut += txout.nValue;
        if (!MoneyRange(nValueOut))
            return state.DoS(100, false, REJECT_INVALID, "bad-txns-txouttotal-toolarge");
    }

    // Check for duplicate inputs
    set<COutPoint> vInOutPoints;
    BOOST_FOREACH(const CTxIn& txin, tx.vin)
    {
        if (vInOutPoints.count(txin.prevout))
            return state.DoS(100, false, REJECT_INVALID, "bad-txns-inputs-duplicate");
        vInOutPoints.insert(txin.prevout);
    }

    if (tx.IsCoinBase())
    {
        if (tx.vin[0].scriptSig.size() < 2 || tx.vin[0].scriptSig.size() > 230)
            return state.DoS(100, false, REJECT_INVALID, "bad-cb-length");
    }
    else
    {
        BOOST_FOREACH(const CTxIn& txin, tx.vin)
            if (txin.prevout.IsNull())
                return state.DoS(10, false, REJECT_INVALID, "bad-txns-prevout-null");
    }

    return true;
}

void LimitMempoolSize(CTxMemPool& pool, size_t limit, unsigned long age) {
    int expired = pool.Expire(GetTime() - age);
    if (expired != 0)
        LogPrint("mempool", "Expired %i transactions from the memory pool\n", expired);

    std::vector<uint256> vNoSpendsRemaining;
    pool.TrimToSize(limit, &vNoSpendsRemaining);
    BOOST_FOREACH(const uint256& removed, vNoSpendsRemaining)
        pcoinsTip->Uncache(removed);
}

/** Convert CValidationState to a human-readable message for logging */
std::string FormatStateMessage(const CValidationState &state)
{
    return strprintf("%s%s (code %i)",
        state.GetRejectReason(),
        state.GetDebugMessage().empty() ? "" : ", "+state.GetDebugMessage(),
        state.GetRejectCode());
}

bool AcceptToMemoryPoolWorker(CTxMemPool& pool, CValidationState& state, const CTransaction& tx, bool fLimitFree,
                              bool* pfMissingInputs, CFeeRate* txFeeRate, bool fOverrideMempoolLimit, const CAmount& nAbsurdFee,
                              std::vector<uint256>& vHashTxnToUncache)
{
    const uint256 hash = tx.GetHash();
    AssertLockHeld(cs_main);
    if (pfMissingInputs)
        *pfMissingInputs = false;

    if (!CheckTransaction(tx, state))
        return false; // state filled in by CheckTransaction

    // Coinbase is only valid in a block, not as a loose transaction
    if (tx.IsCoinBase())
        return state.DoS(100, false, REJECT_INVALID, "coinbase");
    if (tx.IsGameTx())
        return state.DoS(100, false, REJECT_INVALID, "gametx");

    // Rather not work on nonstandard transactions (unless -testnet/-regtest)
    string reason;
    if (fRequireStandard && !IsStandardTx(tx, reason))
        return state.DoS(0, false, REJECT_NONSTANDARD, reason);

    // Don't relay version 2 transactions until CSV is active, and we can be
    // sure that such transactions will be mined (unless we're on
    // -testnet/-regtest).
    const CChainParams& chainparams = Params();
    // FIXME: Update check once nVersion is no longer significant for name
    // transactions.
    if (fRequireStandard && !tx.IsNamecoin() && tx.nVersion >= 2 && VersionBitsTipState(chainparams.GetConsensus(), Consensus::DEPLOYMENT_CSV) != THRESHOLD_ACTIVE) {
        return state.DoS(0, false, REJECT_NONSTANDARD, "premature-version2-tx");
    }

    // Only accept nLockTime-using transactions that can be mined in the next
    // block; we don't want our mempool filled up with transactions that can't
    // be mined yet.
    if (!CheckFinalTx(tx, STANDARD_LOCKTIME_VERIFY_FLAGS))
        return state.DoS(0, false, REJECT_NONSTANDARD, "non-final");

    // is it already in the memory pool?
    if (pool.exists(hash))
        return state.Invalid(false, REJECT_ALREADY_KNOWN, "txn-already-in-mempool");

    // Check for conflicts with in-memory transactions
    set<uint256> setConflicts;
    {
    LOCK(pool.cs); // protect pool.mapNextTx
    BOOST_FOREACH(const CTxIn &txin, tx.vin)
    {
        if (pool.mapNextTx.count(txin.prevout))
        {
            const CTransaction *ptxConflicting = pool.mapNextTx[txin.prevout].ptx;
            if (!setConflicts.count(ptxConflicting->GetHash()))
            {
                // Allow opt-out of transaction replacement by setting
                // nSequence >= maxint-1 on all inputs.
                //
                // maxint-1 is picked to still allow use of nLockTime by
                // non-replacable transactions. All inputs rather than just one
                // is for the sake of multi-party protocols, where we don't
                // want a single party to be able to disable replacement.
                //
                // The opt-out ignores descendants as anyone relying on
                // first-seen mempool behavior should be checking all
                // unconfirmed ancestors anyway; doing otherwise is hopelessly
                // insecure.
                bool fReplacementOptOut = true;
                if (fEnableReplacement)
                {
                    BOOST_FOREACH(const CTxIn &txin, ptxConflicting->vin)
                    {
                        if (txin.nSequence < std::numeric_limits<unsigned int>::max()-1)
                        {
                            fReplacementOptOut = false;
                            break;
                        }
                    }
                }
                if (fReplacementOptOut)
                    return state.Invalid(false, REJECT_CONFLICT, "txn-mempool-conflict");

                setConflicts.insert(ptxConflicting->GetHash());
            }
        }
    }

    if (!pool.checkNameOps(tx))
        return false;
    }

    {
        CCoinsView dummy;
        CCoinsViewCache view(&dummy);

        CAmount nValueIn = 0;
        LockPoints lp;
        {
        LOCK(pool.cs);
        CCoinsViewMemPool viewMemPool(pcoinsTip, pool);
        view.SetBackend(viewMemPool);

        // do we already have it?
        bool fHadTxInCache = pcoinsTip->HaveCoinsInCache(hash);
        if (view.HaveCoins(hash)) {
            if (!fHadTxInCache)
                vHashTxnToUncache.push_back(hash);
            return state.Invalid(false, REJECT_ALREADY_KNOWN, "txn-already-known");
        }

        // do all inputs exist?
        // Note that this does not check for the presence of actual outputs (see the next check for that),
        // and only helps with filling in pfMissingInputs (to determine missing vs spent).
        BOOST_FOREACH(const CTxIn txin, tx.vin) {
            if (!pcoinsTip->HaveCoinsInCache(txin.prevout.hash))
                vHashTxnToUncache.push_back(txin.prevout.hash);
            if (!view.HaveCoins(txin.prevout.hash)) {
                if (pfMissingInputs)
                    *pfMissingInputs = true;
                return false; // fMissingInputs and !state.IsInvalid() is used to detect this condition, don't set state.Invalid()
            }
        }

        // are the actual inputs available?
        if (!view.HaveInputs(tx))
            return state.Invalid(false, REJECT_DUPLICATE, "bad-txns-inputs-spent");

        // Bring the best block into scope
        view.GetBestBlock();

        /* If this is a name update (or firstupdate), make sure that the
           existing name entry (if any) is in the dummy cache.  Otherwise
           tx validation done below (in CheckInputs) will not be correct.  */
        BOOST_FOREACH(const CTxOut& txout, tx.vout)
        {
            const CNameScript nameOp(txout.scriptPubKey);
            if (nameOp.isNameOp() && nameOp.isAnyUpdate())
            {
                const valtype& name = nameOp.getOpName();
                CNameData data;
                if (view.GetName(name, data))
                    view.SetName(name, data, false);
            }
        }

        nValueIn = view.GetValueIn(tx);

        // we have all inputs cached now, so switch back to dummy, so we don't need to keep lock on mempool
        view.SetBackend(dummy);

        // Only accept BIP68 sequence locked transactions that can be mined in the next
        // block; we don't want our mempool filled up with transactions that can't
        // be mined yet.
        // Must keep pool.cs for this unless we change CheckSequenceLocks to take a
        // CoinsViewCache instead of create its own
        if (!CheckSequenceLocks(tx, STANDARD_LOCKTIME_VERIFY_FLAGS, &lp))
            return state.DoS(0, false, REJECT_NONSTANDARD, "non-BIP68-final");
        }

        // Check for non-standard pay-to-script-hash in inputs
        if (fRequireStandard && !AreInputsStandard(tx, view))
            return state.Invalid(false, REJECT_NONSTANDARD, "bad-txns-nonstandard-inputs");

        unsigned int nSigOps = GetLegacySigOpCount(tx);
        nSigOps += GetP2SHSigOpCount(tx, view);

        CAmount nValueOut = tx.GetValueOut();
        CAmount nFees = nValueIn-nValueOut;
        // nModifiedFees includes any fee deltas from PrioritiseTransaction
        CAmount nModifiedFees = nFees;
        double nPriorityDummy = 0;
        pool.ApplyDeltas(hash, nPriorityDummy, nModifiedFees);

        CAmount inChainInputValue;
        double dPriority = view.GetPriority(tx, chainActive.Height(), inChainInputValue);

        // Keep track of transactions that spend a coinbase, which we re-scan
        // during reorgs to ensure COINBASE_MATURITY is still met.
        bool fSpendsCoinbase = false;
        BOOST_FOREACH(const CTxIn &txin, tx.vin) {
            const CCoins *coins = view.AccessCoins(txin.prevout.hash);
            if (coins->IsCoinBase() || coins->IsGameTx()) {
                fSpendsCoinbase = true;
                break;
            }
        }

        CTxMemPoolEntry entry(tx, nFees, GetTime(), dPriority, chainActive.Height(), pool.HasNoInputsOf(tx), inChainInputValue, fSpendsCoinbase, nSigOps, lp);
        unsigned int nSize = entry.GetTxSize();
        if (txFeeRate) {
            *txFeeRate = CFeeRate(nFees, nSize);
        }

        // Check that the transaction doesn't have an excessive number of
        // sigops, making it impossible to mine. Since the coinbase transaction
        // itself can contain sigops MAX_STANDARD_TX_SIGOPS is less than
        // MAX_BLOCK_SIGOPS; we still consider this an invalid rather than
        // merely non-standard transaction.
        if ((nSigOps > MAX_STANDARD_TX_SIGOPS) || (nBytesPerSigOp && nSigOps > nSize / nBytesPerSigOp))
            return state.DoS(0, false, REJECT_NONSTANDARD, "bad-txns-too-many-sigops", false,
                strprintf("%d", nSigOps));

        CAmount mempoolRejectFee = pool.GetMinFee(GetArg("-maxmempool", DEFAULT_MAX_MEMPOOL_SIZE) * 1000000).GetFee(nSize);
        if (mempoolRejectFee > 0 && nModifiedFees < mempoolRejectFee) {
            return state.DoS(0, false, REJECT_INSUFFICIENTFEE, "mempool min fee not met", false, strprintf("%d < %d", nFees, mempoolRejectFee));
        } else if (GetBoolArg("-relaypriority", DEFAULT_RELAYPRIORITY) && nModifiedFees < ::minRelayTxFee.GetFee(nSize) && !AllowFree(entry.GetPriority(chainActive.Height() + 1))) {
            // Require that free transactions have sufficient priority to be mined in the next block.
            return state.DoS(0, false, REJECT_INSUFFICIENTFEE, "insufficient priority");
        }

        /* Apply Huntercoin-specific fee policy for name updates.  */
        if (nModifiedFees < GetHuntercoinMinFee (tx))
          return state.DoS(0, false, REJECT_INSUFFICIENTFEE,
                           "Huntercoin fee policy not met");

        // Continuously rate-limit free (really, very-low-fee) transactions
        // This mitigates 'penny-flooding' -- sending thousands of free transactions just to
        // be annoying or make others' transactions take longer to confirm.
        if (fLimitFree && nModifiedFees < ::minRelayTxFee.GetFee(nSize))
        {
            static CCriticalSection csFreeLimiter;
            static double dFreeCount;
            static int64_t nLastTime;
            int64_t nNow = GetTime();

            LOCK(csFreeLimiter);

            // Use an exponentially decaying ~10-minute window:
            dFreeCount *= pow(1.0 - 1.0/600.0, (double)(nNow - nLastTime));
            nLastTime = nNow;
            // -limitfreerelay unit is thousand-bytes-per-minute
            // At default rate it would take over a month to fill 1GB
            if (dFreeCount + nSize >= GetArg("-limitfreerelay", DEFAULT_LIMITFREERELAY) * 10 * 1000)
                return state.DoS(0, false, REJECT_INSUFFICIENTFEE, "rate limited free transaction");
            LogPrint("mempool", "Rate limit dFreeCount: %g => %g\n", dFreeCount, dFreeCount+nSize);
            dFreeCount += nSize;
        }

        if (nAbsurdFee && nFees > nAbsurdFee)
            return state.Invalid(false,
                REJECT_HIGHFEE, "absurdly-high-fee",
                strprintf("%d > %d", nFees, nAbsurdFee));

        // Calculate in-mempool ancestors, up to a limit.
        CTxMemPool::setEntries setAncestors;
        size_t nLimitAncestors = GetArg("-limitancestorcount", DEFAULT_ANCESTOR_LIMIT);
        size_t nLimitAncestorSize = GetArg("-limitancestorsize", DEFAULT_ANCESTOR_SIZE_LIMIT)*1000;
        size_t nLimitDescendants = GetArg("-limitdescendantcount", DEFAULT_DESCENDANT_LIMIT);
        size_t nLimitDescendantSize = GetArg("-limitdescendantsize", DEFAULT_DESCENDANT_SIZE_LIMIT)*1000;
        std::string errString;
        if (!pool.CalculateMemPoolAncestors(entry, setAncestors, nLimitAncestors, nLimitAncestorSize, nLimitDescendants, nLimitDescendantSize, errString)) {
            return state.DoS(0, false, REJECT_NONSTANDARD, "too-long-mempool-chain", false, errString);
        }

        // A transaction that spends outputs that would be replaced by it is invalid. Now
        // that we have the set of all ancestors we can detect this
        // pathological case by making sure setConflicts and setAncestors don't
        // intersect.
        BOOST_FOREACH(CTxMemPool::txiter ancestorIt, setAncestors)
        {
            const uint256 &hashAncestor = ancestorIt->GetTx().GetHash();
            if (setConflicts.count(hashAncestor))
            {
                return state.DoS(10, false,
                                 REJECT_INVALID, "bad-txns-spends-conflicting-tx", false,
                                 strprintf("%s spends conflicting transaction %s",
                                           hash.ToString(),
                                           hashAncestor.ToString()));
            }
        }

        // Check if it's economically rational to mine this transaction rather
        // than the ones it replaces.
        CAmount nConflictingFees = 0;
        size_t nConflictingSize = 0;
        uint64_t nConflictingCount = 0;
        CTxMemPool::setEntries allConflicting;

        // If we don't hold the lock allConflicting might be incomplete; the
        // subsequent RemoveStaged() and addUnchecked() calls don't guarantee
        // mempool consistency for us.
        LOCK(pool.cs);
        if (setConflicts.size())
        {
            CFeeRate newFeeRate(nModifiedFees, nSize);
            set<uint256> setConflictsParents;
            const int maxDescendantsToVisit = 100;
            CTxMemPool::setEntries setIterConflicting;
            BOOST_FOREACH(const uint256 &hashConflicting, setConflicts)
            {
                CTxMemPool::txiter mi = pool.mapTx.find(hashConflicting);
                if (mi == pool.mapTx.end())
                    continue;

                // Save these to avoid repeated lookups
                setIterConflicting.insert(mi);

                // Don't allow the replacement to reduce the feerate of the
                // mempool.
                //
                // We usually don't want to accept replacements with lower
                // feerates than what they replaced as that would lower the
                // feerate of the next block. Requiring that the feerate always
                // be increased is also an easy-to-reason about way to prevent
                // DoS attacks via replacements.
                //
                // The mining code doesn't (currently) take children into
                // account (CPFP) so we only consider the feerates of
                // transactions being directly replaced, not their indirect
                // descendants. While that does mean high feerate children are
                // ignored when deciding whether or not to replace, we do
                // require the replacement to pay more overall fees too,
                // mitigating most cases.
                CFeeRate oldFeeRate(mi->GetModifiedFee(), mi->GetTxSize());
                if (newFeeRate <= oldFeeRate)
                {
                    return state.DoS(0, false,
                            REJECT_INSUFFICIENTFEE, "insufficient fee", false,
                            strprintf("rejecting replacement %s; new feerate %s <= old feerate %s",
                                  hash.ToString(),
                                  newFeeRate.ToString(),
                                  oldFeeRate.ToString()));
                }

                BOOST_FOREACH(const CTxIn &txin, mi->GetTx().vin)
                {
                    setConflictsParents.insert(txin.prevout.hash);
                }

                nConflictingCount += mi->GetCountWithDescendants();
            }
            // This potentially overestimates the number of actual descendants
            // but we just want to be conservative to avoid doing too much
            // work.
            if (nConflictingCount <= maxDescendantsToVisit) {
                // If not too many to replace, then calculate the set of
                // transactions that would have to be evicted
                BOOST_FOREACH(CTxMemPool::txiter it, setIterConflicting) {
                    pool.CalculateDescendants(it, allConflicting);
                }
                BOOST_FOREACH(CTxMemPool::txiter it, allConflicting) {
                    nConflictingFees += it->GetModifiedFee();
                    nConflictingSize += it->GetTxSize();
                }
            } else {
                return state.DoS(0, false,
                        REJECT_NONSTANDARD, "too many potential replacements", false,
                        strprintf("rejecting replacement %s; too many potential replacements (%d > %d)\n",
                            hash.ToString(),
                            nConflictingCount,
                            maxDescendantsToVisit));
            }

            for (unsigned int j = 0; j < tx.vin.size(); j++)
            {
                // We don't want to accept replacements that require low
                // feerate junk to be mined first. Ideally we'd keep track of
                // the ancestor feerates and make the decision based on that,
                // but for now requiring all new inputs to be confirmed works.
                if (!setConflictsParents.count(tx.vin[j].prevout.hash))
                {
                    // Rather than check the UTXO set - potentially expensive -
                    // it's cheaper to just check if the new input refers to a
                    // tx that's in the mempool.
                    if (pool.mapTx.find(tx.vin[j].prevout.hash) != pool.mapTx.end())
                        return state.DoS(0, false,
                                         REJECT_NONSTANDARD, "replacement-adds-unconfirmed", false,
                                         strprintf("replacement %s adds unconfirmed input, idx %d",
                                                  hash.ToString(), j));
                }
            }

            // The replacement must pay greater fees than the transactions it
            // replaces - if we did the bandwidth used by those conflicting
            // transactions would not be paid for.
            if (nModifiedFees < nConflictingFees)
            {
                return state.DoS(0, false,
                                 REJECT_INSUFFICIENTFEE, "insufficient fee", false,
                                 strprintf("rejecting replacement %s, less fees than conflicting txs; %s < %s",
                                          hash.ToString(), FormatMoney(nModifiedFees), FormatMoney(nConflictingFees)));
            }

            // Finally in addition to paying more fees than the conflicts the
            // new transaction must pay for its own bandwidth.
            CAmount nDeltaFees = nModifiedFees - nConflictingFees;
            if (nDeltaFees < ::minRelayTxFee.GetFee(nSize))
            {
                return state.DoS(0, false,
                        REJECT_INSUFFICIENTFEE, "insufficient fee", false,
                        strprintf("rejecting replacement %s, not enough additional fees to relay; %s < %s",
                              hash.ToString(),
                              FormatMoney(nDeltaFees),
                              FormatMoney(::minRelayTxFee.GetFee(nSize))));
            }
        }

        // Check against previous transactions
        // This is done last to help prevent CPU exhaustion denial-of-service attacks.
        if (!CheckInputs(tx, state, view, true, STANDARD_SCRIPT_VERIFY_FLAGS | SCRIPT_VERIFY_NAMES_MEMPOOL, true))
            return false; // state filled in by CheckInputs

        // Check again against just the consensus-critical mandatory script
        // verification flags, in case of bugs in the standard flags that cause
        // transactions to pass as valid when they're actually invalid. For
        // instance the STRICTENC flag was incorrectly allowing certain
        // CHECKSIG NOT scripts to pass, even though they were invalid.
        //
        // There is a similar check in CreateNewBlock() to prevent creating
        // invalid blocks, however allowing such transactions into the mempool
        // can be exploited as a DoS attack.
        //
        // Namecoin actually allows some scripts into the mempool that would
        // not (yet) be valid in a block, namely premature NAME_FIRSTUPDATE's.
        // Thus add the mempool-flag here.
        const unsigned flags
          = MANDATORY_SCRIPT_VERIFY_FLAGS | SCRIPT_VERIFY_NAMES_MEMPOOL;
        if (!CheckInputs(tx, state, view, true, flags, true))
        {
            return error("%s: BUG! PLEASE REPORT THIS! ConnectInputs failed against MANDATORY but not STANDARD flags %s, %s",
                __func__, hash.ToString(), FormatStateMessage(state));
        }

        // Remove conflicting transactions from the mempool
        BOOST_FOREACH(const CTxMemPool::txiter it, allConflicting)
        {
            LogPrint("mempool", "replacing tx %s with %s for %s BTC additional fees, %d delta bytes\n",
                    it->GetTx().GetHash().ToString(),
                    hash.ToString(),
                    FormatMoney(nModifiedFees - nConflictingFees),
                    (int)nSize - (int)nConflictingSize);
        }
        pool.RemoveStaged(allConflicting, false);

        // Store transaction in memory
        pool.addUnchecked(hash, entry, setAncestors, !IsInitialBlockDownload());

        // trim mempool and check if tx was trimmed
        if (!fOverrideMempoolLimit) {
            LimitMempoolSize(pool, GetArg("-maxmempool", DEFAULT_MAX_MEMPOOL_SIZE) * 1000000, GetArg("-mempoolexpiry", DEFAULT_MEMPOOL_EXPIRY) * 60 * 60);
            if (!pool.exists(hash))
                return state.DoS(0, false, REJECT_INSUFFICIENTFEE, "mempool full");
        }
    }

    SyncWithWallets(tx, NULL, NULL);

    return true;
}

bool AcceptToMemoryPool(CTxMemPool& pool, CValidationState &state, const CTransaction &tx, bool fLimitFree,
                        bool* pfMissingInputs, CFeeRate* txFeeRate, bool fOverrideMempoolLimit, const CAmount nAbsurdFee)
{
    std::vector<uint256> vHashTxToUncache;
    bool res = AcceptToMemoryPoolWorker(pool, state, tx, fLimitFree, pfMissingInputs, txFeeRate, fOverrideMempoolLimit, nAbsurdFee, vHashTxToUncache);
    if (!res) {
        BOOST_FOREACH(const uint256& hashTx, vHashTxToUncache)
            pcoinsTip->Uncache(hashTx);
    }
    return res;
}

/** Return transaction in tx, and if it was found inside a block, its hash is placed in hashBlock */
bool GetTransaction(const uint256 &hash, CTransaction &txOut, const Consensus::Params& consensusParams, uint256 &hashBlock, bool fAllowSlow)
{
    CBlockIndex *pindexSlow = NULL;

    LOCK(cs_main);

    if (mempool.lookup(hash, txOut))
    {
        return true;
    }

    if (fTxIndex) {
        CDiskTxPos postx;
        if (pblocktree->ReadTxIndex(hash, postx)) {
            CAutoFile file(OpenBlockFile(postx, true), SER_DISK, CLIENT_VERSION);
            if (file.IsNull())
                return error("%s: OpenBlockFile failed", __func__);
            CBlockHeader header;
            try {
                file >> header;
                if (!postx.IsGameTx()) {
                    fseek(file.Get(), postx.nTxOffset, SEEK_CUR);
                    file >> txOut;
                }
            } catch (const std::exception& e) {
                return error("%s: Deserialize or I/O error - %s", __func__, e.what());
            }
            hashBlock = header.GetHash();

            /* Read also the undo file for a game tx.  Note that we have
               to read the header first in this case as well, so that
               we can set hashBlock.  */
            if (postx.IsGameTx()) {
                CAutoFile undo(OpenUndoFile(postx.GetGamePos(), true),
                               SER_DISK, CLIENT_VERSION);
                if (undo.IsNull())
                    return error("%s: OpenUndoFile failed", __func__);
                try {
                    undo >> txOut;
                } catch (const std::exception& e) {
                    return error("%s: Deserialize or I/O error - %s", __func__, e.what());
                }
            }

            if (txOut.GetHash() != hash)
                return error("%s: txid mismatch", __func__);
            return true;
        }
    }

    if (fAllowSlow) { // use coin database to locate block that contains transaction, and scan it
        int nHeight = -1;
        {
            CCoinsViewCache &view = *pcoinsTip;
            const CCoins* coins = view.AccessCoins(hash);
            if (coins)
                nHeight = coins->nHeight;
        }
        if (nHeight > 0)
            pindexSlow = chainActive[nHeight];
    }

    /* Note that this won't work for game transactions.  For them,
       the tx index is the only chance.  */
    /* TODO: Fix this if important.  We could read also the undo file
       and go over the game tx.  */

    if (pindexSlow) {
        CBlock block;
        if (ReadBlockFromDisk(block, pindexSlow, consensusParams)) {
            BOOST_FOREACH(const CTransaction &tx, block.vtx) {
                if (tx.GetHash() == hash) {
                    txOut = tx;
                    hashBlock = pindexSlow->GetBlockHash();
                    return true;
                }
            }
        }
    }

    return false;
}






//////////////////////////////////////////////////////////////////////////////
//
// CBlock and CBlockIndex
//

bool CheckProofOfWork(const CBlockHeader& block, const Consensus::Params& params)
{
    const PowAlgo algo = block.GetAlgo();

    /* Except for legacy blocks with full version 1, ensure that
       the chain ID is correct.  Legacy blocks are not allowed since
       the merge-mining start, which is checked in AcceptBlockHeader
       where the height is known.  */
    if (!block.IsLegacy() && params.fStrictChainId
        && block.GetChainId() != params.nAuxpowChainId[algo])
        return error("%s : block does not have our chain ID"
                     " (got %d, expected %d, full nVersion %d)",
                     __func__, block.GetChainId(),
                     params.nAuxpowChainId[algo], block.nVersion);

    /* If there is no auxpow, just check the block hash.  */
    if (!block.auxpow)
    {
        if (block.IsAuxpow())
            return error("%s : no auxpow on block with auxpow version",
                         __func__);

        if (!CheckProofOfWork(block.GetPowHash(algo), block.nBits, algo, params))
            return error("%s : non-AUX proof of work failed", __func__);

        return true;
    }

    /* We have auxpow.  Check it.  */

    if (!block.IsAuxpow())
        return error("%s : auxpow on block with non-auxpow version", __func__);

    /* Temporary check:  Disallow parent blocks with auxpow version.  This is
       for compatibility with the old client.  */
    /* FIXME: Remove this check with a hardfork later on.  */
    if (block.auxpow->getParentBlock().IsAuxpow())
        return error("%s : auxpow parent block has auxpow version", __func__);

    if (!block.auxpow->check(block.GetHash(), block.GetChainId(), params))
        return error("%s : AUX POW is not valid", __func__);
    if (!CheckProofOfWork(block.auxpow->getParentBlockHash(algo), block.nBits, algo, params))
        return error("%s : AUX proof of work failed", __func__);

    return true;
}

bool WriteBlockToDisk(const CBlock& block, CDiskBlockPos& pos, const CMessageHeader::MessageStartChars& messageStart)
{
    // Open history file to append
    CAutoFile fileout(OpenBlockFile(pos), SER_DISK, CLIENT_VERSION);
    if (fileout.IsNull())
        return error("WriteBlockToDisk: OpenBlockFile failed");

    // Write index header
    unsigned int nSize = fileout.GetSerializeSize(block);
    fileout << FLATDATA(messageStart) << nSize;

    // Write block
    long fileOutPos = ftell(fileout.Get());
    if (fileOutPos < 0)
        return error("WriteBlockToDisk: ftell failed");
    pos.nPos = (unsigned int)fileOutPos;
    fileout << block;

    return true;
}

/* Generic implementation of block reading that can handle
   both a block and its header.  */

template<typename T>
static bool ReadBlockOrHeader(T& block, const CDiskBlockPos& pos, const Consensus::Params& consensusParams)
{
    block.SetNull();

    // Open history file to read
    CAutoFile filein(OpenBlockFile(pos, true), SER_DISK, CLIENT_VERSION);
    if (filein.IsNull())
        return error("ReadBlockFromDisk: OpenBlockFile failed for %s", pos.ToString());

    // Read block
    try {
        filein >> block;
    }
    catch (const std::exception& e) {
        return error("%s: Deserialize or I/O error - %s at %s", __func__, e.what(), pos.ToString());
    }

    // Check the header
    if (!CheckProofOfWork(block, consensusParams))
        return error("ReadBlockFromDisk: Errors in block header at %s", pos.ToString());

    return true;
}

template<typename T>
static bool ReadBlockOrHeader(T& block, const CBlockIndex* pindex, const Consensus::Params& consensusParams)
{
    if (!ReadBlockOrHeader(block, pindex->GetBlockPos(), consensusParams))
        return false;
    if (block.GetHash() != pindex->GetBlockHash())
        return error("ReadBlockFromDisk(CBlock&, CBlockIndex*): GetHash() doesn't match index for %s at %s",
                pindex->ToString(), pindex->GetBlockPos().ToString());
    return true;
}

bool ReadBlockFromDisk(CBlock& block, const CDiskBlockPos& pos, const Consensus::Params& consensusParams)
{
    return ReadBlockOrHeader(block, pos, consensusParams);
}

bool ReadBlockFromDisk(CBlock& block, const CBlockIndex* pindex, const Consensus::Params& consensusParams)
{
    return ReadBlockOrHeader(block, pindex, consensusParams);
}

bool ReadBlockFromDisk(CBlock& block, std::vector<CTransaction>& vGameTx, const CBlockIndex* pindex, const Consensus::Params& consensusParams)
{
    if (!ReadBlockFromDisk(block, pindex, consensusParams))
        return false;

    /* If this is the genesis block, skip reading the undo file as it does
       not exist.  There are no game tx in the genesis block.  */
    if (pindex->nHeight == 0) {
        vGameTx.clear();
        return true;
    }

    /* Read also the game tx array from the undo file.  */
    CAutoFile undo(OpenUndoFile(pindex->GetUndoPos(), true), SER_DISK, CLIENT_VERSION);
    if (undo.IsNull())
        return error("%s: OpenUndoFile failed", __func__);
    try {
        undo >> vGameTx;
    } catch (const std::exception& e) {
        return error("%s: Deserialize or I/O error - %s", __func__, e.what());
    }
    return true;
}

bool ReadBlockHeaderFromDisk(CBlockHeader& block, const CBlockIndex* pindex, const Consensus::Params& consensusParams)
{
    return ReadBlockOrHeader(block, pindex, consensusParams);
}

CAmount GetBlockSubsidy(int nHeight, const Consensus::Params& consensusParams)
{
    int halvings = nHeight / consensusParams.nSubsidyHalvingInterval;
    // Force block reward to zero when right shift is undefined.
    if (halvings >= 64)
        return 0;

    CAmount nSubsidy = COIN;
    // Subsidy is cut in half every 210,000 blocks which will occur approximately every 4 years.
    nSubsidy >>= halvings;
    return nSubsidy;
}

bool IsInitialBlockDownload()
{
    const CChainParams& chainParams = Params();
    LOCK(cs_main);
    if (fImporting || fReindex)
        return true;
    if (fCheckpointsEnabled && chainActive.Height() < Checkpoints::GetTotalBlocksEstimate(chainParams.Checkpoints()))
        return true;
    static bool lockIBDState = false;
    if (lockIBDState)
        return false;
    bool state = (chainActive.Height() < pindexBestHeader->nHeight - 24 * 6 ||
            std::max(chainActive.Tip()->GetBlockTime(), pindexBestHeader->GetBlockTime()) < GetTime() - nMaxTipAge);
    if (!state)
        lockIBDState = true;
    return state;
}

bool fLargeWorkForkFound = false;
bool fLargeWorkInvalidChainFound = false;
CBlockIndex *pindexBestForkTip = NULL, *pindexBestForkBase = NULL;

static void AlertNotify(const std::string& strMessage, bool fThread)
{
    uiInterface.NotifyAlertChanged();
    std::string strCmd = GetArg("-alertnotify", "");
    if (strCmd.empty()) return;

    // Alert text should be plain ascii coming from a trusted source, but to
    // be safe we first strip anything not in safeChars, then add single quotes around
    // the whole string before passing it to the shell:
    std::string singleQuote("'");
    std::string safeStatus = SanitizeString(strMessage);
    safeStatus = singleQuote+safeStatus+singleQuote;
    boost::replace_all(strCmd, "%s", safeStatus);

    if (fThread)
        boost::thread t(runCommand, strCmd); // thread runs free
    else
        runCommand(strCmd);
}

void CheckForkWarningConditions()
{
    AssertLockHeld(cs_main);
    // Before we get past initial download, we cannot reliably alert about forks
    // (we assume we don't get stuck on a fork before the last checkpoint)
    if (IsInitialBlockDownload())
        return;

    // If our best fork is no longer within 72 blocks (+/- 12 hours if no one mines it)
    // of our head, drop it
    if (pindexBestForkTip && chainActive.Height() - pindexBestForkTip->nHeight >= 72)
        pindexBestForkTip = NULL;

    if (pindexBestForkTip || (pindexBestInvalid && pindexBestInvalid->nChainWork > chainActive.Tip()->nChainWork + (GetBlockProof(*chainActive.Tip()) * 6)))
    {
        if (!fLargeWorkForkFound && pindexBestForkBase)
        {
            std::string warning = std::string("'Warning: Large-work fork detected, forking after block ") +
                pindexBestForkBase->phashBlock->ToString() + std::string("'");
            AlertNotify(warning, true);
        }
        if (pindexBestForkTip && pindexBestForkBase)
        {
            LogPrintf("%s: Warning: Large valid fork found\n  forking the chain at height %d (%s)\n  lasting to height %d (%s).\nChain state database corruption likely.\n", __func__,
                   pindexBestForkBase->nHeight, pindexBestForkBase->phashBlock->ToString(),
                   pindexBestForkTip->nHeight, pindexBestForkTip->phashBlock->ToString());
            fLargeWorkForkFound = true;
        }
        else
        {
            LogPrintf("%s: Warning: Found invalid chain at least ~6 blocks longer than our best chain.\nChain state database corruption likely.\n", __func__);
            fLargeWorkInvalidChainFound = true;
        }
    }
    else
    {
        fLargeWorkForkFound = false;
        fLargeWorkInvalidChainFound = false;
    }
}

void CheckForkWarningConditionsOnNewFork(CBlockIndex* pindexNewForkTip)
{
    AssertLockHeld(cs_main);
    // If we are on a fork that is sufficiently large, set a warning flag
    CBlockIndex* pfork = pindexNewForkTip;
    CBlockIndex* plonger = chainActive.Tip();
    while (pfork && pfork != plonger)
    {
        while (plonger && plonger->nHeight > pfork->nHeight)
            plonger = plonger->pprev;
        if (pfork == plonger)
            break;
        pfork = pfork->pprev;
    }

    // We define a condition where we should warn the user about as a fork of at least 7 blocks
    // with a tip within 72 blocks (+/- 12 hours if no one mines it) of ours
    // We use 7 blocks rather arbitrarily as it represents just under 10% of sustained network
    // hash rate operating on the fork.
    // or a chain that is entirely longer than ours and invalid (note that this should be detected by both)
    // We define it this way because it allows us to only store the highest fork tip (+ base) which meets
    // the 7-block condition and from this always have the most-likely-to-cause-warning fork
    if (pfork && (!pindexBestForkTip || (pindexBestForkTip && pindexNewForkTip->nHeight > pindexBestForkTip->nHeight)) &&
            pindexNewForkTip->nChainWork - pfork->nChainWork > (GetBlockProof(*pfork) * 7) &&
            chainActive.Height() - pindexNewForkTip->nHeight < 72)
    {
        pindexBestForkTip = pindexNewForkTip;
        pindexBestForkBase = pfork;
    }

    CheckForkWarningConditions();
}

// Requires cs_main.
void Misbehaving(NodeId pnode, int howmuch)
{
    if (howmuch == 0)
        return;

    CNodeState *state = State(pnode);
    if (state == NULL)
        return;

    state->nMisbehavior += howmuch;
    int banscore = GetArg("-banscore", DEFAULT_BANSCORE_THRESHOLD);
    if (state->nMisbehavior >= banscore && state->nMisbehavior - howmuch < banscore)
    {
        LogPrintf("%s: %s (%d -> %d) BAN THRESHOLD EXCEEDED\n", __func__, state->name, state->nMisbehavior-howmuch, state->nMisbehavior);
        state->fShouldBan = true;
    } else
        LogPrintf("%s: %s (%d -> %d)\n", __func__, state->name, state->nMisbehavior-howmuch, state->nMisbehavior);
}

void static InvalidChainFound(CBlockIndex* pindexNew)
{
    if (!pindexBestInvalid || pindexNew->nChainWork > pindexBestInvalid->nChainWork)
        pindexBestInvalid = pindexNew;

    LogPrintf("%s: invalid block=%s  height=%d  log2_work=%.8g  date=%s\n", __func__,
      pindexNew->GetBlockHash().ToString(), pindexNew->nHeight,
      log(pindexNew->nChainWork.getdouble())/log(2.0), DateTimeStrFormat("%Y-%m-%d %H:%M:%S",
      pindexNew->GetBlockTime()));
    CBlockIndex *tip = chainActive.Tip();
    assert (tip);
    LogPrintf("%s:  current best=%s  height=%d  log2_work=%.8g  date=%s\n", __func__,
      tip->GetBlockHash().ToString(), chainActive.Height(), log(tip->nChainWork.getdouble())/log(2.0),
      DateTimeStrFormat("%Y-%m-%d %H:%M:%S", tip->GetBlockTime()));
    CheckForkWarningConditions();
}

void static InvalidBlockFound(CBlockIndex *pindex, const CValidationState &state) {
    int nDoS = 0;
    if (state.IsInvalid(nDoS)) {
        std::map<uint256, NodeId>::iterator it = mapBlockSource.find(pindex->GetBlockHash());
        if (it != mapBlockSource.end() && State(it->second)) {
            assert (state.GetRejectCode() < REJECT_INTERNAL); // Blocks are never rejected with internal reject codes
            CBlockReject reject = {(unsigned char)state.GetRejectCode(), state.GetRejectReason().substr(0, MAX_REJECT_MESSAGE_LENGTH), pindex->GetBlockHash()};
            State(it->second)->rejects.push_back(reject);
            if (nDoS > 0)
                Misbehaving(it->second, nDoS);
        }
    }
    if (!state.CorruptionPossible()) {
        pindex->nStatus |= BLOCK_FAILED_VALID;
        setDirtyBlockIndex.insert(pindex);
        setBlockIndexCandidates.erase(pindex);
        InvalidChainFound(pindex);
    }
}

void UpdateCoins(const CTransaction& tx, CValidationState &state, CCoinsViewCache &inputs, CTxUndo &txundo, int nHeight)
{
    // mark inputs spent
    if (!tx.IsCoinBase()) {
        txundo.vprevout.reserve(tx.vin.size());
        BOOST_FOREACH(const CTxIn &txin, tx.vin) {
            if (txin.prevout.IsNull())
            {
                assert(tx.IsGameTx());
                continue;
            }

            CCoinsModifier coins = inputs.ModifyCoins(txin.prevout.hash);
            unsigned nPos = txin.prevout.n;

            if (nPos >= coins->vout.size() || coins->vout[nPos].IsNull())
                assert(false);
            // mark an outpoint spent, and construct undo information
            CTxInUndo undo;
            coins->Spend(nPos, &undo);
            txundo.vprevout.push_back(undo);
        }
    }
    // add outputs
    inputs.ModifyNewCoins(tx.GetHash(), tx.IsCoinBase())->FromTx(tx, nHeight);
}

void UpdateCoins(const CTransaction& tx, CValidationState &state, CCoinsViewCache &inputs, int nHeight)
{
    CTxUndo txundo;
    UpdateCoins(tx, state, inputs, txundo, nHeight);
}

bool CScriptCheck::operator()() {
    const CScript &scriptSig = ptxTo->vin[nIn].scriptSig;
    if (!VerifyScript(scriptSig, scriptPubKey, nFlags, CachingTransactionSignatureChecker(ptxTo, nIn, cacheStore), &error)) {
        return false;
    }
    return true;
}

int GetSpendHeight(const CCoinsViewCache& inputs)
{
    LOCK(cs_main);
    CBlockIndex* pindexPrev = mapBlockIndex.find(inputs.GetBestBlock())->second;
    return pindexPrev->nHeight + 1;
}

namespace Consensus {
bool CheckTxInputs(const CTransaction& tx, CValidationState& state, const CCoinsViewCache& inputs, int nSpendHeight)
{
        // This doesn't trigger the DoS code on purpose; if it did, it would make it easier
        // for an attacker to attempt to split the network.
        if (!inputs.HaveInputs(tx))
            return state.Invalid(false, 0, "", "Inputs unavailable");

        CAmount nValueIn = 0;
        CAmount nFees = 0;
        for (unsigned int i = 0; i < tx.vin.size(); i++)
        {
            const COutPoint &prevout = tx.vin[i].prevout;
            const CCoins *coins = inputs.AccessCoins(prevout.hash);
            assert(coins);

            // If prev is coinbase, check that it's matured
            /* This rule is disabled for the genesis block, so that
               the premine is spendable.  */
            if (coins->IsCoinBase()) {
                if (nSpendHeight - coins->nHeight < COINBASE_MATURITY
                      && coins->nHeight > 0)
                    return state.Invalid(false,
                        REJECT_INVALID, "bad-txns-premature-spend-of-coinbase",
                        strprintf("tried to spend coinbase at depth %d", nSpendHeight - coins->nHeight));
            }
            else if (coins->IsGameTx()) {
                if (nSpendHeight - coins->nHeight < GAMETX_MATURITY)
                    return state.Invalid(
                        error("CheckInputs(): tried to spend game reward at depth %d", nSpendHeight - coins->nHeight),
                        REJECT_INVALID, "bad-txns-premature-spend-of-gametx");
            }

            // Check for negative or overflow input values
            nValueIn += coins->vout[prevout.n].nValue;
            if (!MoneyRange(coins->vout[prevout.n].nValue) || !MoneyRange(nValueIn))
                return state.DoS(100, false, REJECT_INVALID, "bad-txns-inputvalues-outofrange");

        }

        if (nValueIn < tx.GetValueOut())
            return state.DoS(100, false, REJECT_INVALID, "bad-txns-in-belowout", false,
                strprintf("value in (%s) < value out (%s)", FormatMoney(nValueIn), FormatMoney(tx.GetValueOut())));

        // Tally transaction fees
        CAmount nTxFee = nValueIn - tx.GetValueOut();
        if (nTxFee < 0)
            return state.DoS(100, false, REJECT_INVALID, "bad-txns-fee-negative");
        nFees += nTxFee;
        if (!MoneyRange(nFees))
            return state.DoS(100, false, REJECT_INVALID, "bad-txns-fee-outofrange");
    return true;
}
}// namespace Consensus

bool CheckInputs(const CTransaction& tx, CValidationState &state, const CCoinsViewCache &inputs, bool fScriptChecks, unsigned int flags, bool cacheStore, std::vector<CScriptCheck> *pvChecks)
{
    /* Game tx need no checks.  They should never appear here, though,
       as they are "filtered out" already up in the call tree.  */
    assert(!tx.IsGameTx());

    const int nSpendHeight = GetSpendHeight(inputs);

    /* Do this as very first action.  Otherwise, we can run into troubles
       with the caching done for verification below.  The assumption that
       all flag bits are softforks is not true for the VERIFY_NAMES_MEMPOOL
       flag, which actually *loosens* the requirements.  Doing the check
       for Namecoin here ensures that the caching is not used for
       Namecoin-specific stuff.  */
    /* TODO: Implement correct caching also for the Namecoin checks,
       if this is deemed beneficial at some point in the future.  */
    if (!CheckNameTransaction (tx, nSpendHeight, inputs, state, flags))
        return error ("CheckInputs: tx invalid for Namecoin");

    if (!tx.IsCoinBase())
    {
        if (!Consensus::CheckTxInputs(tx, state, inputs, nSpendHeight))
            return false;

        if (pvChecks)
            pvChecks->reserve(tx.vin.size());

        // The first loop above does all the inexpensive checks.
        // Only if ALL inputs pass do we perform expensive ECDSA signature checks.
        // Helps prevent CPU exhaustion attacks.

        // Skip ECDSA signature verification when connecting blocks before the
        // last block chain checkpoint. Assuming the checkpoints are valid this
        // is safe because block merkle hashes are still computed and checked,
        // and any change will be caught at the next checkpoint. Of course, if
        // the checkpoint is for a chain that's invalid due to false scriptSigs
        // this optimisation would allow an invalid chain to be accepted.
        if (fScriptChecks) {
            for (unsigned int i = 0; i < tx.vin.size(); i++) {
                const COutPoint &prevout = tx.vin[i].prevout;
                const CCoins* coins = inputs.AccessCoins(prevout.hash);
                assert(coins);

                // Verify signature
                CScriptCheck check(*coins, tx, i, flags, cacheStore);
                if (pvChecks) {
                    pvChecks->push_back(CScriptCheck());
                    check.swap(pvChecks->back());
                } else if (!check()) {
                    if (flags & STANDARD_NOT_MANDATORY_VERIFY_FLAGS) {
                        // Check whether the failure was caused by a
                        // non-mandatory script verification check, such as
                        // non-standard DER encodings or non-null dummy
                        // arguments; if so, don't trigger DoS protection to
                        // avoid splitting the network between upgraded and
                        // non-upgraded nodes.
                        CScriptCheck check2(*coins, tx, i,
                                flags & ~STANDARD_NOT_MANDATORY_VERIFY_FLAGS, cacheStore);
                        if (check2())
                            return state.Invalid(false, REJECT_NONSTANDARD, strprintf("non-mandatory-script-verify-flag (%s)", ScriptErrorString(check.GetScriptError())));
                    }
                    // Failures of other flags indicate a transaction that is
                    // invalid in new blocks, e.g. a invalid P2SH. We DoS ban
                    // such nodes as they are not following the protocol. That
                    // said during an upgrade careful thought should be taken
                    // as to the correct behavior - we may want to continue
                    // peering with non-upgraded nodes even after a soft-fork
                    // super-majority vote has passed.
                    return state.DoS(100,false, REJECT_INVALID, strprintf("mandatory-script-verify-flag-failed (%s)", ScriptErrorString(check.GetScriptError())));
                }
            }
        }
    }

    return true;
}

namespace {

bool UndoWriteToDisk(const CBlockUndo& blockundo, CDiskBlockPos& pos, const uint256& hashBlock, const CMessageHeader::MessageStartChars& messageStart)
{
    // Open history file to append
    CAutoFile fileout(OpenUndoFile(pos), SER_DISK, CLIENT_VERSION);
    if (fileout.IsNull())
        return error("%s: OpenUndoFile failed", __func__);

    // Write index header
    unsigned int nSize = fileout.GetSerializeSize(blockundo);
    fileout << FLATDATA(messageStart) << nSize;

    // Write undo data
    long fileOutPos = ftell(fileout.Get());
    if (fileOutPos < 0)
        return error("%s: ftell failed", __func__);
    pos.nPos = (unsigned int)fileOutPos;
    fileout << blockundo;

    // calculate & write checksum
    CHashWriter hasher(SER_GETHASH, PROTOCOL_VERSION);
    hasher << hashBlock;
    hasher << blockundo;
    fileout << hasher.GetHash();

    return true;
}

bool UndoReadFromDisk(CBlockUndo& blockundo, const CDiskBlockPos& pos, const uint256& hashBlock)
{
    // Open history file to read
    CAutoFile filein(OpenUndoFile(pos, true), SER_DISK, CLIENT_VERSION);
    if (filein.IsNull())
        return error("%s: OpenBlockFile failed", __func__);

    // Read block
    uint256 hashChecksum;
    try {
        filein >> blockundo;
        filein >> hashChecksum;
    }
    catch (const std::exception& e) {
        return error("%s: Deserialize or I/O error - %s", __func__, e.what());
    }

    // Verify checksum
    CHashWriter hasher(SER_GETHASH, PROTOCOL_VERSION);
    hasher << hashBlock;
    hasher << blockundo;
    if (hashChecksum != hasher.GetHash())
        return error("%s: Checksum mismatch", __func__);

    return true;
}

/** Abort with a message */
bool AbortNode(const std::string& strMessage, const std::string& userMessage="")
{
    strMiscWarning = strMessage;
    LogPrintf("*** %s\n", strMessage);
    uiInterface.ThreadSafeMessageBox(
        userMessage.empty() ? _("Error: A fatal internal error occurred, see debug.log for details") : userMessage,
        "", CClientUIInterface::MSG_ERROR);
    StartShutdown();
    return false;
}

bool AbortNode(CValidationState& state, const std::string& strMessage, const std::string& userMessage="")
{
    AbortNode(strMessage, userMessage);
    return state.Error(strMessage);
}

} // anon namespace

/**
 * Apply the undo operation of a CTxInUndo to the given chain state.
 * @param undo The undo object.
 * @param view The coins view to which to apply the changes.
 * @param out The out point that corresponds to the tx input.
 * @return True on success.
 */
bool ApplyTxInUndo(const CTxInUndo& undo, CCoinsViewCache& view, const COutPoint& out)
{
    bool fClean = true;

    /* Special case for Huntercoin:  Since the genesis output is spendable,
       it may happen that we actually have nHeight=0 while the tx
       does not yet exist (namely for the tx spending the genesis
       output).  Check for this case.  */
    const bool isGenesis = (out.hash == Params().GenesisBlock().hashMerkleRoot);

    CCoinsModifier coins = view.ModifyCoins(out.hash);
    if (undo.nHeight != 0 || isGenesis) {
        // undo data contains height: this is the last output of the prevout tx being spent
        if (!coins->IsPruned())
            fClean = fClean && error("%s: undo data overwriting existing transaction", __func__);
        coins->Clear();
        coins->fCoinBase = undo.fCoinBase;
        coins->fGameTx = undo.fGameTx;
        coins->nHeight = undo.nHeight;
        coins->nVersion = undo.nVersion;
    } else {
        if (coins->IsPruned())
            fClean = fClean && error("%s: undo data adding output to missing transaction", __func__);
    }
    if (coins->IsAvailable(out.n))
        fClean = fClean && error("%s: undo data overwriting existing output", __func__);
    if (coins->vout.size() < out.n+1)
        coins->vout.resize(out.n+1);
    coins->vout[out.n] = undo.txout;

    return fClean;
}

bool DisconnectBlock(const CBlock& block, CValidationState& state, const CBlockIndex* pindex, CCoinsViewCache& view, bool* pfClean)
{
    assert(pindex->GetBlockHash() == view.GetBestBlock());

    if (pfClean)
        *pfClean = false;

    bool fClean = true;

    CBlockUndo blockUndo;
    CDiskBlockPos pos = pindex->GetUndoPos();
    if (pos.IsNull())
        return error("DisconnectBlock(): no undo data available");
    if (!UndoReadFromDisk(blockUndo, pos, pindex->pprev->GetBlockHash()))
        return error("DisconnectBlock(): failure reading undo data");

    if (blockUndo.vtxundo.size() + 1 != block.vtx.size() + blockUndo.vgametx.size())
        return error("DisconnectBlock(): block and undo data inconsistent");

    // undo transactions in reverse order
    std::vector<CTransaction> txToUndo;
    txToUndo.insert (txToUndo.end (), block.vtx.begin (), block.vtx.end ());
    txToUndo.insert (txToUndo.end (), blockUndo.vgametx.begin (),
                     blockUndo.vgametx.end ());
    for (int i = txToUndo.size () - 1; i >= 0; --i) {
        const CTransaction &tx = txToUndo[i];
        uint256 hash = tx.GetHash();

        // Check that all outputs are available and match the outputs in the block itself
        // exactly.
        {
        CCoinsModifier outs = view.ModifyCoins(hash);
        outs->ClearUnspendable();

        CCoins outsBlock(tx, pindex->nHeight);
        // The CCoins serialization does not serialize negative numbers.
        // No network rules currently depend on the version here, so an inconsistency is harmless
        // but it must be corrected before txout nversion ever influences a network rule.
        if (outsBlock.nVersion < 0)
            outs->nVersion = outsBlock.nVersion;
        if (*outs != outsBlock)
        {
            /* This may be due to a historic bug.  For them, some names
               are marked immediately as unspendable.  They fail this check
               when undoing, thus ignore them here.  */
            CChainParams::BugType type;
            if (!Params ().IsHistoricBug (tx.GetHash (), pindex->nHeight, type) || type != CChainParams::BUG_FULLY_IGNORE)
                fClean = fClean && error("DisconnectBlock(): added transaction mismatch? database corrupted");
        }

        // remove outputs
        outs->Clear();
        }

        /* Restore inputs.  The coinbase does not have a corresponding
           txundo, but game tx have.  The inputs for bounty collections
           are empty, though, so make sure to handle that.  */
        if (i > 0 && !tx.IsBountyTx()) {
            const CTxUndo &txundo = blockUndo.vtxundo[i-1];
            if (txundo.vprevout.size() != tx.vin.size())
                return error("DisconnectBlock(): transaction and undo data inconsistent");
            for (unsigned int j = tx.vin.size(); j-- > 0;) {
                const COutPoint &out = tx.vin[j].prevout;
                assert (!out.IsNull());
                const CTxInUndo &undo = txundo.vprevout[j];
                if (!ApplyTxInUndo(undo, view, out))
                    fClean = false;
            }
        }
    }

    // undo name operations in reverse order
    std::vector<CNameTxUndo>::const_reverse_iterator nameUndoIter;
    for (nameUndoIter = blockUndo.vnameundo.rbegin ();
         nameUndoIter != blockUndo.vnameundo.rend (); ++nameUndoIter)
      nameUndoIter->apply (view);

    // move best block pointer to prevout block
    view.SetBestBlock(pindex->pprev->GetBlockHash());

    if (pfClean) {
        *pfClean = fClean;
        return true;
    }

    return fClean;
}

void static FlushBlockFile(bool fFinalize = false)
{
    LOCK(cs_LastBlockFile);

    CDiskBlockPos posOld(nLastBlockFile, 0);

    FILE *fileOld = OpenBlockFile(posOld);
    if (fileOld) {
        if (fFinalize)
            TruncateFile(fileOld, vinfoBlockFile[nLastBlockFile].nSize);
        FileCommit(fileOld);
        fclose(fileOld);
    }

    fileOld = OpenUndoFile(posOld);
    if (fileOld) {
        if (fFinalize)
            TruncateFile(fileOld, vinfoBlockFile[nLastBlockFile].nUndoSize);
        FileCommit(fileOld);
        fclose(fileOld);
    }
}

bool FindUndoPos(CValidationState &state, int nFile, CDiskBlockPos &pos, unsigned int nAddSize);

static CCheckQueue<CScriptCheck> scriptcheckqueue(128);

void ThreadScriptCheck() {
    RenameThread("bitcoin-scriptch");
    scriptcheckqueue.Thread();
}

//
// Called periodically asynchronously; alerts if it smells like
// we're being fed a bad chain (blocks being generated much
// too slowly or too quickly).
//
void PartitionCheck(bool (*initialDownloadCheck)(), CCriticalSection& cs, const CBlockIndex *const &bestHeader,
                    int64_t nPowTargetSpacing)
{
    if (bestHeader == NULL || initialDownloadCheck()) return;

    static int64_t lastAlertTime = 0;
    int64_t now = GetAdjustedTime();
    if (lastAlertTime > now-60*60*24) return; // Alert at most once per day

    const int SPAN_HOURS=4;
    const int SPAN_SECONDS=SPAN_HOURS*60*60;
    int BLOCKS_EXPECTED = NUM_ALGOS * SPAN_SECONDS / nPowTargetSpacing;

    boost::math::poisson_distribution<double> poisson(BLOCKS_EXPECTED);

    std::string strWarning;
    int64_t startTime = GetAdjustedTime()-SPAN_SECONDS;

    LOCK(cs);
    const CBlockIndex* i = bestHeader;
    int nBlocks = 0;
    while (i->GetBlockTime() >= startTime) {
        ++nBlocks;
        i = i->pprev;
        if (i == NULL) return; // Ran out of chain, we must not be fully sync'ed
    }

    // How likely is it to find that many by chance?
    double p = boost::math::pdf(poisson, nBlocks);

    LogPrint("partitioncheck", "%s: Found %d blocks in the last %d hours\n", __func__, nBlocks, SPAN_HOURS);
    LogPrint("partitioncheck", "%s: likelihood: %g\n", __func__, p);

    // Aim for one false-positive about every fifty years of normal running:
    const int FIFTY_YEARS = 50*365*24*60*60;
    double alertThreshold = 1.0 / (FIFTY_YEARS / SPAN_SECONDS);

    if (p <= alertThreshold && nBlocks < BLOCKS_EXPECTED)
    {
        // Many fewer blocks than expected: alert!
        strWarning = strprintf(_("WARNING: check your network connection, %d blocks received in the last %d hours (%d expected)"),
                               nBlocks, SPAN_HOURS, BLOCKS_EXPECTED);
    }
    else if (p <= alertThreshold && nBlocks > BLOCKS_EXPECTED)
    {
        // Many more blocks than expected: alert!
        strWarning = strprintf(_("WARNING: abnormally high number of blocks generated, %d blocks received in the last %d hours (%d expected)"),
                               nBlocks, SPAN_HOURS, BLOCKS_EXPECTED);
    }
    if (!strWarning.empty())
    {
        strMiscWarning = strWarning;
        AlertNotify(strWarning, true);
        lastAlertTime = now;
    }
}

// Protected by cs_main
static VersionBitsCache versionbitscache;

int32_t ComputeBlockVersion(const CBlockIndex* pindexPrev, const Consensus::Params& params)
{
    LOCK(cs_main);
    int32_t nVersion = VERSIONBITS_TOP_BITS;

    for (int i = 0; i < (int)Consensus::MAX_VERSION_BITS_DEPLOYMENTS; i++) {
        ThresholdState state = VersionBitsState(pindexPrev, params, (Consensus::DeploymentPos)i, versionbitscache);
        if (state == THRESHOLD_LOCKED_IN || state == THRESHOLD_STARTED) {
            nVersion |= VersionBitsMask(params, (Consensus::DeploymentPos)i);
        }
    }

    return nVersion;
}

/**
 * Threshold condition checker that triggers when unknown versionbits are seen on the network.
 */
class WarningBitsConditionChecker : public AbstractThresholdConditionChecker
{
private:
    int bit;

public:
    WarningBitsConditionChecker(int bitIn) : bit(bitIn) {}

    int64_t BeginTime(const Consensus::Params& params) const { return 0; }
    int64_t EndTime(const Consensus::Params& params) const { return std::numeric_limits<int64_t>::max(); }
    int Period(const Consensus::Params& params) const { return params.nMinerConfirmationWindow; }
    int Threshold(const Consensus::Params& params) const { return params.nRuleChangeActivationThreshold; }

    bool Condition(const CBlockIndex* pindex, const Consensus::Params& params) const
    {
        return ((pindex->nVersion & VERSIONBITS_TOP_MASK) == VERSIONBITS_TOP_BITS) &&
               ((pindex->nVersion >> bit) & 1) != 0 &&
               ((ComputeBlockVersion(pindex->pprev, params) >> bit) & 1) == 0;
    }
};

// Protected by cs_main
static ThresholdConditionCache warningcache[VERSIONBITS_NUM_BITS];

static int64_t nTimeCheck = 0;
static int64_t nTimeForks = 0;
static int64_t nTimeVerify = 0;
static int64_t nTimeConnect = 0;
static int64_t nTimeIndex = 0;
static int64_t nTimeCallbacks = 0;
static int64_t nTimeTotal = 0;

<<<<<<< HEAD
bool ConnectBlockWithGameTx(const CBlock& block, CValidationState& state, CBlockIndex* pindex, CCoinsViewCache& view, std::vector<CTransaction>& vGameTx, bool fJustCheck)
=======
bool ConnectBlock(const CBlock& block, CValidationState& state, CBlockIndex* pindex, CCoinsViewCache& view,
                  std::set<valtype>& expiredNames,
                  const CChainParams& chainparams, bool fJustCheck)
>>>>>>> 88b41237
{
    AssertLockHeld(cs_main);

    int64_t nTimeStart = GetTimeMicros();

    // Check it again in case a previous version let a bad block in
    if (!CheckBlock(block, state, !fJustCheck, !fJustCheck))
        return error("%s: Consensus::CheckBlock: %s", __func__, FormatStateMessage(state));

    // verify that the view's current state corresponds to the previous block
    uint256 hashPrevBlock = pindex->pprev == NULL ? uint256() : pindex->pprev->GetBlockHash();
    assert(hashPrevBlock == view.GetBestBlock());

    /* In Huntercoin, the genesis block tx is spendable.  Thus no special
       rule needed (as in Bitcoin and Namecoin).  */

    bool fScriptChecks = true;
    if (fCheckpointsEnabled) {
        CBlockIndex *pindexLastCheckpoint = Checkpoints::GetLastCheckpoint(chainparams.Checkpoints());
        if (pindexLastCheckpoint && pindexLastCheckpoint->GetAncestor(pindex->nHeight) == pindex) {
            // This block is an ancestor of a checkpoint: disable script checks
            fScriptChecks = false;
        }
    }

    int64_t nTime1 = GetTimeMicros(); nTimeCheck += nTime1 - nTimeStart;
    LogPrint("bench", "    - Sanity checks: %.2fms [%.2fs]\n", 0.001 * (nTime1 - nTimeStart), nTimeCheck * 0.000001);

    // Do not allow blocks that contain transactions which 'overwrite' older transactions,
    // unless those are already completely spent.
    // If such overwrites are allowed, coinbases and transactions depending upon those
    // can be duplicated to remove the ability to spend the first instance -- even after
    // being sent to another address.
    // See BIP30 and http://r6.ca/blog/20120206T005236Z.html for more information.
    // This logic is not necessary for memory pool transactions, as AcceptToMemoryPool
    // already refuses previously-known transaction ids entirely.
    // FIXME: Enable strict check after appropriate fork.
    bool fEnforceBIP30 = (!pindex->phashBlock) || // Enforce on CreateNewBlock invocations which don't have a hash.
                          !(true);

    // Once BIP34 activated it was not possible to create new duplicate coinbases and thus other than starting
    // with the 2 existing duplicate coinbase pairs, not possible to create overwriting txs.  But by the
    // time BIP34 activated, in each of the existing pairs the duplicate coinbase had overwritten the first
    // before the first had been spent.  Since those coinbases are sufficiently buried its no longer possible to create further
    // duplicate transactions descending from the known pairs either.
    // If we're on the known chain at height greater than where BIP34 activated, we can save the db accesses needed for the BIP30 check.
    //CBlockIndex *pindexBIP34height = pindex->pprev->GetAncestor(chainparams.GetConsensus().BIP34Height);
    //Only continue to enforce if we're below BIP34 activation height or the block hash at that height doesn't correspond.
    //fEnforceBIP30 = fEnforceBIP30 && (!pindexBIP34height || !(pindexBIP34height->GetBlockHash() == chainparams.GetConsensus().BIP34Hash));

    if (fEnforceBIP30) {
        BOOST_FOREACH(const CTransaction& tx, block.vtx) {
            const CCoins* coins = view.AccessCoins(tx.GetHash());
            if (coins && !coins->IsPruned())
                return state.DoS(100, error("ConnectBlock(): tried to overwrite transaction"),
                                 REJECT_INVALID, "bad-txns-BIP30");
        }
    }

    // Disable strict BIP16 checks until we do a softfork for it
    // FIXME: Enable strict check in the future.
    const bool fStrictPayToScriptHash = false;

    unsigned int flags = fStrictPayToScriptHash ? SCRIPT_VERIFY_P2SH : SCRIPT_VERIFY_NONE;

    // Start enforcing the DERSIG (BIP66) rules, for block.nVersion=3 blocks,
    // when 75% of the network has upgraded:
    if (block.GetBaseVersion() >= 3 && IsSuperMajority(3, pindex->pprev, chainparams.GetConsensus().nMajorityEnforceBlockUpgrade, chainparams.GetConsensus())) {
        flags |= SCRIPT_VERIFY_DERSIG;
    }

    // Start enforcing CHECKLOCKTIMEVERIFY, (BIP65) for block.nVersion=4
    // blocks, when 75% of the network has upgraded:
    if (block.GetBaseVersion() >= 4 && IsSuperMajority(4, pindex->pprev, chainparams.GetConsensus().nMajorityEnforceBlockUpgrade, chainparams.GetConsensus())) {
        flags |= SCRIPT_VERIFY_CHECKLOCKTIMEVERIFY;
    }

    // Start enforcing BIP68 (sequence locks) and BIP112 (CHECKSEQUENCEVERIFY) using versionbits logic.
    int nLockTimeFlags = 0;
    if (VersionBitsState(pindex->pprev, chainparams.GetConsensus(), Consensus::DEPLOYMENT_CSV, versionbitscache) == THRESHOLD_ACTIVE) {
        flags |= SCRIPT_VERIFY_CHECKSEQUENCEVERIFY;
        nLockTimeFlags |= LOCKTIME_VERIFY_SEQUENCE;
    }

    int64_t nTime2 = GetTimeMicros(); nTimeForks += nTime2 - nTime1;
    LogPrint("bench", "    - Fork checks: %.2fms [%.2fs]\n", 0.001 * (nTime2 - nTime1), nTimeForks * 0.000001);

    CBlockUndo blockundo;

    CCheckQueueControl<CScriptCheck> control(fScriptChecks && nScriptCheckThreads ? &scriptcheckqueue : NULL);

    std::vector<int> prevheights;
    CAmount nFees = 0;
    int nInputs = 0;
    unsigned int nSigOps = 0;
    CDiskTxPos pos(pindex->GetBlockPos(), GetSizeOfCompactSize(block.vtx.size()));
    std::vector<std::pair<uint256, CDiskTxPos> > vPos;
    /* Reserve also space for up to two game tx.  */
    vPos.reserve(block.vtx.size() + 2);
    blockundo.vtxundo.reserve(block.vtx.size() - 1 + 2);
    for (unsigned int i = 0; i < block.vtx.size(); i++)
    {
        const CTransaction &tx = block.vtx[i];

        nInputs += tx.vin.size();
        nSigOps += GetLegacySigOpCount(tx);
        if (nSigOps > MAX_BLOCK_SIGOPS)
            return state.DoS(100, error("ConnectBlock(): too many sigops"),
                             REJECT_INVALID, "bad-blk-sigops");

        /* Game transactions are not allowed here, they should be caught
           (if present) already by CheckBlock above.  */
        assert(!tx.IsGameTx());

        if (!tx.IsCoinBase())
        {
            if (!view.HaveInputs(tx))
                return state.DoS(100, error("ConnectBlock(): inputs missing/spent"),
                                 REJECT_INVALID, "bad-txns-inputs-missingorspent");

            // Check that transaction is BIP68 final
            // BIP68 lock checks (as opposed to nLockTime checks) must
            // be in ConnectBlock because they require the UTXO set
            prevheights.resize(tx.vin.size());
            for (size_t j = 0; j < tx.vin.size(); j++) {
                prevheights[j] = view.AccessCoins(tx.vin[j].prevout.hash)->nHeight;
            }

            if (!SequenceLocks(tx, nLockTimeFlags, &prevheights, *pindex)) {
                return state.DoS(100, error("%s: contains a non-BIP68-final transaction", __func__),
                                 REJECT_INVALID, "bad-txns-nonfinal");
            }

            if (fStrictPayToScriptHash)
            {
                // Add in sigops done by pay-to-script-hash inputs;
                // this is to prevent a "rogue miner" from creating
                // an incredibly-expensive-to-validate block.
                nSigOps += GetP2SHSigOpCount(tx, view);
                if (nSigOps > MAX_BLOCK_SIGOPS)
                    return state.DoS(100, error("ConnectBlock(): too many sigops"),
                                     REJECT_INVALID, "bad-blk-sigops");
            }

            nFees += view.GetValueIn(tx)-tx.GetValueOut();

            std::vector<CScriptCheck> vChecks;
            bool fCacheResults = fJustCheck; /* Don't cache results if we're actually connecting blocks (still consult the cache, though) */
            if (!CheckInputs(tx, state, view, fScriptChecks, flags, fCacheResults, nScriptCheckThreads ? &vChecks : NULL))
                return error("ConnectBlock(): CheckInputs on %s failed with %s",
                    tx.GetHash().ToString(), FormatStateMessage(state));
            control.Add(vChecks);
        }

        CTxUndo undoDummy;
        if (i > 0) {
            blockundo.vtxundo.push_back(CTxUndo());
        }
        UpdateCoins(tx, state, view, i == 0 ? undoDummy : blockundo.vtxundo.back(), pindex->nHeight);
        ApplyNameTransaction(tx, pindex->nHeight, view, blockundo);

        vPos.push_back(std::make_pair(tx.GetHash(), pos));
        pos.nTxOffset += ::GetSerializeSize(tx, SER_DISK, CLIENT_VERSION);
    }
    int64_t nTime3 = GetTimeMicros(); nTimeConnect += nTime3 - nTime2;
    LogPrint("bench", "      - Connect %u transactions: %.2fms (%.3fms/tx, %.3fms/txin) [%.2fs]\n", (unsigned)block.vtx.size(), 0.001 * (nTime3 - nTime2), 0.001 * (nTime3 - nTime2) / block.vtx.size(), nInputs <= 1 ? 0 : 0.001 * (nTime3 - nTime2) / (nInputs-1), nTimeConnect * 0.000001);

    /* Advance game state for the current block.  This includes further
       checks about validity of all moves.  Ignore this for the genesis
       block, since there is no "previous state" to fetch and advance.
       There are no game transactions for it, either.  In this case,
       the default-constructed StepResult is fine.  */
    const bool isGenesis = (block.GetHash() == chainparams.GetConsensus().hashGenesisBlock);
    StepResult stepResult;
    if (!isGenesis)
      {
        GameState prevGameState(chainparams.GetConsensus ());
        if (!pgameDb->get (*pindex->pprev->phashBlock, prevGameState))
          return state.Error ("ConnectBlock: failed to read prev game state");

        GameState newGameState(chainparams.GetConsensus ());
        if (!PerformStep (block, prevGameState, &view, state,
                          stepResult, newGameState))
          return state.Invalid (error ("%s: game engine step failed",
                                       __func__));

        pgameDb->store (block.GetHash (), newGameState);
      }
    nFees += stepResult.nTaxAmount;

    /* Construct and handle game transactions.  */
    if (!CreateGameTransactions (view, pindex->nHeight, stepResult, vGameTx))
        return state.Error ("ConnectBlock: failed to create game tx");
    ApplyGameTransactions (vGameTx, stepResult, pindex->nHeight,
                           state, view, blockundo);

    /* TODO: Should we update pindex->nTx to include the game tx?  Not sure
       if we want the game tx to be part of that and, in particular, also
       the total number of transactions.  I don't know if that has
       any real significance.  */

    /* Special rule:  Allow too high payout for genesis blocks.
       They are used in Huntercoin to add premine coins.  */
    CAmount blockReward = nFees + GetBlockSubsidy(pindex->nHeight, chainparams.GetConsensus());
    if (!isGenesis && block.vtx[0].GetValueOut() > blockReward)
        return state.DoS(100,
                         error("ConnectBlock(): coinbase pays too much (actual=%d vs limit=%d)",
                               block.vtx[0].GetValueOut(), blockReward),
                               REJECT_INVALID, "bad-cb-amount");

    if (!control.Wait())
        return state.DoS(100, false);
    int64_t nTime4 = GetTimeMicros(); nTimeVerify += nTime4 - nTime2;
    LogPrint("bench", "    - Verify %u txins: %.2fms (%.3fms/txin) [%.2fs]\n", nInputs - 1, 0.001 * (nTime4 - nTime2), nInputs <= 1 ? 0 : 0.001 * (nTime4 - nTime2) / (nInputs-1), nTimeVerify * 0.000001);

    if (fJustCheck)
        return true;

    // Write undo information to disk
    /* Skip this step for the genesis block.  */
    if (!isGenesis && (pindex->GetUndoPos().IsNull() || !pindex->IsValid(BLOCK_VALID_SCRIPTS)))
    {
        if (pindex->GetUndoPos().IsNull()) {
            CDiskBlockPos pos;
            blockundo.vgametx = vGameTx;
            if (!FindUndoPos(state, pindex->nFile, pos, ::GetSerializeSize(blockundo, SER_DISK, CLIENT_VERSION) + 40))
                return error("ConnectBlock(): FindUndoPos failed");
            if (!UndoWriteToDisk(blockundo, pos, pindex->pprev->GetBlockHash(), chainparams.MessageStart()))
                return AbortNode(state, "Failed to write undo data");

            // update nUndoPos in block index
            pindex->nUndoPos = pos.nPos;
            pindex->nStatus |= BLOCK_HAVE_UNDO;
        }

        pindex->RaiseValidity(BLOCK_VALID_SCRIPTS);
        setDirtyBlockIndex.insert(pindex);
    }

    /* Find disk positions for game tx in the undo file.  */
    if (fTxIndex && !isGenesis)
      {
        assert (!pindex->GetUndoPos ().IsNull ());
        int gameTxOffset = pindex->GetUndoPos().nPos;
        gameTxOffset += GetSizeOfCompactSize (vGameTx.size ());
        CDiskTxPos pos(pindex->GetBlockPos (), -gameTxOffset);
        for (unsigned i = 0; i < vGameTx.size (); ++i)
          {
            const CTransaction& tx = vGameTx[i];
            assert (tx.IsGameTx () && pos.IsGameTx ());
            vPos.push_back (std::make_pair (tx.GetHash (), pos));
            pos.nTxOffset -= ::GetSerializeSize (tx, SER_DISK, CLIENT_VERSION);
          }
      }

    if (fTxIndex)
        if (!pblocktree->WriteTxIndex(vPos))
            return AbortNode(state, "Failed to write transaction index");

    // add this block to the view's block chain
    view.SetBestBlock(pindex->GetBlockHash());

    int64_t nTime5 = GetTimeMicros(); nTimeIndex += nTime5 - nTime4;
    LogPrint("bench", "    - Index writing: %.2fms [%.2fs]\n", 0.001 * (nTime5 - nTime4), nTimeIndex * 0.000001);

    // Watch for changes to the previous coinbase transaction.
    static uint256 hashPrevBestCoinBase;
    GetMainSignals().UpdatedTransaction(hashPrevBestCoinBase);
    hashPrevBestCoinBase = block.vtx[0].GetHash();

    int64_t nTime6 = GetTimeMicros(); nTimeCallbacks += nTime6 - nTime5;
    LogPrint("bench", "    - Callbacks: %.2fms [%.2fs]\n", 0.001 * (nTime6 - nTime5), nTimeCallbacks * 0.000001);

    return true;
}

bool ConnectBlock(const CBlock& block, CValidationState& state, CBlockIndex* pindex, CCoinsViewCache& view, bool fJustCheck)
{
  std::vector<CTransaction> vGameTx;
  return ConnectBlockWithGameTx(block, state, pindex, view, vGameTx, fJustCheck);
}


enum FlushStateMode {
    FLUSH_STATE_NONE,
    FLUSH_STATE_IF_NEEDED,
    FLUSH_STATE_PERIODIC,
    FLUSH_STATE_ALWAYS
};

/**
 * Update the on-disk chain state.
 * The caches and indexes are flushed depending on the mode we're called with
 * if they're too large, if it's been a while since the last write,
 * or always and in all cases if we're in prune mode and are deleting files.
 */
bool static FlushStateToDisk(CValidationState &state, FlushStateMode mode) {
    const CChainParams& chainparams = Params();
    LOCK2(cs_main, cs_LastBlockFile);
    static int64_t nLastWrite = 0;
    static int64_t nLastFlush = 0;
    static int64_t nLastSetChain = 0;
    std::set<int> setFilesToPrune;
    bool fFlushForPrune = false;
    try {
    if (fPruneMode && fCheckForPruning && !fReindex) {
        FindFilesToPrune(setFilesToPrune, chainparams.PruneAfterHeight());
        fCheckForPruning = false;
        if (!setFilesToPrune.empty()) {
            fFlushForPrune = true;
            if (!fHavePruned) {
                pblocktree->WriteFlag("prunedblockfiles", true);
                fHavePruned = true;
            }
        }
    }
    int64_t nNow = GetTimeMicros();
    // Avoid writing/flushing immediately after startup.
    if (nLastWrite == 0) {
        nLastWrite = nNow;
    }
    if (nLastFlush == 0) {
        nLastFlush = nNow;
    }
    if (nLastSetChain == 0) {
        nLastSetChain = nNow;
    }
    size_t cacheSize = pcoinsTip->DynamicMemoryUsage();
    // The cache is large and close to the limit, but we have time now (not in the middle of a block processing).
    bool fCacheLarge = mode == FLUSH_STATE_PERIODIC && cacheSize * (10.0/9) > nCoinCacheUsage;
    // The cache is over the limit, we have to write now.
    bool fCacheCritical = mode == FLUSH_STATE_IF_NEEDED && cacheSize > nCoinCacheUsage;
    // It's been a while since we wrote the block index to disk. Do this frequently, so we don't need to redownload after a crash.
    bool fPeriodicWrite = mode == FLUSH_STATE_PERIODIC && nNow > nLastWrite + (int64_t)DATABASE_WRITE_INTERVAL * 1000000;
    // It's been very long since we flushed the cache. Do this infrequently, to optimize cache usage.
    bool fPeriodicFlush = mode == FLUSH_STATE_PERIODIC && nNow > nLastFlush + (int64_t)DATABASE_FLUSH_INTERVAL * 1000000;
    // Combine all conditions that result in a full cache flush.
    bool fDoFullFlush = (mode == FLUSH_STATE_ALWAYS) || fCacheLarge || fCacheCritical || fPeriodicFlush || fFlushForPrune;
    // Write blocks and block index to disk.
    if (fDoFullFlush || fPeriodicWrite) {
        // Depend on nMinDiskSpace to ensure we can write block index
        if (!CheckDiskSpace(0))
            return state.Error("out of disk space");
        // First make sure all block and undo data is flushed to disk.
        FlushBlockFile();
        // Then update all block file information (which may refer to block and undo files).
        {
            std::vector<std::pair<int, const CBlockFileInfo*> > vFiles;
            vFiles.reserve(setDirtyFileInfo.size());
            for (set<int>::iterator it = setDirtyFileInfo.begin(); it != setDirtyFileInfo.end(); ) {
                vFiles.push_back(make_pair(*it, &vinfoBlockFile[*it]));
                setDirtyFileInfo.erase(it++);
            }
            std::vector<const CBlockIndex*> vBlocks;
            vBlocks.reserve(setDirtyBlockIndex.size());
            for (set<CBlockIndex*>::iterator it = setDirtyBlockIndex.begin(); it != setDirtyBlockIndex.end(); ) {
                vBlocks.push_back(*it);
                setDirtyBlockIndex.erase(it++);
            }
            if (!pblocktree->WriteBatchSync(vFiles, nLastBlockFile, vBlocks)) {
                return AbortNode(state, "Files to write to block index database");
            }
        }
        // Finally remove any pruned files
        if (fFlushForPrune)
            UnlinkPrunedFiles(setFilesToPrune);
        nLastWrite = nNow;
    }
    // Flush best chain related state. This can only be done if the blocks / block index write was also done.
    if (fDoFullFlush) {
        // Typical CCoins structures on disk are around 128 bytes in size.
        // Pushing a new one to the database can cause it to be written
        // twice (once in the log, and once in the tables). This is already
        // an overestimation, as most will delete an existing entry or
        // overwrite one. Still, use a conservative safety factor of 2.
        if (!CheckDiskSpace(128 * 2 * 2 * pcoinsTip->GetCacheSize()))
            return state.Error("out of disk space");
        // Flush the chainstate (which may refer to block index entries).
        if (!pcoinsTip->Flush())
            return AbortNode(state, "Failed to write to coin database");
        nLastFlush = nNow;
    }
    if (fDoFullFlush || ((mode == FLUSH_STATE_ALWAYS || mode == FLUSH_STATE_PERIODIC) && nNow > nLastSetChain + (int64_t)DATABASE_WRITE_INTERVAL * 1000000)) {
        // Update best block in wallet (so we can detect restored wallets).
        GetMainSignals().SetBestChain(chainActive.GetLocator());
        nLastSetChain = nNow;
    }
    } catch (const std::runtime_error& e) {
        return AbortNode(state, std::string("System error while flushing: ") + e.what());
    }
    return true;
}

void FlushStateToDisk() {
    CValidationState state;
    FlushStateToDisk(state, FLUSH_STATE_ALWAYS);
}

void PruneAndFlush() {
    CValidationState state;
    fCheckForPruning = true;
    FlushStateToDisk(state, FLUSH_STATE_NONE);
}

/** Update chainActive and related internal data structures. */
void static UpdateTip(CBlockIndex *pindexNew, const CChainParams& chainParams) {
    chainActive.SetTip(pindexNew);

    // New best block
    nTimeBestReceived = GetTime();
    mempool.AddTransactionsUpdated(1);

    LogPrintf("%s: new best=%s height=%d version=0x%08x log2_work=%.8g tx=%lu date='%s' progress=%f cache=%.1fMiB(%utx)\n", __func__,
      chainActive.Tip()->GetBlockHash().ToString(), chainActive.Height(), chainActive.Tip()->nVersion,
      log(chainActive.Tip()->nChainWork.getdouble())/log(2.0), (unsigned long)chainActive.Tip()->nChainTx,
      DateTimeStrFormat("%Y-%m-%d %H:%M:%S", chainActive.Tip()->GetBlockTime()),
      Checkpoints::GuessVerificationProgress(chainParams.Checkpoints(), chainActive.Tip()), pcoinsTip->DynamicMemoryUsage() * (1.0 / (1<<20)), pcoinsTip->GetCacheSize());

    cvBlockChange.notify_all();

    // Check the version of the last 100 blocks to see if we need to upgrade:
    static bool fWarned = false;
    if (!IsInitialBlockDownload())
    {
        int nUpgraded = 0;
        const CBlockIndex* pindex = chainActive.Tip();
        for (int bit = 0; bit < VERSIONBITS_NUM_BITS; bit++) {
            WarningBitsConditionChecker checker(bit);
            ThresholdState state = checker.GetStateFor(pindex, chainParams.GetConsensus(), warningcache[bit]);
            if (state == THRESHOLD_ACTIVE || state == THRESHOLD_LOCKED_IN) {
                if (state == THRESHOLD_ACTIVE) {
                    strMiscWarning = strprintf(_("Warning: unknown new rules activated (versionbit %i)"), bit);
                    if (!fWarned) {
                        AlertNotify(strMiscWarning, true);
                        fWarned = true;
                    }
                } else {
                    LogPrintf("%s: unknown new rules are about to activate (versionbit %i)\n", __func__, bit);
                }
            }
        }
        for (int i = 0; i < 100 && pindex != NULL; i++)
        {
            int32_t nExpectedVersion = ComputeBlockVersion(pindex->pprev, chainParams.GetConsensus());
            if (pindex->GetBaseVersion() > VERSIONBITS_LAST_OLD_BLOCK_VERSION && (pindex->GetBaseVersion() & ~nExpectedVersion) != 0)
                ++nUpgraded;
            pindex = pindex->pprev;
        }
        if (nUpgraded > 0)
            LogPrintf("%s: %d of last 100 blocks have unexpected version\n", __func__, nUpgraded);
        if (nUpgraded > 100/2)
        {
            // strMiscWarning is read by GetWarnings(), called by Qt and the JSON-RPC code to warn the user:
            strMiscWarning = _("Warning: Unknown block versions being mined! It's possible unknown rules are in effect");
            if (!fWarned) {
                AlertNotify(strMiscWarning, true);
                fWarned = true;
            }
        }
    }
}

/** Disconnect chainActive's tip. You probably want to call mempool.removeForReorg and manually re-limit mempool size after this, with cs_main held. */
bool static DisconnectTip(CValidationState& state, const CChainParams& chainparams)
{
    CBlockIndex *pindexDelete = chainActive.Tip();
    assert(pindexDelete);
    mempool.check(pcoinsTip);
    CheckNameDB (true);
    // Read block from disk.
    CBlock block;
<<<<<<< HEAD
    std::vector<CTransaction> vGameTx;
    if (!ReadBlockFromDisk(block, vGameTx, pindexDelete, consensusParams))
=======
    if (!ReadBlockFromDisk(block, pindexDelete, chainparams.GetConsensus()))
>>>>>>> 88b41237
        return AbortNode(state, "Failed to read block");
    // Apply the block atomically to the chain state.
    int64_t nStart = GetTimeMicros();
    {
        CCoinsViewCache view(pcoinsTip);
        if (!DisconnectBlock(block, state, pindexDelete, view))
            return error("DisconnectTip(): DisconnectBlock %s failed", pindexDelete->GetBlockHash().ToString());
        assert(view.Flush());
    }
    LogPrint("bench", "- Disconnect block: %.2fms\n", (GetTimeMicros() - nStart) * 0.001);
    // Write the chain state to disk, if necessary.
    if (!FlushStateToDisk(state, FLUSH_STATE_IF_NEEDED))
        return false;
    // Resurrect mempool transactions from the disconnected block.
    std::vector<uint256> vHashUpdate;
    BOOST_FOREACH(const CTransaction &tx, block.vtx) {
        // ignore validation errors in resurrected transactions
        list<CTransaction> removed;
        CValidationState stateDummy;
        assert(!tx.IsGameTx());
        if (tx.IsCoinBase() || !AcceptToMemoryPool(mempool, stateDummy, tx, false, NULL, NULL, true)) {
            mempool.removeRecursive(tx, removed);
        } else if (mempool.exists(tx.GetHash())) {
            vHashUpdate.push_back(tx.GetHash());
        }
    }
    // AcceptToMemoryPool/addUnchecked all assume that new mempool entries have
    // no in-mempool children, which is generally not true when adding
    // previously-confirmed transactions back to the mempool.
    // UpdateTransactionsFromBlock finds descendants of any transactions in this
    // block that were added back and cleans up the mempool state.
    mempool.UpdateTransactionsFromBlock(vHashUpdate);
    // Fix the pool for conflicts due to revived players.
    std::set<valtype> revivedNames;
    BOOST_FOREACH(const CTransaction &tx, vGameTx) {
        if (tx.IsKillTx()) {
            BOOST_FOREACH(const CTxIn &txin, tx.vin) {
                valtype name;
                if (NameFromGameTransactionInput(txin.scriptSig, name))
                    revivedNames.insert(name);
            }
        }
    }
    list<CTransaction> txNameConflicts;
    mempool.removeReviveConflicts(revivedNames, txNameConflicts);
    mempool.check(pcoinsTip);
    // Update chainActive and related variables.
    UpdateTip(pindexDelete->pprev, chainparams);
    CheckNameDB (true);
    // Tell wallet about transactions that went from mempool
    // to conflicted:
    BOOST_FOREACH(const CTransaction &tx, txNameConflicts) {
        SyncWithWallets(tx, NULL);
        NameConflict(tx, *pindexDelete->pprev->phashBlock);
    }
    // Let wallets know transactions went from 1-confirmed to
    // 0-confirmed or conflicted:
    BOOST_FOREACH(const CTransaction &tx, block.vtx) {
        SyncWithWallets(tx, pindexDelete->pprev, NULL);
    }
    BOOST_FOREACH(const CTransaction &tx, vGameTx) {
        SyncWithWallets(tx, pindexDelete->pprev, NULL);
    }
    return true;
}

static int64_t nTimeReadFromDisk = 0;
static int64_t nTimeConnectTotal = 0;
static int64_t nTimeFlush = 0;
static int64_t nTimeChainState = 0;
static int64_t nTimePostConnect = 0;

/**
 * Connect a new block to chainActive. pblock is either NULL or a pointer to a CBlock
 * corresponding to pindexNew, to bypass loading it again from disk.
 */
bool static ConnectTip(CValidationState& state, const CChainParams& chainparams, CBlockIndex* pindexNew, const CBlock* pblock)
{
    assert(pindexNew->pprev == chainActive.Tip());
    mempool.check(pcoinsTip);
    CheckNameDB (true);
    // Read block from disk.
    int64_t nTime1 = GetTimeMicros();
    CBlock block;
    if (!pblock) {
        if (!ReadBlockFromDisk(block, pindexNew, chainparams.GetConsensus()))
            return AbortNode(state, "Failed to read block");
        pblock = &block;
    }
    // Apply the block atomically to the chain state.
    int64_t nTime2 = GetTimeMicros(); nTimeReadFromDisk += nTime2 - nTime1;
    int64_t nTime3;
    LogPrint("bench", "  - Load block from disk: %.2fms [%.2fs]\n", (nTime2 - nTime1) * 0.001, nTimeReadFromDisk * 0.000001);
    std::vector<CTransaction> vGameTx;
    {
        CCoinsViewCache view(pcoinsTip);
<<<<<<< HEAD
        bool rv = ConnectBlockWithGameTx(*pblock, state, pindexNew, view, vGameTx, false);
=======
        bool rv = ConnectBlock(*pblock, state, pindexNew, view, expiredNames, chainparams);
>>>>>>> 88b41237
        GetMainSignals().BlockChecked(*pblock, state);
        if (!rv) {
            if (state.IsInvalid())
                InvalidBlockFound(pindexNew, state);
            return error("ConnectTip(): ConnectBlock %s failed", pindexNew->GetBlockHash().ToString());
        }
        mapBlockSource.erase(pindexNew->GetBlockHash());
        nTime3 = GetTimeMicros(); nTimeConnectTotal += nTime3 - nTime2;
        LogPrint("bench", "  - Connect total: %.2fms [%.2fs]\n", (nTime3 - nTime2) * 0.001, nTimeConnectTotal * 0.000001);
        assert(view.Flush());
    }
    int64_t nTime4 = GetTimeMicros(); nTimeFlush += nTime4 - nTime3;
    LogPrint("bench", "  - Flush: %.2fms [%.2fs]\n", (nTime4 - nTime3) * 0.001, nTimeFlush * 0.000001);
    // Write the chain state to disk, if necessary.
    if (!FlushStateToDisk(state, FLUSH_STATE_IF_NEEDED))
        return false;
    int64_t nTime5 = GetTimeMicros(); nTimeChainState += nTime5 - nTime4;
    LogPrint("bench", "  - Writing chainstate: %.2fms [%.2fs]\n", (nTime5 - nTime4) * 0.001, nTimeChainState * 0.000001);
    // Obtain full list of transactions (including game tx).
    std::vector<CTransaction> allTx = pblock->vtx;
    allTx.insert(allTx.end(), vGameTx.begin(), vGameTx.end());
    assert(allTx.size() == pblock->vtx.size() + vGameTx.size());
    // Remove conflicting transactions from the mempool.
    list<CTransaction> txConflicted, txNameConflicts;
    mempool.removeForBlock(allTx, pindexNew->nHeight,
                           txConflicted, txNameConflicts,
                           !IsInitialBlockDownload());
    mempool.check(pcoinsTip);
    // Update chainActive & related variables.
    UpdateTip(pindexNew, chainparams);
    CheckNameDB (false);
    // Tell wallet about transactions that went from mempool
    // to conflicted:
    BOOST_FOREACH(const CTransaction &tx, txConflicted) {
        SyncWithWallets(tx, pindexNew, NULL);
    }
    BOOST_FOREACH(const CTransaction &tx, txNameConflicts) {
        SyncWithWallets(tx, NULL);
        NameConflict(tx, pblock->GetHash());
    }
    // ... and about transactions that got confirmed:
    BOOST_FOREACH(const CTransaction &tx, allTx) {
        SyncWithWallets(tx, pindexNew, pblock);
    }

    int64_t nTime6 = GetTimeMicros(); nTimePostConnect += nTime6 - nTime5; nTimeTotal += nTime6 - nTime1;
    LogPrint("bench", "  - Connect postprocess: %.2fms [%.2fs]\n", (nTime6 - nTime5) * 0.001, nTimePostConnect * 0.000001);
    LogPrint("bench", "- Connect block: %.2fms [%.2fs]\n", (nTime6 - nTime1) * 0.001, nTimeTotal * 0.000001);
    return true;
}

/**
 * Return the tip of the chain with the most work in it, that isn't
 * known to be invalid (it's however far from certain to be valid).
 */
static CBlockIndex* FindMostWorkChain() {
    do {
        CBlockIndex *pindexNew = NULL;

        // Find the best candidate header.
        {
            std::set<CBlockIndex*, CBlockIndexWorkComparator>::reverse_iterator it = setBlockIndexCandidates.rbegin();
            if (it == setBlockIndexCandidates.rend())
                return NULL;
            pindexNew = *it;
        }

        // Check whether all blocks on the path between the currently active chain and the candidate are valid.
        // Just going until the active chain is an optimization, as we know all blocks in it are valid already.
        CBlockIndex *pindexTest = pindexNew;
        bool fInvalidAncestor = false;
        while (pindexTest && !chainActive.Contains(pindexTest)) {
            assert(pindexTest->nChainTx || pindexTest->nHeight == 0);

            // Pruned nodes may have entries in setBlockIndexCandidates for
            // which block files have been deleted.  Remove those as candidates
            // for the most work chain if we come across them; we can't switch
            // to a chain unless we have all the non-active-chain parent blocks.
            bool fFailedChain = pindexTest->nStatus & BLOCK_FAILED_MASK;
            bool fMissingData = !(pindexTest->nStatus & BLOCK_HAVE_DATA);
            if (fFailedChain || fMissingData) {
                // Candidate chain is not usable (either invalid or missing data)
                if (fFailedChain && (pindexBestInvalid == NULL || pindexNew->nChainWork > pindexBestInvalid->nChainWork))
                    pindexBestInvalid = pindexNew;
                CBlockIndex *pindexFailed = pindexNew;
                // Remove the entire chain from the set.
                while (pindexTest != pindexFailed) {
                    if (fFailedChain) {
                        pindexFailed->nStatus |= BLOCK_FAILED_CHILD;
                    } else if (fMissingData) {
                        // If we're missing data, then add back to mapBlocksUnlinked,
                        // so that if the block arrives in the future we can try adding
                        // to setBlockIndexCandidates again.
                        mapBlocksUnlinked.insert(std::make_pair(pindexFailed->pprev, pindexFailed));
                    }
                    setBlockIndexCandidates.erase(pindexFailed);
                    pindexFailed = pindexFailed->pprev;
                }
                setBlockIndexCandidates.erase(pindexTest);
                fInvalidAncestor = true;
                break;
            }
            pindexTest = pindexTest->pprev;
        }
        if (!fInvalidAncestor)
            return pindexNew;
    } while(true);
}

/** Delete all entries in setBlockIndexCandidates that are worse than the current tip. */
static void PruneBlockIndexCandidates() {
    // Note that we can't delete the current block itself, as we may need to return to it later in case a
    // reorganization to a better block fails.
    std::set<CBlockIndex*, CBlockIndexWorkComparator>::iterator it = setBlockIndexCandidates.begin();
    while (it != setBlockIndexCandidates.end() && setBlockIndexCandidates.value_comp()(*it, chainActive.Tip())) {
        setBlockIndexCandidates.erase(it++);
    }
    // Either the current tip or a successor of it we're working towards is left in setBlockIndexCandidates.
    assert(!setBlockIndexCandidates.empty());
}

/**
 * Try to make some progress towards making pindexMostWork the active block.
 * pblock is either NULL or a pointer to a CBlock corresponding to pindexMostWork.
 */
static bool ActivateBestChainStep(CValidationState& state, const CChainParams& chainparams, CBlockIndex* pindexMostWork, const CBlock* pblock)
{
    AssertLockHeld(cs_main);
    bool fInvalidFound = false;
    const CBlockIndex *pindexOldTip = chainActive.Tip();
    const CBlockIndex *pindexFork = chainActive.FindFork(pindexMostWork);

    // Disconnect active blocks which are no longer in the best chain.
    bool fBlocksDisconnected = false;
    while (chainActive.Tip() && chainActive.Tip() != pindexFork) {
        if (!DisconnectTip(state, chainparams))
            return false;
        fBlocksDisconnected = true;
    }

    // Build list of new blocks to connect.
    std::vector<CBlockIndex*> vpindexToConnect;
    bool fContinue = true;
    int nHeight = pindexFork ? pindexFork->nHeight : -1;
    while (fContinue && nHeight != pindexMostWork->nHeight) {
        // Don't iterate the entire list of potential improvements toward the best tip, as we likely only need
        // a few blocks along the way.
        int nTargetHeight = std::min(nHeight + 32, pindexMostWork->nHeight);
        vpindexToConnect.clear();
        vpindexToConnect.reserve(nTargetHeight - nHeight);
        CBlockIndex *pindexIter = pindexMostWork->GetAncestor(nTargetHeight);
        while (pindexIter && pindexIter->nHeight != nHeight) {
            vpindexToConnect.push_back(pindexIter);
            pindexIter = pindexIter->pprev;
        }
        nHeight = nTargetHeight;

        // Connect new blocks.
        BOOST_REVERSE_FOREACH(CBlockIndex *pindexConnect, vpindexToConnect) {
            if (!ConnectTip(state, chainparams, pindexConnect, pindexConnect == pindexMostWork ? pblock : NULL)) {
                if (state.IsInvalid()) {
                    // The block violates a consensus rule.
                    if (!state.CorruptionPossible())
                        InvalidChainFound(vpindexToConnect.back());
                    state = CValidationState();
                    fInvalidFound = true;
                    fContinue = false;
                    break;
                } else {
                    // A system error occurred (disk space, database error, ...).
                    return false;
                }
            } else {
                PruneBlockIndexCandidates();
                if (!pindexOldTip || chainActive.Tip()->nChainWork > pindexOldTip->nChainWork) {
                    // We're in a better position than we were. Return temporarily to release the lock.
                    fContinue = false;
                    break;
                }
            }
        }
    }

    if (fBlocksDisconnected) {
        mempool.removeForReorg(pcoinsTip, chainActive.Tip()->nHeight + 1, STANDARD_LOCKTIME_VERIFY_FLAGS);
        LimitMempoolSize(mempool, GetArg("-maxmempool", DEFAULT_MAX_MEMPOOL_SIZE) * 1000000, GetArg("-mempoolexpiry", DEFAULT_MEMPOOL_EXPIRY) * 60 * 60);
    }
    mempool.check(pcoinsTip);

    // Callbacks/notifications for a new best chain.
    if (fInvalidFound)
        CheckForkWarningConditionsOnNewFork(vpindexToConnect.back());
    else
        CheckForkWarningConditions();

    return true;
}

/**
 * Make the best chain active, in multiple steps. The result is either failure
 * or an activated best chain. pblock is either NULL or a pointer to a block
 * that is already loaded (to avoid loading it again from disk).
 */
bool ActivateBestChain(CValidationState &state, const CChainParams& chainparams, const CBlock *pblock) {
    CBlockIndex *pindexMostWork = NULL;
    do {
        boost::this_thread::interruption_point();
        if (ShutdownRequested())
            break;

        CBlockIndex *pindexNewTip = NULL;
        const CBlockIndex *pindexFork;
        bool fInitialDownload;
        {
            LOCK(cs_main);
            CBlockIndex *pindexOldTip = chainActive.Tip();
            pindexMostWork = FindMostWorkChain();

            // Whether we have anything to do at all.
            if (pindexMostWork == NULL || pindexMostWork == chainActive.Tip())
                return true;

            if (!ActivateBestChainStep(state, chainparams, pindexMostWork, pblock && pblock->GetHash() == pindexMostWork->GetBlockHash() ? pblock : NULL))
                return false;

            pindexNewTip = chainActive.Tip();
            pindexFork = chainActive.FindFork(pindexOldTip);
            fInitialDownload = IsInitialBlockDownload();
        }
        // When we reach this point, we switched to a new tip (stored in pindexNewTip).

        // Notifications/callbacks that can run without cs_main
        // Always notify the UI if a new block tip was connected
        if (pindexFork != pindexNewTip) {
            uiInterface.NotifyBlockTip(fInitialDownload, pindexNewTip);

            if (!fInitialDownload) {
                // Find the hashes of all blocks that weren't previously in the best chain.
                std::vector<uint256> vHashes;
                CBlockIndex *pindexToAnnounce = pindexNewTip;
                while (pindexToAnnounce != pindexFork) {
                    vHashes.push_back(pindexToAnnounce->GetBlockHash());
                    pindexToAnnounce = pindexToAnnounce->pprev;
                    if (vHashes.size() == MAX_BLOCKS_TO_ANNOUNCE) {
                        // Limit announcements in case of a huge reorganization.
                        // Rely on the peer's synchronization mechanism in that case.
                        break;
                    }
                }
                // Relay inventory, but don't relay old inventory during initial block download.
                int nBlockEstimate = 0;
                if (fCheckpointsEnabled)
                    nBlockEstimate = Checkpoints::GetTotalBlocksEstimate(chainparams.Checkpoints());
                {
                    LOCK(cs_vNodes);
                    BOOST_FOREACH(CNode* pnode, vNodes) {
                        if (chainActive.Height() > (pnode->nStartingHeight != -1 ? pnode->nStartingHeight - 2000 : nBlockEstimate)) {
                            BOOST_REVERSE_FOREACH(const uint256& hash, vHashes) {
                                pnode->PushBlockHash(hash);
                            }
                        }
                    }
                }
                // Notify external listeners about the new tip.
                if (!vHashes.empty()) {
                    GetMainSignals().UpdatedBlockTip(pindexNewTip);
                }
            }
        }
    } while(pindexMostWork != chainActive.Tip());
    CheckBlockIndex(chainparams.GetConsensus());

    // Write changes periodically to disk, after relay.
    if (!FlushStateToDisk(state, FLUSH_STATE_PERIODIC)) {
        return false;
    }

    return true;
}

bool InvalidateBlock(CValidationState& state, const CChainParams& chainparams, CBlockIndex *pindex)
{
    AssertLockHeld(cs_main);

    // Mark the block itself as invalid.
    pindex->nStatus |= BLOCK_FAILED_VALID;
    setDirtyBlockIndex.insert(pindex);
    setBlockIndexCandidates.erase(pindex);

    while (chainActive.Contains(pindex)) {
        CBlockIndex *pindexWalk = chainActive.Tip();
        pindexWalk->nStatus |= BLOCK_FAILED_CHILD;
        setDirtyBlockIndex.insert(pindexWalk);
        setBlockIndexCandidates.erase(pindexWalk);
        // ActivateBestChain considers blocks already in chainActive
        // unconditionally valid already, so force disconnect away from it.
        if (!DisconnectTip(state, chainparams)) {
            mempool.removeForReorg(pcoinsTip, chainActive.Tip()->nHeight + 1, STANDARD_LOCKTIME_VERIFY_FLAGS);
            return false;
        }
    }

    LimitMempoolSize(mempool, GetArg("-maxmempool", DEFAULT_MAX_MEMPOOL_SIZE) * 1000000, GetArg("-mempoolexpiry", DEFAULT_MEMPOOL_EXPIRY) * 60 * 60);

    // The resulting new best tip may not be in setBlockIndexCandidates anymore, so
    // add it again.
    BlockMap::iterator it = mapBlockIndex.begin();
    while (it != mapBlockIndex.end()) {
        if (it->second->IsValid(BLOCK_VALID_TRANSACTIONS) && it->second->nChainTx && !setBlockIndexCandidates.value_comp()(it->second, chainActive.Tip())) {
            setBlockIndexCandidates.insert(it->second);
        }
        it++;
    }

    InvalidChainFound(pindex);
    mempool.removeForReorg(pcoinsTip, chainActive.Tip()->nHeight + 1, STANDARD_LOCKTIME_VERIFY_FLAGS);
    return true;
}

bool ReconsiderBlock(CValidationState& state, CBlockIndex *pindex) {
    AssertLockHeld(cs_main);

    int nHeight = pindex->nHeight;

    // Remove the invalidity flag from this block and all its descendants.
    BlockMap::iterator it = mapBlockIndex.begin();
    while (it != mapBlockIndex.end()) {
        if (!it->second->IsValid() && it->second->GetAncestor(nHeight) == pindex) {
            it->second->nStatus &= ~BLOCK_FAILED_MASK;
            setDirtyBlockIndex.insert(it->second);
            if (it->second->IsValid(BLOCK_VALID_TRANSACTIONS) && it->second->nChainTx && setBlockIndexCandidates.value_comp()(chainActive.Tip(), it->second)) {
                setBlockIndexCandidates.insert(it->second);
            }
            if (it->second == pindexBestInvalid) {
                // Reset invalid block marker if it was pointing to one of those.
                pindexBestInvalid = NULL;
            }
        }
        it++;
    }

    // Remove the invalidity flag from all ancestors too.
    while (pindex != NULL) {
        if (pindex->nStatus & BLOCK_FAILED_MASK) {
            pindex->nStatus &= ~BLOCK_FAILED_MASK;
            setDirtyBlockIndex.insert(pindex);
        }
        pindex = pindex->pprev;
    }
    return true;
}

CBlockIndex* AddToBlockIndex(const CBlockHeader& block)
{
    // Check for duplicate
    uint256 hash = block.GetHash();
    BlockMap::iterator it = mapBlockIndex.find(hash);
    if (it != mapBlockIndex.end())
        return it->second;

    // Construct new block index object
    CBlockIndex* pindexNew = new CBlockIndex(block);
    assert(pindexNew);
    // We assign the sequence id to blocks only when the full data is available,
    // to avoid miners withholding blocks but broadcasting headers, to get a
    // competitive advantage.
    pindexNew->nSequenceId = 0;
    BlockMap::iterator mi = mapBlockIndex.insert(make_pair(hash, pindexNew)).first;
    pindexNew->phashBlock = &((*mi).first);
    BlockMap::iterator miPrev = mapBlockIndex.find(block.hashPrevBlock);
    if (miPrev != mapBlockIndex.end())
    {
        pindexNew->pprev = (*miPrev).second;
        pindexNew->nHeight = pindexNew->pprev->nHeight + 1;
        pindexNew->BuildSkip();
    }
    pindexNew->nChainWork = (pindexNew->pprev ? pindexNew->pprev->nChainWork : 0) + GetBlockProof(*pindexNew);
    pindexNew->RaiseValidity(BLOCK_VALID_TREE);
    if (pindexBestHeader == NULL || pindexBestHeader->nChainWork < pindexNew->nChainWork)
        pindexBestHeader = pindexNew;

    setDirtyBlockIndex.insert(pindexNew);

    return pindexNew;
}

/** Mark a block as having its data received and checked (up to BLOCK_VALID_TRANSACTIONS). */
bool ReceivedBlockTransactions(const CBlock &block, CValidationState& state, CBlockIndex *pindexNew, const CDiskBlockPos& pos)
{
    pindexNew->nTx = block.vtx.size();
    pindexNew->nChainTx = 0;
    pindexNew->nFile = pos.nFile;
    pindexNew->nDataPos = pos.nPos;
    pindexNew->nUndoPos = 0;
    pindexNew->nStatus |= BLOCK_HAVE_DATA;
    pindexNew->RaiseValidity(BLOCK_VALID_TRANSACTIONS);
    setDirtyBlockIndex.insert(pindexNew);

    if (pindexNew->pprev == NULL || pindexNew->pprev->nChainTx) {
        // If pindexNew is the genesis block or all parents are BLOCK_VALID_TRANSACTIONS.
        deque<CBlockIndex*> queue;
        queue.push_back(pindexNew);

        // Recursively process any descendant blocks that now may be eligible to be connected.
        while (!queue.empty()) {
            CBlockIndex *pindex = queue.front();
            queue.pop_front();
            pindex->nChainTx = (pindex->pprev ? pindex->pprev->nChainTx : 0) + pindex->nTx;
            {
                LOCK(cs_nBlockSequenceId);
                pindex->nSequenceId = nBlockSequenceId++;
            }
            if (chainActive.Tip() == NULL || !setBlockIndexCandidates.value_comp()(pindex, chainActive.Tip())) {
                setBlockIndexCandidates.insert(pindex);
            }
            std::pair<std::multimap<CBlockIndex*, CBlockIndex*>::iterator, std::multimap<CBlockIndex*, CBlockIndex*>::iterator> range = mapBlocksUnlinked.equal_range(pindex);
            while (range.first != range.second) {
                std::multimap<CBlockIndex*, CBlockIndex*>::iterator it = range.first;
                queue.push_back(it->second);
                range.first++;
                mapBlocksUnlinked.erase(it);
            }
        }
    } else {
        if (pindexNew->pprev && pindexNew->pprev->IsValid(BLOCK_VALID_TREE)) {
            mapBlocksUnlinked.insert(std::make_pair(pindexNew->pprev, pindexNew));
        }
    }

    return true;
}

bool FindBlockPos(CValidationState &state, CDiskBlockPos &pos, unsigned int nAddSize, unsigned int nHeight, uint64_t nTime, bool fKnown = false)
{
    LOCK(cs_LastBlockFile);

    unsigned int nFile = fKnown ? pos.nFile : nLastBlockFile;
    if (vinfoBlockFile.size() <= nFile) {
        vinfoBlockFile.resize(nFile + 1);
    }

    if (!fKnown) {
        while (vinfoBlockFile[nFile].nSize + nAddSize >= MAX_BLOCKFILE_SIZE) {
            nFile++;
            if (vinfoBlockFile.size() <= nFile) {
                vinfoBlockFile.resize(nFile + 1);
            }
        }
        pos.nFile = nFile;
        pos.nPos = vinfoBlockFile[nFile].nSize;
    }

    if ((int)nFile != nLastBlockFile) {
        if (!fKnown) {
            LogPrintf("Leaving block file %i: %s\n", nLastBlockFile, vinfoBlockFile[nLastBlockFile].ToString());
        }
        FlushBlockFile(!fKnown);
        nLastBlockFile = nFile;
    }

    vinfoBlockFile[nFile].AddBlock(nHeight, nTime);
    if (fKnown)
        vinfoBlockFile[nFile].nSize = std::max(pos.nPos + nAddSize, vinfoBlockFile[nFile].nSize);
    else
        vinfoBlockFile[nFile].nSize += nAddSize;

    if (!fKnown) {
        unsigned int nOldChunks = (pos.nPos + BLOCKFILE_CHUNK_SIZE - 1) / BLOCKFILE_CHUNK_SIZE;
        unsigned int nNewChunks = (vinfoBlockFile[nFile].nSize + BLOCKFILE_CHUNK_SIZE - 1) / BLOCKFILE_CHUNK_SIZE;
        if (nNewChunks > nOldChunks) {
            if (fPruneMode)
                fCheckForPruning = true;
            if (CheckDiskSpace(nNewChunks * BLOCKFILE_CHUNK_SIZE - pos.nPos)) {
                FILE *file = OpenBlockFile(pos);
                if (file) {
                    LogPrintf("Pre-allocating up to position 0x%x in blk%05u.dat\n", nNewChunks * BLOCKFILE_CHUNK_SIZE, pos.nFile);
                    AllocateFileRange(file, pos.nPos, nNewChunks * BLOCKFILE_CHUNK_SIZE - pos.nPos);
                    fclose(file);
                }
            }
            else
                return state.Error("out of disk space");
        }
    }

    setDirtyFileInfo.insert(nFile);
    return true;
}

bool FindUndoPos(CValidationState &state, int nFile, CDiskBlockPos &pos, unsigned int nAddSize)
{
    pos.nFile = nFile;

    LOCK(cs_LastBlockFile);

    unsigned int nNewSize;
    pos.nPos = vinfoBlockFile[nFile].nUndoSize;
    nNewSize = vinfoBlockFile[nFile].nUndoSize += nAddSize;
    setDirtyFileInfo.insert(nFile);

    unsigned int nOldChunks = (pos.nPos + UNDOFILE_CHUNK_SIZE - 1) / UNDOFILE_CHUNK_SIZE;
    unsigned int nNewChunks = (nNewSize + UNDOFILE_CHUNK_SIZE - 1) / UNDOFILE_CHUNK_SIZE;
    if (nNewChunks > nOldChunks) {
        if (fPruneMode)
            fCheckForPruning = true;
        if (CheckDiskSpace(nNewChunks * UNDOFILE_CHUNK_SIZE - pos.nPos)) {
            FILE *file = OpenUndoFile(pos);
            if (file) {
                LogPrintf("Pre-allocating up to position 0x%x in rev%05u.dat\n", nNewChunks * UNDOFILE_CHUNK_SIZE, pos.nFile);
                AllocateFileRange(file, pos.nPos, nNewChunks * UNDOFILE_CHUNK_SIZE - pos.nPos);
                fclose(file);
            }
        }
        else
            return state.Error("out of disk space");
    }

    return true;
}

bool CheckBlockHeader(const CBlockHeader& block, CValidationState& state, bool fCheckPOW)
{
    // Check proof of work matches claimed amount
    if (fCheckPOW && !CheckProofOfWork(block, Params().GetConsensus()))
        return state.DoS(50, false, REJECT_INVALID, "high-hash", false, "proof of work failed");

    // Check timestamp
    if (block.GetBlockTime() > GetAdjustedTime() + 2 * 60 * 60)
        return state.Invalid(false, REJECT_INVALID, "time-too-new", "block timestamp too far in the future");

    return true;
}

bool CheckBlock(const CBlock& block, CValidationState& state, bool fCheckPOW, bool fCheckMerkleRoot)
{
    // These are checks that are independent of context.

    if (block.fChecked)
        return true;

    // Check that the header is valid (particularly PoW).  This is mostly
    // redundant with the call in AcceptBlockHeader.
    if (!CheckBlockHeader(block, state, fCheckPOW))
        return false;

    // Check the merkle root.
    if (fCheckMerkleRoot) {
        bool mutated;
        uint256 hashMerkleRoot2 = BlockMerkleRoot(block, &mutated);
        if (block.hashMerkleRoot != hashMerkleRoot2)
            return state.DoS(100, false, REJECT_INVALID, "bad-txnmrklroot", true, "hashMerkleRoot mismatch");

        // Check for merkle tree malleability (CVE-2012-2459): repeating sequences
        // of transactions in a block without affecting the merkle root of a block,
        // while still invalidating it.
        if (mutated)
            return state.DoS(100, false, REJECT_INVALID, "bad-txns-duplicate", true, "duplicate transaction");
    }

    // All potential-corruption validation must be done before we do any
    // transaction validation, as otherwise we may mark the header as invalid
    // because we receive the wrong transactions for it.

    // Size limits
    if (block.vtx.empty() || block.vtx.size() > MAX_BLOCK_SIZE || ::GetSerializeSize(block, SER_NETWORK, PROTOCOL_VERSION) > MAX_BLOCK_SIZE)
        return state.DoS(100, false, REJECT_INVALID, "bad-blk-length", false, "size limits failed");

    // First transaction must be coinbase, the rest must not be
    if (block.vtx.empty() || !block.vtx[0].IsCoinBase())
        return state.DoS(100, false, REJECT_INVALID, "bad-cb-missing", false, "first tx is not coinbase");
    for (unsigned int i = 1; i < block.vtx.size(); i++)
        if (block.vtx[i].IsCoinBase())
            return state.DoS(100, false, REJECT_INVALID, "bad-cb-multiple", false, "more than one coinbase");

    // No tx in the block can be a game tx
    for (unsigned int i = 0; i < block.vtx.size(); ++i)
        if (block.vtx[i].IsGameTx())
            return state.DoS(100, error("%s: game tx in block", __func__),
                             REJECT_INVALID, "bad-gametx");

    // Check transactions
    BOOST_FOREACH(const CTransaction& tx, block.vtx)
        if (!CheckTransaction(tx, state))
            return state.Invalid(false, state.GetRejectCode(), state.GetRejectReason(),
                                 strprintf("Transaction check failed (tx hash %s) %s", tx.GetHash().ToString(), state.GetDebugMessage()));

    unsigned int nSigOps = 0;
    BOOST_FOREACH(const CTransaction& tx, block.vtx)
    {
        nSigOps += GetLegacySigOpCount(tx);
    }
    if (nSigOps > MAX_BLOCK_SIGOPS)
        return state.DoS(100, false, REJECT_INVALID, "bad-blk-sigops", false, "out-of-bounds SigOpCount");

    if (fCheckPOW && fCheckMerkleRoot)
        block.fChecked = true;

    return true;
}

static bool CheckIndexAgainstCheckpoint(const CBlockIndex* pindexPrev, CValidationState& state, const CChainParams& chainparams, const uint256& hash)
{
    if (*pindexPrev->phashBlock == chainparams.GetConsensus().hashGenesisBlock)
        return true;

    int nHeight = pindexPrev->nHeight+1;
    // Don't accept any forks from the main chain prior to last checkpoint
    CBlockIndex* pcheckpoint = Checkpoints::GetLastCheckpoint(chainparams.Checkpoints());
    if (pcheckpoint && nHeight < pcheckpoint->nHeight)
        return state.DoS(100, error("%s: forked chain older than last checkpoint (height %d)", __func__, nHeight));

    return true;
}

bool ContextualCheckBlockHeader(const CBlockHeader& block, CValidationState& state, CBlockIndex * const pindexPrev)
{
    const Consensus::Params& consensusParams = Params().GetConsensus();

    // Disallow legacy blocks after merge-mining start.
    const int nHeight = pindexPrev->nHeight+1;
    if (!Params().GetConsensus().AllowLegacyBlocks(nHeight) && block.IsLegacy())
        return state.DoS(100, error("%s : legacy block after auxpow start",
                                    __func__),
                         REJECT_INVALID, "late-legacy-block");

    // Check proof of work
    if (block.nBits != GetNextWorkRequired(pindexPrev, &block, consensusParams))
        return state.DoS(100, false, REJECT_INVALID, "bad-diffbits", false, "incorrect proof of work");

    // Check timestamp against prev
    if (block.GetBlockTime() <= pindexPrev->GetMedianTimePast())
        return state.Invalid(false, REJECT_INVALID, "time-too-old", "block's timestamp is too early");

    // Reject outdated version blocks when 95% (75% on testnet) of the network has upgraded:
    for (int32_t version = 2; version < 5; ++version) // check for version 2, 3 and 4 upgrades
        if (block.GetBaseVersion() < version && IsSuperMajority(version, pindexPrev, consensusParams.nMajorityRejectBlockOutdated, consensusParams))
            return state.Invalid(false, REJECT_OBSOLETE, strprintf("bad-version(v%d)", version - 1),
                                 strprintf("rejected nVersion=0x%08x block", version - 1));

    return true;
}

bool ContextualCheckBlock(const CBlock& block, CValidationState& state, CBlockIndex * const pindexPrev)
{
    const int nHeight = pindexPrev == NULL ? 0 : pindexPrev->nHeight + 1;
    const Consensus::Params& consensusParams = Params().GetConsensus();

    // Start enforcing BIP113 (Median Time Past) using versionbits logic.
    int nLockTimeFlags = 0;
    if (VersionBitsState(pindexPrev, consensusParams, Consensus::DEPLOYMENT_CSV, versionbitscache) == THRESHOLD_ACTIVE) {
        nLockTimeFlags |= LOCKTIME_MEDIAN_TIME_PAST;
    }

    int64_t nLockTimeCutoff = (nLockTimeFlags & LOCKTIME_MEDIAN_TIME_PAST)
                              ? pindexPrev->GetMedianTimePast()
                              : block.GetBlockTime();

    // Check that all transactions are finalized
    BOOST_FOREACH(const CTransaction& tx, block.vtx) {
        if (!IsFinalTx(tx, nHeight, nLockTimeCutoff)) {
            return state.DoS(10, false, REJECT_INVALID, "bad-txns-nonfinal", false, "non-final transaction");
        }
    }

    // Enforce block.nVersion=2 rule that the coinbase starts with serialized block height
    // if 750 of the last 1,000 blocks are version 2 or greater (51/100 if testnet):
    if (block.GetBaseVersion() >= 2 && IsSuperMajority(2, pindexPrev, consensusParams.nMajorityEnforceBlockUpgrade, consensusParams))
    {
        CScript expect = CScript() << nHeight;
        if (block.vtx[0].vin[0].scriptSig.size() < expect.size() ||
            !std::equal(expect.begin(), expect.end(), block.vtx[0].vin[0].scriptSig.begin())) {
            return state.DoS(100, false, REJECT_INVALID, "bad-cb-height", false, "block height mismatch in coinbase");
        }
    }

    return true;
}

static bool AcceptBlockHeader(const CBlockHeader& block, CValidationState& state, const CChainParams& chainparams, CBlockIndex** ppindex=NULL)
{
    AssertLockHeld(cs_main);
    // Check for duplicate
    uint256 hash = block.GetHash();
    BlockMap::iterator miSelf = mapBlockIndex.find(hash);
    CBlockIndex *pindex = NULL;
    if (hash != chainparams.GetConsensus().hashGenesisBlock) {

        if (miSelf != mapBlockIndex.end()) {
            // Block header is already known.
            pindex = miSelf->second;
            if (ppindex)
                *ppindex = pindex;
            if (pindex->nStatus & BLOCK_FAILED_MASK)
                return state.Invalid(error("%s: block %s is marked invalid", __func__, hash.ToString()), 0, "duplicate");
            return true;
        }

        if (!CheckBlockHeader(block, state))
            return error("%s: Consensus::CheckBlockHeader: %s, %s", __func__, hash.ToString(), FormatStateMessage(state));

        // Get prev block index
        CBlockIndex* pindexPrev = NULL;
        BlockMap::iterator mi = mapBlockIndex.find(block.hashPrevBlock);
        if (mi == mapBlockIndex.end())
            return state.DoS(10, error("%s: prev block not found", __func__), 0, "bad-prevblk");
        pindexPrev = (*mi).second;
        if (pindexPrev->nStatus & BLOCK_FAILED_MASK)
            return state.DoS(100, error("%s: prev block invalid", __func__), REJECT_INVALID, "bad-prevblk");

        assert(pindexPrev);
        if (fCheckpointsEnabled && !CheckIndexAgainstCheckpoint(pindexPrev, state, chainparams, hash))
            return error("%s: CheckIndexAgainstCheckpoint(): %s", __func__, state.GetRejectReason().c_str());

        if (!ContextualCheckBlockHeader(block, state, pindexPrev))
            return error("%s: Consensus::ContextualCheckBlockHeader: %s, %s", __func__, hash.ToString(), FormatStateMessage(state));
    }
    if (pindex == NULL)
        pindex = AddToBlockIndex(block);

    if (ppindex)
        *ppindex = pindex;

    return true;
}

/** Store block on disk. If dbp is non-NULL, the file is known to already reside on disk */
static bool AcceptBlock(const CBlock& block, CValidationState& state, const CChainParams& chainparams, CBlockIndex** ppindex, bool fRequested, CDiskBlockPos* dbp)
{
    AssertLockHeld(cs_main);

    CBlockIndex *&pindex = *ppindex;

    if (!AcceptBlockHeader(block, state, chainparams, &pindex))
        return false;

    // Try to process all requested blocks that we don't have, but only
    // process an unrequested block if it's new and has enough work to
    // advance our tip, and isn't too many blocks ahead.
    bool fAlreadyHave = pindex->nStatus & BLOCK_HAVE_DATA;
    bool fHasMoreWork = (chainActive.Tip() ? pindex->nChainWork > chainActive.Tip()->nChainWork : true);
    // Blocks that are too out-of-order needlessly limit the effectiveness of
    // pruning, because pruning will not delete block files that contain any
    // blocks which are too close in height to the tip.  Apply this test
    // regardless of whether pruning is enabled; it should generally be safe to
    // not process unrequested blocks.
    bool fTooFarAhead = (pindex->nHeight > int(chainActive.Height() + MIN_BLOCKS_TO_KEEP));

    // TODO: deal better with return value and error conditions for duplicate
    // and unrequested blocks.
    if (fAlreadyHave) return true;
    if (!fRequested) {  // If we didn't ask for it:
        if (pindex->nTx != 0) return true;  // This is a previously-processed block that was pruned
        if (!fHasMoreWork) return true;     // Don't process less-work chains
        if (fTooFarAhead) return true;      // Block height is too high
    }

    if ((!CheckBlock(block, state)) || !ContextualCheckBlock(block, state, pindex->pprev)) {
        if (state.IsInvalid() && !state.CorruptionPossible()) {
            pindex->nStatus |= BLOCK_FAILED_VALID;
            setDirtyBlockIndex.insert(pindex);
        }
        return error("%s: %s", __func__, FormatStateMessage(state));
    }

    int nHeight = pindex->nHeight;

    // Write block to history file
    try {
        unsigned int nBlockSize = ::GetSerializeSize(block, SER_DISK, CLIENT_VERSION);
        CDiskBlockPos blockPos;
        if (dbp != NULL)
            blockPos = *dbp;
        if (!FindBlockPos(state, blockPos, nBlockSize+8, nHeight, block.GetBlockTime(), dbp != NULL))
            return error("AcceptBlock(): FindBlockPos failed");
        if (dbp == NULL)
            if (!WriteBlockToDisk(block, blockPos, chainparams.MessageStart()))
                AbortNode(state, "Failed to write block");
        if (!ReceivedBlockTransactions(block, state, pindex, blockPos))
            return error("AcceptBlock(): ReceivedBlockTransactions failed");
    } catch (const std::runtime_error& e) {
        return AbortNode(state, std::string("System error: ") + e.what());
    }

    if (fCheckForPruning)
        FlushStateToDisk(state, FLUSH_STATE_NONE); // we just allocated more disk space for block files

    return true;
}

static bool IsSuperMajority(int minVersion, const CBlockIndex* pstart, unsigned nRequired, const Consensus::Params& consensusParams)
{
    unsigned int nFound = 0;
    for (int i = 0; i < consensusParams.nMajorityWindow && nFound < nRequired && pstart != NULL; i++)
    {
        if (pstart->GetBaseVersion() >= minVersion)
            ++nFound;
        pstart = pstart->pprev;
    }
    return (nFound >= nRequired);
}


bool ProcessNewBlock(CValidationState& state, const CChainParams& chainparams, const CNode* pfrom, const CBlock* pblock, bool fForceProcessing, CDiskBlockPos* dbp)
{
    {
        LOCK(cs_main);
        bool fRequested = MarkBlockAsReceived(pblock->GetHash());
        fRequested |= fForceProcessing;

        // Store to disk
        CBlockIndex *pindex = NULL;
        bool ret = AcceptBlock(*pblock, state, chainparams, &pindex, fRequested, dbp);
        if (pindex && pfrom) {
            mapBlockSource[pindex->GetBlockHash()] = pfrom->GetId();
        }
        CheckBlockIndex(chainparams.GetConsensus());
        if (!ret)
            return error("%s: AcceptBlock FAILED", __func__);
    }

    if (!ActivateBestChain(state, chainparams, pblock))
        return error("%s: ActivateBestChain failed", __func__);

    return true;
}

bool TestBlockValidity(CValidationState& state, const CChainParams& chainparams, const CBlock& block, CBlockIndex* pindexPrev, bool fCheckPOW, bool fCheckMerkleRoot)
{
    AssertLockHeld(cs_main);
    assert(pindexPrev && pindexPrev == chainActive.Tip());
    if (fCheckpointsEnabled && !CheckIndexAgainstCheckpoint(pindexPrev, state, chainparams, block.GetHash()))
        return error("%s: CheckIndexAgainstCheckpoint(): %s", __func__, state.GetRejectReason().c_str());

    CCoinsViewCache viewNew(pcoinsTip);
    CBlockIndex indexDummy(block);
    indexDummy.pprev = pindexPrev;
    indexDummy.nHeight = pindexPrev->nHeight + 1;

    // NOTE: CheckBlockHeader is called by CheckBlock
    if (!ContextualCheckBlockHeader(block, state, pindexPrev))
        return error("%s: Consensus::ContextualCheckBlockHeader: %s", __func__, FormatStateMessage(state));
    if (!CheckBlock(block, state, fCheckPOW, fCheckMerkleRoot))
        return error("%s: Consensus::CheckBlock: %s", __func__, FormatStateMessage(state));
    if (!ContextualCheckBlock(block, state, pindexPrev))
        return error("%s: Consensus::ContextualCheckBlock: %s", __func__, FormatStateMessage(state));
<<<<<<< HEAD
    if (!ConnectBlock(block, state, &indexDummy, viewNew, true))
=======
    if (!ConnectBlock(block, state, &indexDummy, viewNew, namesDummy, chainparams, true))
>>>>>>> 88b41237
        return false;
    assert(state.IsValid());

    return true;
}

/**
 * BLOCK PRUNING CODE
 */

/* Calculate the amount of disk space the block & undo files currently use */
uint64_t CalculateCurrentUsage()
{
    uint64_t retval = 0;
    BOOST_FOREACH(const CBlockFileInfo &file, vinfoBlockFile) {
        retval += file.nSize + file.nUndoSize;
    }
    return retval;
}

/* Prune a block file (modify associated database entries)*/
void PruneOneBlockFile(const int fileNumber)
{
    for (BlockMap::iterator it = mapBlockIndex.begin(); it != mapBlockIndex.end(); ++it) {
        CBlockIndex* pindex = it->second;
        if (pindex->nFile == fileNumber) {
            pindex->nStatus &= ~BLOCK_HAVE_DATA;
            pindex->nStatus &= ~BLOCK_HAVE_UNDO;
            pindex->nFile = 0;
            pindex->nDataPos = 0;
            pindex->nUndoPos = 0;
            setDirtyBlockIndex.insert(pindex);

            // Prune from mapBlocksUnlinked -- any block we prune would have
            // to be downloaded again in order to consider its chain, at which
            // point it would be considered as a candidate for
            // mapBlocksUnlinked or setBlockIndexCandidates.
            std::pair<std::multimap<CBlockIndex*, CBlockIndex*>::iterator, std::multimap<CBlockIndex*, CBlockIndex*>::iterator> range = mapBlocksUnlinked.equal_range(pindex->pprev);
            while (range.first != range.second) {
                std::multimap<CBlockIndex *, CBlockIndex *>::iterator it = range.first;
                range.first++;
                if (it->second == pindex) {
                    mapBlocksUnlinked.erase(it);
                }
            }
        }
    }

    vinfoBlockFile[fileNumber].SetNull();
    setDirtyFileInfo.insert(fileNumber);
}


void UnlinkPrunedFiles(std::set<int>& setFilesToPrune)
{
    for (set<int>::iterator it = setFilesToPrune.begin(); it != setFilesToPrune.end(); ++it) {
        CDiskBlockPos pos(*it, 0);
        boost::filesystem::remove(GetBlockPosFilename(pos, "blk"));
        boost::filesystem::remove(GetBlockPosFilename(pos, "rev"));
        LogPrintf("Prune: %s deleted blk/rev (%05u)\n", __func__, *it);
    }
}

/* Calculate the block/rev files that should be deleted to remain under target*/
void FindFilesToPrune(std::set<int>& setFilesToPrune, uint64_t nPruneAfterHeight)
{
    LOCK2(cs_main, cs_LastBlockFile);
    if (chainActive.Tip() == NULL || nPruneTarget == 0) {
        return;
    }
    if ((uint64_t)chainActive.Tip()->nHeight <= nPruneAfterHeight) {
        return;
    }

    unsigned int nLastBlockWeCanPrune = chainActive.Tip()->nHeight - MIN_BLOCKS_TO_KEEP;
    uint64_t nCurrentUsage = CalculateCurrentUsage();
    // We don't check to prune until after we've allocated new space for files
    // So we should leave a buffer under our target to account for another allocation
    // before the next pruning.
    uint64_t nBuffer = BLOCKFILE_CHUNK_SIZE + UNDOFILE_CHUNK_SIZE;
    uint64_t nBytesToPrune;
    int count=0;

    if (nCurrentUsage + nBuffer >= nPruneTarget) {
        for (int fileNumber = 0; fileNumber < nLastBlockFile; fileNumber++) {
            nBytesToPrune = vinfoBlockFile[fileNumber].nSize + vinfoBlockFile[fileNumber].nUndoSize;

            if (vinfoBlockFile[fileNumber].nSize == 0)
                continue;

            if (nCurrentUsage + nBuffer < nPruneTarget)  // are we below our target?
                break;

            // don't prune files that could have a block within MIN_BLOCKS_TO_KEEP of the main chain's tip but keep scanning
            if (vinfoBlockFile[fileNumber].nHeightLast > nLastBlockWeCanPrune)
                continue;

            PruneOneBlockFile(fileNumber);
            // Queue up the files for removal
            setFilesToPrune.insert(fileNumber);
            nCurrentUsage -= nBytesToPrune;
            count++;
        }
    }

    LogPrint("prune", "Prune: target=%dMiB actual=%dMiB diff=%dMiB max_prune_height=%d removed %d blk/rev pairs\n",
           nPruneTarget/1024/1024, nCurrentUsage/1024/1024,
           ((int64_t)nPruneTarget - (int64_t)nCurrentUsage)/1024/1024,
           nLastBlockWeCanPrune, count);
}

bool CheckDiskSpace(uint64_t nAdditionalBytes)
{
    uint64_t nFreeBytesAvailable = boost::filesystem::space(GetDataDir()).available;

    // Check for nMinDiskSpace bytes (currently 50MB)
    if (nFreeBytesAvailable < nMinDiskSpace + nAdditionalBytes)
        return AbortNode("Disk space is low!", _("Error: Disk space is low!"));

    return true;
}

FILE* OpenDiskFile(const CDiskBlockPos &pos, const char *prefix, bool fReadOnly)
{
    if (pos.IsNull())
        return NULL;
    boost::filesystem::path path = GetBlockPosFilename(pos, prefix);
    boost::filesystem::create_directories(path.parent_path());
    FILE* file = fopen(path.string().c_str(), "rb+");
    if (!file && !fReadOnly)
        file = fopen(path.string().c_str(), "wb+");
    if (!file) {
        LogPrintf("Unable to open file %s\n", path.string());
        return NULL;
    }
    if (pos.nPos) {
        if (fseek(file, pos.nPos, SEEK_SET)) {
            LogPrintf("Unable to seek to position %u of %s\n", pos.nPos, path.string());
            fclose(file);
            return NULL;
        }
    }
    return file;
}

FILE* OpenBlockFile(const CDiskBlockPos &pos, bool fReadOnly) {
    return OpenDiskFile(pos, "blk", fReadOnly);
}

FILE* OpenUndoFile(const CDiskBlockPos &pos, bool fReadOnly) {
    return OpenDiskFile(pos, "rev", fReadOnly);
}

boost::filesystem::path GetBlockPosFilename(const CDiskBlockPos &pos, const char *prefix)
{
    return GetDataDir() / "blocks" / strprintf("%s%05u.dat", prefix, pos.nFile);
}

CBlockIndex * InsertBlockIndex(uint256 hash)
{
    if (hash.IsNull())
        return NULL;

    // Return existing
    BlockMap::iterator mi = mapBlockIndex.find(hash);
    if (mi != mapBlockIndex.end())
        return (*mi).second;

    // Create new
    CBlockIndex* pindexNew = new CBlockIndex();
    if (!pindexNew)
        throw runtime_error("LoadBlockIndex(): new CBlockIndex failed");
    mi = mapBlockIndex.insert(make_pair(hash, pindexNew)).first;
    pindexNew->phashBlock = &((*mi).first);

    return pindexNew;
}

bool static LoadBlockIndexDB()
{
    const CChainParams& chainparams = Params();
    if (!pblocktree->LoadBlockIndexGuts())
        return false;

    boost::this_thread::interruption_point();

    // Calculate nChainWork
    vector<pair<int, CBlockIndex*> > vSortedByHeight;
    vSortedByHeight.reserve(mapBlockIndex.size());
    BOOST_FOREACH(const PAIRTYPE(uint256, CBlockIndex*)& item, mapBlockIndex)
    {
        CBlockIndex* pindex = item.second;
        vSortedByHeight.push_back(make_pair(pindex->nHeight, pindex));
    }
    sort(vSortedByHeight.begin(), vSortedByHeight.end());
    BOOST_FOREACH(const PAIRTYPE(int, CBlockIndex*)& item, vSortedByHeight)
    {
        CBlockIndex* pindex = item.second;
        pindex->nChainWork = (pindex->pprev ? pindex->pprev->nChainWork : 0) + GetBlockProof(*pindex);
        // We can link the chain of blocks for which we've received transactions at some point.
        // Pruned nodes may have deleted the block.
        if (pindex->nTx > 0) {
            if (pindex->pprev) {
                if (pindex->pprev->nChainTx) {
                    pindex->nChainTx = pindex->pprev->nChainTx + pindex->nTx;
                } else {
                    pindex->nChainTx = 0;
                    mapBlocksUnlinked.insert(std::make_pair(pindex->pprev, pindex));
                }
            } else {
                pindex->nChainTx = pindex->nTx;
            }
        }
        if (pindex->IsValid(BLOCK_VALID_TRANSACTIONS) && (pindex->nChainTx || pindex->pprev == NULL))
            setBlockIndexCandidates.insert(pindex);
        if (pindex->nStatus & BLOCK_FAILED_MASK && (!pindexBestInvalid || pindex->nChainWork > pindexBestInvalid->nChainWork))
            pindexBestInvalid = pindex;
        if (pindex->pprev)
            pindex->BuildSkip();
        if (pindex->IsValid(BLOCK_VALID_TREE) && (pindexBestHeader == NULL || CBlockIndexWorkComparator()(pindexBestHeader, pindex)))
            pindexBestHeader = pindex;
    }

    // Load block file info
    pblocktree->ReadLastBlockFile(nLastBlockFile);
    vinfoBlockFile.resize(nLastBlockFile + 1);
    LogPrintf("%s: last block file = %i\n", __func__, nLastBlockFile);
    for (int nFile = 0; nFile <= nLastBlockFile; nFile++) {
        pblocktree->ReadBlockFileInfo(nFile, vinfoBlockFile[nFile]);
    }
    LogPrintf("%s: last block file info: %s\n", __func__, vinfoBlockFile[nLastBlockFile].ToString());
    for (int nFile = nLastBlockFile + 1; true; nFile++) {
        CBlockFileInfo info;
        if (pblocktree->ReadBlockFileInfo(nFile, info)) {
            vinfoBlockFile.push_back(info);
        } else {
            break;
        }
    }

    // Check presence of blk files
    LogPrintf("Checking all blk files are present...\n");
    set<int> setBlkDataFiles;
    BOOST_FOREACH(const PAIRTYPE(uint256, CBlockIndex*)& item, mapBlockIndex)
    {
        CBlockIndex* pindex = item.second;
        if (pindex->nStatus & BLOCK_HAVE_DATA) {
            setBlkDataFiles.insert(pindex->nFile);
        }
    }
    for (std::set<int>::iterator it = setBlkDataFiles.begin(); it != setBlkDataFiles.end(); it++)
    {
        CDiskBlockPos pos(*it, 0);
        if (CAutoFile(OpenBlockFile(pos, true), SER_DISK, CLIENT_VERSION).IsNull()) {
            return false;
        }
    }

    // Check whether we have ever pruned block & undo files
    pblocktree->ReadFlag("prunedblockfiles", fHavePruned);
    if (fHavePruned)
        LogPrintf("LoadBlockIndexDB(): Block files have previously been pruned\n");

    // Check whether we need to continue reindexing
    bool fReindexing = false;
    pblocktree->ReadReindexing(fReindexing);
    fReindex |= fReindexing;

    // Check whether we have a transaction index
    pblocktree->ReadFlag("txindex", fTxIndex);
    LogPrintf("%s: transaction index %s\n", __func__, fTxIndex ? "enabled" : "disabled");

    // Check whether we have the name history
    pblocktree->ReadFlag("namehistory", fNameHistory);
    LogPrintf("LoadBlockIndexDB(): name history %s\n", fNameHistory ? "enabled" : "disabled");

    // Load pointer to end of best chain
    BlockMap::iterator it = mapBlockIndex.find(pcoinsTip->GetBestBlock());
    if (it == mapBlockIndex.end())
        return true;
    chainActive.SetTip(it->second);

    PruneBlockIndexCandidates();

    LogPrintf("%s: hashBestChain=%s height=%d date=%s progress=%f\n", __func__,
        chainActive.Tip()->GetBlockHash().ToString(), chainActive.Height(),
        DateTimeStrFormat("%Y-%m-%d %H:%M:%S", chainActive.Tip()->GetBlockTime()),
        Checkpoints::GuessVerificationProgress(chainparams.Checkpoints(), chainActive.Tip()));

    return true;
}

CVerifyDB::CVerifyDB()
{
    uiInterface.ShowProgress(_("Verifying blocks..."), 0);
}

CVerifyDB::~CVerifyDB()
{
    uiInterface.ShowProgress("", 100);
}

bool CVerifyDB::VerifyDB(const CChainParams& chainparams, CCoinsView *coinsview, int nCheckLevel, int nCheckDepth)
{
    LOCK(cs_main);
    if (chainActive.Tip() == NULL || chainActive.Tip()->pprev == NULL)
        return true;

    // Verify blocks in the best chain
    if (nCheckDepth <= 0)
        nCheckDepth = 1000000000; // suffices until the year 19000
    if (nCheckDepth > chainActive.Height())
        nCheckDepth = chainActive.Height();
    nCheckLevel = std::max(0, std::min(4, nCheckLevel));
    LogPrintf("Verifying last %i blocks at level %i\n", nCheckDepth, nCheckLevel);
    CCoinsViewCache coins(coinsview);
    CBlockIndex* pindexState = chainActive.Tip();
    CBlockIndex* pindexFailure = NULL;
    int nGoodTransactions = 0;
    CValidationState state;
    for (CBlockIndex* pindex = chainActive.Tip(); pindex && pindex->pprev; pindex = pindex->pprev)
    {
        boost::this_thread::interruption_point();
        uiInterface.ShowProgress(_("Verifying blocks..."), std::max(1, std::min(99, (int)(((double)(chainActive.Height() - pindex->nHeight)) / (double)nCheckDepth * (nCheckLevel >= 4 ? 50 : 100)))));
        if (pindex->nHeight < chainActive.Height()-nCheckDepth)
            break;
        CBlock block;
        // check level 0: read from disk
        if (!ReadBlockFromDisk(block, pindex, chainparams.GetConsensus()))
            return error("VerifyDB(): *** ReadBlockFromDisk failed at %d, hash=%s", pindex->nHeight, pindex->GetBlockHash().ToString());
        // check level 1: verify block validity
        if (nCheckLevel >= 1 && !CheckBlock(block, state))
            return error("%s: *** found bad block at %d, hash=%s (%s)\n", __func__, 
                         pindex->nHeight, pindex->GetBlockHash().ToString(), FormatStateMessage(state));
        // check level 2: verify undo validity
        if (nCheckLevel >= 2 && pindex) {
            CBlockUndo undo;
            CDiskBlockPos pos = pindex->GetUndoPos();
            if (!pos.IsNull()) {
                if (!UndoReadFromDisk(undo, pos, pindex->pprev->GetBlockHash()))
                    return error("VerifyDB(): *** found bad undo data at %d, hash=%s\n", pindex->nHeight, pindex->GetBlockHash().ToString());
            }
        }
        // check level 3: check for inconsistencies during memory-only disconnect of tip blocks
        if (nCheckLevel >= 3 && pindex == pindexState && (coins.DynamicMemoryUsage() + pcoinsTip->DynamicMemoryUsage()) <= nCoinCacheUsage) {
            bool fClean = true;
            if (!DisconnectBlock(block, state, pindex, coins, &fClean))
                return error("VerifyDB(): *** irrecoverable inconsistency in block data at %d, hash=%s", pindex->nHeight, pindex->GetBlockHash().ToString());
            pindexState = pindex->pprev;
            if (!fClean) {
                nGoodTransactions = 0;
                pindexFailure = pindex;
            } else
                nGoodTransactions += block.vtx.size();
        }
        if (ShutdownRequested())
            return true;
    }
    if (pindexFailure)
        return error("VerifyDB(): *** coin database inconsistencies found (last %i blocks, %i good transactions before that)\n", chainActive.Height() - pindexFailure->nHeight + 1, nGoodTransactions);

    // check level 4: try reconnecting blocks
    if (nCheckLevel >= 4) {
        CBlockIndex *pindex = pindexState;

        /* Disable flushing of the game state cache.  During
           the connect operation, we need a lot of "old" game states
           (i. e., behind chainActive) that would otherwise be discarded
           and recomputed all the time.  Make sure to unset the flag
           again on leaving.  */
        struct SetGameCacheKeep
        {
            SetGameCacheKeep()
            {
                pgameDb->setKeepEverything(true);
            }
            ~SetGameCacheKeep()
            {
                pgameDb->setKeepEverything(false);
            }
        } setGameCacheKeep;

        /* TODO: Instead of completely disabling flushing, we could
           use a smarter policy that flushes only states that are no longer
           needed.  I. e., those behind the last 2,000 block level that
           is stored nevertheless.  */

        while (pindex != chainActive.Tip()) {
            boost::this_thread::interruption_point();
            uiInterface.ShowProgress(_("Verifying blocks..."), std::max(1, std::min(99, 100 - (int)(((double)(chainActive.Height() - pindex->nHeight)) / (double)nCheckDepth * 50))));
            pindex = chainActive.Next(pindex);
            CBlock block;
            if (!ReadBlockFromDisk(block, pindex, chainparams.GetConsensus()))
                return error("VerifyDB(): *** ReadBlockFromDisk failed at %d, hash=%s", pindex->nHeight, pindex->GetBlockHash().ToString());
<<<<<<< HEAD
            if (!ConnectBlock(block, state, pindex, coins))
=======
            if (!ConnectBlock(block, state, pindex, coins, dummyNames, chainparams))
>>>>>>> 88b41237
                return error("VerifyDB(): *** found unconnectable block at %d, hash=%s", pindex->nHeight, pindex->GetBlockHash().ToString());
        }
    }

    LogPrintf("No coin database inconsistencies in last %i blocks (%i transactions)\n", chainActive.Height() - pindexState->nHeight, nGoodTransactions);

    return true;
}

void UnloadBlockIndex()
{
    LOCK(cs_main);
    setBlockIndexCandidates.clear();
    chainActive.SetTip(NULL);
    pindexBestInvalid = NULL;
    pindexBestHeader = NULL;
    mempool.clear();
    mapOrphanTransactions.clear();
    mapOrphanTransactionsByPrev.clear();
    nSyncStarted = 0;
    mapBlocksUnlinked.clear();
    vinfoBlockFile.clear();
    nLastBlockFile = 0;
    nBlockSequenceId = 1;
    mapBlockSource.clear();
    mapBlocksInFlight.clear();
    nPreferredDownload = 0;
    setDirtyBlockIndex.clear();
    setDirtyFileInfo.clear();
    mapNodeState.clear();
    recentRejects.reset(NULL);
    versionbitscache.Clear();
    for (int b = 0; b < VERSIONBITS_NUM_BITS; b++) {
        warningcache[b].clear();
    }

    BOOST_FOREACH(BlockMap::value_type& entry, mapBlockIndex) {
        delete entry.second;
    }
    mapBlockIndex.clear();
    fHavePruned = false;
}

bool LoadBlockIndex()
{
    // Load block index from databases
    if (!fReindex && !LoadBlockIndexDB())
        return false;
    return true;
}

bool InitBlockIndex(const CChainParams& chainparams) 
{
    LOCK(cs_main);

    // Initialize global variables that cannot be constructed at startup.
    recentRejects.reset(new CRollingBloomFilter(120000, 0.000001));

    // Check whether we're already initialized
    if (chainActive.Genesis() != NULL)
        return true;

    // Use the provided setting for -txindex in the new database
    fTxIndex = GetBoolArg("-txindex", DEFAULT_TXINDEX);
    pblocktree->WriteFlag("txindex", fTxIndex);
    fNameHistory = GetBoolArg("-namehistory", false);
    pblocktree->WriteFlag("namehistory", fNameHistory);
    LogPrintf("Initializing databases...\n");

    // Only add the genesis block if not reindexing (in which case we reuse the one already on disk)
    if (!fReindex) {
        try {
            CBlock &block = const_cast<CBlock&>(chainparams.GenesisBlock());
            // Start new block file
            unsigned int nBlockSize = ::GetSerializeSize(block, SER_DISK, CLIENT_VERSION);
            CDiskBlockPos blockPos;
            CValidationState state;
            if (!FindBlockPos(state, blockPos, nBlockSize+8, 0, block.GetBlockTime()))
                return error("LoadBlockIndex(): FindBlockPos failed");
            if (!WriteBlockToDisk(block, blockPos, chainparams.MessageStart()))
                return error("LoadBlockIndex(): writing genesis block to disk failed");
            CBlockIndex *pindex = AddToBlockIndex(block);
            if (!ReceivedBlockTransactions(block, state, pindex, blockPos))
                return error("LoadBlockIndex(): genesis block not accepted");
            if (!ActivateBestChain(state, chainparams, &block))
                return error("LoadBlockIndex(): genesis block cannot be activated");
            // Force a chainstate write so that when we VerifyDB in a moment, it doesn't check stale data
            return FlushStateToDisk(state, FLUSH_STATE_ALWAYS);
        } catch (const std::runtime_error& e) {
            return error("LoadBlockIndex(): failed to initialize block database: %s", e.what());
        }
    }

    return true;
}

bool LoadExternalBlockFile(const CChainParams& chainparams, FILE* fileIn, CDiskBlockPos *dbp)
{
    // Map of disk positions for blocks with unknown parent (only used for reindex)
    static std::multimap<uint256, CDiskBlockPos> mapBlocksUnknownParent;
    int64_t nStart = GetTimeMillis();

    int nLoaded = 0;
    try {
        // This takes over fileIn and calls fclose() on it in the CBufferedFile destructor
        CBufferedFile blkdat(fileIn, 2*MAX_BLOCK_SIZE, MAX_BLOCK_SIZE+8, SER_DISK, CLIENT_VERSION);
        uint64_t nRewind = blkdat.GetPos();
        while (!blkdat.eof()) {
            boost::this_thread::interruption_point();

            blkdat.SetPos(nRewind);
            nRewind++; // start one byte further next time, in case of failure
            blkdat.SetLimit(); // remove former limit
            unsigned int nSize = 0;
            try {
                // locate a header
                unsigned char buf[MESSAGE_START_SIZE];
                blkdat.FindByte(chainparams.MessageStart()[0]);
                nRewind = blkdat.GetPos()+1;
                blkdat >> FLATDATA(buf);
                if (memcmp(buf, chainparams.MessageStart(), MESSAGE_START_SIZE))
                    continue;
                // read size
                blkdat >> nSize;
                if (nSize < 80 || nSize > MAX_BLOCK_SIZE)
                    continue;
            } catch (const std::exception&) {
                // no valid block header found; don't complain
                break;
            }
            try {
                // read block
                uint64_t nBlockPos = blkdat.GetPos();
                if (dbp)
                    dbp->nPos = nBlockPos;
                blkdat.SetLimit(nBlockPos + nSize);
                blkdat.SetPos(nBlockPos);
                CBlock block;
                blkdat >> block;
                nRewind = blkdat.GetPos();

                // detect out of order blocks, and store them for later
                uint256 hash = block.GetHash();
                if (hash != chainparams.GetConsensus().hashGenesisBlock && mapBlockIndex.find(block.hashPrevBlock) == mapBlockIndex.end()) {
                    LogPrint("reindex", "%s: Out of order block %s, parent %s not known\n", __func__, hash.ToString(),
                            block.hashPrevBlock.ToString());
                    if (dbp)
                        mapBlocksUnknownParent.insert(std::make_pair(block.hashPrevBlock, *dbp));
                    continue;
                }

                // process in case the block isn't known yet
                if (mapBlockIndex.count(hash) == 0 || (mapBlockIndex[hash]->nStatus & BLOCK_HAVE_DATA) == 0) {
                    CValidationState state;
                    if (ProcessNewBlock(state, chainparams, NULL, &block, true, dbp))
                        nLoaded++;
                    if (state.IsError())
                        break;
                } else if (hash != chainparams.GetConsensus().hashGenesisBlock && mapBlockIndex[hash]->nHeight % 1000 == 0) {
                    LogPrintf("Block Import: already had block %s at height %d\n", hash.ToString(), mapBlockIndex[hash]->nHeight);
                }

                // Recursively process earlier encountered successors of this block
                deque<uint256> queue;
                queue.push_back(hash);
                while (!queue.empty()) {
                    uint256 head = queue.front();
                    queue.pop_front();
                    std::pair<std::multimap<uint256, CDiskBlockPos>::iterator, std::multimap<uint256, CDiskBlockPos>::iterator> range = mapBlocksUnknownParent.equal_range(head);
                    while (range.first != range.second) {
                        std::multimap<uint256, CDiskBlockPos>::iterator it = range.first;
                        if (ReadBlockFromDisk(block, it->second, chainparams.GetConsensus()))
                        {
                            LogPrintf("%s: Processing out of order child %s of %s\n", __func__, block.GetHash().ToString(),
                                    head.ToString());
                            CValidationState dummy;
                            if (ProcessNewBlock(dummy, chainparams, NULL, &block, true, &it->second))
                            {
                                nLoaded++;
                                queue.push_back(block.GetHash());
                            }
                        }
                        range.first++;
                        mapBlocksUnknownParent.erase(it);
                    }
                }
            } catch (const std::exception& e) {
                LogPrintf("%s: Deserialize or I/O error - %s\n", __func__, e.what());
            }
        }
    } catch (const std::runtime_error& e) {
        AbortNode(std::string("System error: ") + e.what());
    }
    if (nLoaded > 0)
        LogPrintf("Loaded %i blocks from external file in %dms\n", nLoaded, GetTimeMillis() - nStart);
    return nLoaded > 0;
}

void static CheckBlockIndex(const Consensus::Params& consensusParams)
{
    if (!fCheckBlockIndex) {
        return;
    }

    LOCK(cs_main);

    // During a reindex, we read the genesis block and call CheckBlockIndex before ActivateBestChain,
    // so we have the genesis block in mapBlockIndex but no active chain.  (A few of the tests when
    // iterating the block tree require that chainActive has been initialized.)
    if (chainActive.Height() < 0) {
        assert(mapBlockIndex.size() <= 1);
        return;
    }

    // Verify that all entries are non-NULL.
    for (BlockMap::const_iterator it = mapBlockIndex.begin();
         it != mapBlockIndex.end(); ++it)
        assert(it->second);

    // Build forward-pointing map of the entire block tree.
    std::multimap<CBlockIndex*,CBlockIndex*> forward;
    for (BlockMap::iterator it = mapBlockIndex.begin(); it != mapBlockIndex.end(); it++) {
        forward.insert(std::make_pair(it->second->pprev, it->second));
    }

    assert(forward.size() == mapBlockIndex.size());

    std::pair<std::multimap<CBlockIndex*,CBlockIndex*>::iterator,std::multimap<CBlockIndex*,CBlockIndex*>::iterator> rangeGenesis = forward.equal_range(NULL);
    CBlockIndex *pindex = rangeGenesis.first->second;
    rangeGenesis.first++;
    assert(rangeGenesis.first == rangeGenesis.second); // There is only one index entry with parent NULL.

    // Iterate over the entire block tree, using depth-first search.
    // Along the way, remember whether there are blocks on the path from genesis
    // block being explored which are the first to have certain properties.
    size_t nNodes = 0;
    int nHeight = 0;
    CBlockIndex* pindexFirstInvalid = NULL; // Oldest ancestor of pindex which is invalid.
    CBlockIndex* pindexFirstMissing = NULL; // Oldest ancestor of pindex which does not have BLOCK_HAVE_DATA.
    CBlockIndex* pindexFirstNeverProcessed = NULL; // Oldest ancestor of pindex for which nTx == 0.
    CBlockIndex* pindexFirstNotTreeValid = NULL; // Oldest ancestor of pindex which does not have BLOCK_VALID_TREE (regardless of being valid or not).
    CBlockIndex* pindexFirstNotTransactionsValid = NULL; // Oldest ancestor of pindex which does not have BLOCK_VALID_TRANSACTIONS (regardless of being valid or not).
    CBlockIndex* pindexFirstNotChainValid = NULL; // Oldest ancestor of pindex which does not have BLOCK_VALID_CHAIN (regardless of being valid or not).
    CBlockIndex* pindexFirstNotScriptsValid = NULL; // Oldest ancestor of pindex which does not have BLOCK_VALID_SCRIPTS (regardless of being valid or not).
    while (pindex != NULL) {
        nNodes++;
        if (pindexFirstInvalid == NULL && pindex->nStatus & BLOCK_FAILED_VALID) pindexFirstInvalid = pindex;
        if (pindexFirstMissing == NULL && !(pindex->nStatus & BLOCK_HAVE_DATA)) pindexFirstMissing = pindex;
        if (pindexFirstNeverProcessed == NULL && pindex->nTx == 0) pindexFirstNeverProcessed = pindex;
        if (pindex->pprev != NULL && pindexFirstNotTreeValid == NULL && (pindex->nStatus & BLOCK_VALID_MASK) < BLOCK_VALID_TREE) pindexFirstNotTreeValid = pindex;
        if (pindex->pprev != NULL && pindexFirstNotTransactionsValid == NULL && (pindex->nStatus & BLOCK_VALID_MASK) < BLOCK_VALID_TRANSACTIONS) pindexFirstNotTransactionsValid = pindex;
        if (pindex->pprev != NULL && pindexFirstNotChainValid == NULL && (pindex->nStatus & BLOCK_VALID_MASK) < BLOCK_VALID_CHAIN) pindexFirstNotChainValid = pindex;
        if (pindex->pprev != NULL && pindexFirstNotScriptsValid == NULL && (pindex->nStatus & BLOCK_VALID_MASK) < BLOCK_VALID_SCRIPTS) pindexFirstNotScriptsValid = pindex;

        // Begin: actual consistency checks.
        if (pindex->pprev == NULL) {
            // Genesis block checks.
            assert(pindex->GetBlockHash() == consensusParams.hashGenesisBlock); // Genesis block's hash must match.
            assert(pindex == chainActive.Genesis()); // The current active chain's genesis block must be this block.
        }
        if (pindex->nChainTx == 0) assert(pindex->nSequenceId == 0);  // nSequenceId can't be set for blocks that aren't linked
        // VALID_TRANSACTIONS is equivalent to nTx > 0 for all nodes (whether or not pruning has occurred).
        // HAVE_DATA is only equivalent to nTx > 0 (or VALID_TRANSACTIONS) if no pruning has occurred.
        if (!fHavePruned) {
            // If we've never pruned, then HAVE_DATA should be equivalent to nTx > 0
            assert(!(pindex->nStatus & BLOCK_HAVE_DATA) == (pindex->nTx == 0));
            assert(pindexFirstMissing == pindexFirstNeverProcessed);
        } else {
            // If we have pruned, then we can only say that HAVE_DATA implies nTx > 0
            if (pindex->nStatus & BLOCK_HAVE_DATA) assert(pindex->nTx > 0);
        }
        if (pindex->nStatus & BLOCK_HAVE_UNDO) assert(pindex->nStatus & BLOCK_HAVE_DATA);
        assert(((pindex->nStatus & BLOCK_VALID_MASK) >= BLOCK_VALID_TRANSACTIONS) == (pindex->nTx > 0)); // This is pruning-independent.
        // All parents having had data (at some point) is equivalent to all parents being VALID_TRANSACTIONS, which is equivalent to nChainTx being set.
        assert((pindexFirstNeverProcessed != NULL) == (pindex->nChainTx == 0)); // nChainTx != 0 is used to signal that all parent blocks have been processed (but may have been pruned).
        assert((pindexFirstNotTransactionsValid != NULL) == (pindex->nChainTx == 0));
        assert(pindex->nHeight == nHeight); // nHeight must be consistent.
        assert(pindex->pprev == NULL || pindex->nChainWork >= pindex->pprev->nChainWork); // For every block except the genesis block, the chainwork must be larger than the parent's.
        assert(nHeight < 2 || (pindex->pskip && (pindex->pskip->nHeight < nHeight))); // The pskip pointer must point back for all but the first 2 blocks.
        assert(pindexFirstNotTreeValid == NULL); // All mapBlockIndex entries must at least be TREE valid
        if ((pindex->nStatus & BLOCK_VALID_MASK) >= BLOCK_VALID_TREE) assert(pindexFirstNotTreeValid == NULL); // TREE valid implies all parents are TREE valid
        if ((pindex->nStatus & BLOCK_VALID_MASK) >= BLOCK_VALID_CHAIN) assert(pindexFirstNotChainValid == NULL); // CHAIN valid implies all parents are CHAIN valid
        if ((pindex->nStatus & BLOCK_VALID_MASK) >= BLOCK_VALID_SCRIPTS) assert(pindexFirstNotScriptsValid == NULL); // SCRIPTS valid implies all parents are SCRIPTS valid
        if (pindexFirstInvalid == NULL) {
            // Checks for not-invalid blocks.
            assert((pindex->nStatus & BLOCK_FAILED_MASK) == 0); // The failed mask cannot be set for blocks without invalid parents.
        }
        if (!CBlockIndexWorkComparator()(pindex, chainActive.Tip()) && pindexFirstNeverProcessed == NULL) {
            if (pindexFirstInvalid == NULL) {
                // If this block sorts at least as good as the current tip and
                // is valid and we have all data for its parents, it must be in
                // setBlockIndexCandidates.  chainActive.Tip() must also be there
                // even if some data has been pruned.
                if (pindexFirstMissing == NULL || pindex == chainActive.Tip()) {
                    assert(setBlockIndexCandidates.count(pindex));
                }
                // If some parent is missing, then it could be that this block was in
                // setBlockIndexCandidates but had to be removed because of the missing data.
                // In this case it must be in mapBlocksUnlinked -- see test below.
            }
        } else { // If this block sorts worse than the current tip or some ancestor's block has never been seen, it cannot be in setBlockIndexCandidates.
            assert(setBlockIndexCandidates.count(pindex) == 0);
        }
        // Check whether this block is in mapBlocksUnlinked.
        std::pair<std::multimap<CBlockIndex*,CBlockIndex*>::iterator,std::multimap<CBlockIndex*,CBlockIndex*>::iterator> rangeUnlinked = mapBlocksUnlinked.equal_range(pindex->pprev);
        bool foundInUnlinked = false;
        while (rangeUnlinked.first != rangeUnlinked.second) {
            assert(rangeUnlinked.first->first == pindex->pprev);
            if (rangeUnlinked.first->second == pindex) {
                foundInUnlinked = true;
                break;
            }
            rangeUnlinked.first++;
        }
        if (pindex->pprev && (pindex->nStatus & BLOCK_HAVE_DATA) && pindexFirstNeverProcessed != NULL && pindexFirstInvalid == NULL) {
            // If this block has block data available, some parent was never received, and has no invalid parents, it must be in mapBlocksUnlinked.
            assert(foundInUnlinked);
        }
        if (!(pindex->nStatus & BLOCK_HAVE_DATA)) assert(!foundInUnlinked); // Can't be in mapBlocksUnlinked if we don't HAVE_DATA
        if (pindexFirstMissing == NULL) assert(!foundInUnlinked); // We aren't missing data for any parent -- cannot be in mapBlocksUnlinked.
        if (pindex->pprev && (pindex->nStatus & BLOCK_HAVE_DATA) && pindexFirstNeverProcessed == NULL && pindexFirstMissing != NULL) {
            // We HAVE_DATA for this block, have received data for all parents at some point, but we're currently missing data for some parent.
            assert(fHavePruned); // We must have pruned.
            // This block may have entered mapBlocksUnlinked if:
            //  - it has a descendant that at some point had more work than the
            //    tip, and
            //  - we tried switching to that descendant but were missing
            //    data for some intermediate block between chainActive and the
            //    tip.
            // So if this block is itself better than chainActive.Tip() and it wasn't in
            // setBlockIndexCandidates, then it must be in mapBlocksUnlinked.
            if (!CBlockIndexWorkComparator()(pindex, chainActive.Tip()) && setBlockIndexCandidates.count(pindex) == 0) {
                if (pindexFirstInvalid == NULL) {
                    assert(foundInUnlinked);
                }
            }
        }
        // assert(pindex->GetBlockHash() == pindex->GetBlockHeader().GetHash()); // Perhaps too slow
        // End: actual consistency checks.

        // Try descending into the first subnode.
        std::pair<std::multimap<CBlockIndex*,CBlockIndex*>::iterator,std::multimap<CBlockIndex*,CBlockIndex*>::iterator> range = forward.equal_range(pindex);
        if (range.first != range.second) {
            // A subnode was found.
            pindex = range.first->second;
            nHeight++;
            continue;
        }
        // This is a leaf node.
        // Move upwards until we reach a node of which we have not yet visited the last child.
        while (pindex) {
            // We are going to either move to a parent or a sibling of pindex.
            // If pindex was the first with a certain property, unset the corresponding variable.
            if (pindex == pindexFirstInvalid) pindexFirstInvalid = NULL;
            if (pindex == pindexFirstMissing) pindexFirstMissing = NULL;
            if (pindex == pindexFirstNeverProcessed) pindexFirstNeverProcessed = NULL;
            if (pindex == pindexFirstNotTreeValid) pindexFirstNotTreeValid = NULL;
            if (pindex == pindexFirstNotTransactionsValid) pindexFirstNotTransactionsValid = NULL;
            if (pindex == pindexFirstNotChainValid) pindexFirstNotChainValid = NULL;
            if (pindex == pindexFirstNotScriptsValid) pindexFirstNotScriptsValid = NULL;
            // Find our parent.
            CBlockIndex* pindexPar = pindex->pprev;
            // Find which child we just visited.
            std::pair<std::multimap<CBlockIndex*,CBlockIndex*>::iterator,std::multimap<CBlockIndex*,CBlockIndex*>::iterator> rangePar = forward.equal_range(pindexPar);
            while (rangePar.first->second != pindex) {
                assert(rangePar.first != rangePar.second); // Our parent must have at least the node we're coming from as child.
                rangePar.first++;
            }
            // Proceed to the next one.
            rangePar.first++;
            if (rangePar.first != rangePar.second) {
                // Move to the sibling.
                pindex = rangePar.first->second;
                break;
            } else {
                // Move up further.
                pindex = pindexPar;
                nHeight--;
                continue;
            }
        }
    }

    // Check that we actually traversed the entire map.
    assert(nNodes == forward.size());
}

std::string GetWarnings(const std::string& strFor)
{
    string strStatusBar;
    string strRPC;
    string strGUI;

    if (!CLIENT_VERSION_IS_RELEASE) {
        strStatusBar = "This is a pre-release test build - use at your own risk - do not use for mining or merchant applications";
        strGUI = _("This is a pre-release test build - use at your own risk - do not use for mining or merchant applications");
    }

    if (GetBoolArg("-testsafemode", DEFAULT_TESTSAFEMODE))
        strStatusBar = strRPC = strGUI = "testsafemode enabled";

    // Misc warnings like out of disk space and clock is wrong
    if (strMiscWarning != "")
    {
        strStatusBar = strGUI = strMiscWarning;
    }

    if (fLargeWorkForkFound)
    {
        strStatusBar = strRPC = "Warning: The network does not appear to fully agree! Some miners appear to be experiencing issues.";
        strGUI = _("Warning: The network does not appear to fully agree! Some miners appear to be experiencing issues.");
    }
    else if (fLargeWorkInvalidChainFound)
    {
        strStatusBar = strRPC = "Warning: We do not appear to fully agree with our peers! You may need to upgrade, or other nodes may need to upgrade.";
        strGUI = _("Warning: We do not appear to fully agree with our peers! You may need to upgrade, or other nodes may need to upgrade.");
    }

    if (strFor == "gui")
        return strGUI;
    else if (strFor == "statusbar")
        return strStatusBar;
    else if (strFor == "rpc")
        return strRPC;
    assert(!"GetWarnings(): invalid parameter");
    return "error";
}








//////////////////////////////////////////////////////////////////////////////
//
// Messages
//


bool static AlreadyHave(const CInv& inv) EXCLUSIVE_LOCKS_REQUIRED(cs_main)
{
    switch (inv.type)
    {
    case MSG_TX:
        {
            assert(recentRejects);
            if (chainActive.Tip()->GetBlockHash() != hashRecentRejectsChainTip)
            {
                // If the chain tip has changed previously rejected transactions
                // might be now valid, e.g. due to a nLockTime'd tx becoming valid,
                // or a double-spend. Reset the rejects filter and give those
                // txs a second chance.
                hashRecentRejectsChainTip = chainActive.Tip()->GetBlockHash();
                recentRejects->reset();
            }

            // Use pcoinsTip->HaveCoinsInCache as a quick approximation to exclude
            // requesting or processing some txs which have already been included in a block
            return recentRejects->contains(inv.hash) ||
                   mempool.exists(inv.hash) ||
                   mapOrphanTransactions.count(inv.hash) ||
                   pcoinsTip->HaveCoinsInCache(inv.hash);
        }
    case MSG_BLOCK:
        return mapBlockIndex.count(inv.hash);
    }
    // Don't know what it is, just say we already got one
    return true;
}

void static ProcessGetData(CNode* pfrom, const Consensus::Params& consensusParams)
{
    std::deque<CInv>::iterator it = pfrom->vRecvGetData.begin();

    vector<CInv> vNotFound;

    LOCK(cs_main);

    while (it != pfrom->vRecvGetData.end()) {
        // Don't bother if send buffer is too full to respond anyway
        if (pfrom->nSendSize >= SendBufferSize())
            break;

        const CInv &inv = *it;
        {
            boost::this_thread::interruption_point();
            it++;

            if (inv.type == MSG_BLOCK || inv.type == MSG_FILTERED_BLOCK)
            {
                bool send = false;
                BlockMap::iterator mi = mapBlockIndex.find(inv.hash);
                if (mi != mapBlockIndex.end())
                {
                    if (chainActive.Contains(mi->second)) {
                        send = true;
                    } else {
                        static const int nOneMonth = 30 * 24 * 60 * 60;
                        // To prevent fingerprinting attacks, only send blocks outside of the active
                        // chain if they are valid, and no more than a month older (both in time, and in
                        // best equivalent proof of work) than the best header chain we know about.
                        send = mi->second->IsValid(BLOCK_VALID_SCRIPTS) && (pindexBestHeader != NULL) &&
                            (pindexBestHeader->GetBlockTime() - mi->second->GetBlockTime() < nOneMonth) &&
                            (GetBlockProofEquivalentTime(*pindexBestHeader, *mi->second, *pindexBestHeader, consensusParams) < nOneMonth);
                        if (!send) {
                            LogPrintf("%s: ignoring request from peer=%i for old block that isn't in the main chain\n", __func__, pfrom->GetId());
                        }
                    }
                }
                // disconnect node in case we have reached the outbound limit for serving historical blocks
                // never disconnect whitelisted nodes
                static const int nOneWeek = 7 * 24 * 60 * 60; // assume > 1 week = historical
                if (send && CNode::OutboundTargetReached(true) && ( ((pindexBestHeader != NULL) && (pindexBestHeader->GetBlockTime() - mi->second->GetBlockTime() > nOneWeek)) || inv.type == MSG_FILTERED_BLOCK) && !pfrom->fWhitelisted)
                {
                    LogPrint("net", "historical block serving limit reached, disconnect peer=%d\n", pfrom->GetId());

                    //disconnect node
                    pfrom->fDisconnect = true;
                    send = false;
                }
                // Pruned nodes may have deleted the block, so check whether
                // it's available before trying to send.
                if (send && (mi->second->nStatus & BLOCK_HAVE_DATA))
                {
                    // Send block from disk
                    CBlock block;
                    if (!ReadBlockFromDisk(block, (*mi).second, consensusParams))
                        assert(!"cannot load block from disk");
                    if (inv.type == MSG_BLOCK)
                        pfrom->PushMessage(NetMsgType::BLOCK, block);
                    else // MSG_FILTERED_BLOCK)
                    {
                        LOCK(pfrom->cs_filter);
                        if (pfrom->pfilter)
                        {
                            CMerkleBlock merkleBlock(block, *pfrom->pfilter);
                            pfrom->PushMessage(NetMsgType::MERKLEBLOCK, merkleBlock);
                            // CMerkleBlock just contains hashes, so also push any transactions in the block the client did not see
                            // This avoids hurting performance by pointlessly requiring a round-trip
                            // Note that there is currently no way for a node to request any single transactions we didn't send here -
                            // they must either disconnect and retry or request the full block.
                            // Thus, the protocol spec specified allows for us to provide duplicate txn here,
                            // however we MUST always provide at least what the remote peer needs
                            typedef std::pair<unsigned int, uint256> PairType;
                            BOOST_FOREACH(PairType& pair, merkleBlock.vMatchedTxn)
                                pfrom->PushMessage(NetMsgType::TX, block.vtx[pair.first]);
                        }
                        // else
                            // no response
                    }

                    // Trigger the peer node to send a getblocks request for the next batch of inventory
                    if (inv.hash == pfrom->hashContinue)
                    {
                        // Bypass PushInventory, this must send even if redundant,
                        // and we want it right after the last block so they don't
                        // wait for other stuff first.
                        vector<CInv> vInv;
                        vInv.push_back(CInv(MSG_BLOCK, chainActive.Tip()->GetBlockHash()));
                        pfrom->PushMessage(NetMsgType::INV, vInv);
                        pfrom->hashContinue.SetNull();
                    }
                }
            }
            else if (inv.IsKnownType())
            {
                // Send stream from relay memory
                bool pushed = false;
                {
                    LOCK(cs_mapRelay);
                    map<uint256, CTransaction>::iterator mi = mapRelay.find(inv.hash);
                    if (mi != mapRelay.end()) {
                        pfrom->PushMessage(inv.GetCommand(), (*mi).second);
                        pushed = true;
                    }
                }
                if (!pushed && inv.type == MSG_TX) {
                    CTransaction tx;
                    if (mempool.lookup(inv.hash, tx)) {
                        pfrom->PushMessage(NetMsgType::TX, tx);
                        pushed = true;
                    }
                }
                if (!pushed) {
                    vNotFound.push_back(inv);
                }
            }

            // Track requests for our stuff.
            GetMainSignals().Inventory(inv.hash);

            if (inv.type == MSG_BLOCK || inv.type == MSG_FILTERED_BLOCK)
                break;
        }
    }

    pfrom->vRecvGetData.erase(pfrom->vRecvGetData.begin(), it);

    if (!vNotFound.empty()) {
        // Let the peer know that we didn't find what it asked for, so it doesn't
        // have to wait around forever. Currently only SPV clients actually care
        // about this message: it's needed when they are recursively walking the
        // dependencies of relevant unconfirmed transactions. SPV clients want to
        // do that because they want to know about (and store and rebroadcast and
        // risk analyze) the dependencies of transactions relevant to them, without
        // having to download the entire memory pool.
        pfrom->PushMessage(NetMsgType::NOTFOUND, vNotFound);
    }
}

bool static ProcessMessage(CNode* pfrom, string strCommand, CDataStream& vRecv, int64_t nTimeReceived, const CChainParams& chainparams)
{
    RandAddSeedPerfmon();
    LogPrint("net", "received: %s (%u bytes) peer=%d\n", SanitizeString(strCommand), vRecv.size(), pfrom->id);
    if (mapArgs.count("-dropmessagestest") && GetRand(atoi(mapArgs["-dropmessagestest"])) == 0)
    {
        LogPrintf("dropmessagestest DROPPING RECV MESSAGE\n");
        return true;
    }


    if (!(nLocalServices & NODE_BLOOM) &&
              (strCommand == NetMsgType::FILTERLOAD ||
               strCommand == NetMsgType::FILTERADD ||
               strCommand == NetMsgType::FILTERCLEAR))
    {
        if (pfrom->nVersion >= NO_BLOOM_VERSION) {
            Misbehaving(pfrom->GetId(), 100);
            return false;
        } else {
            pfrom->fDisconnect = true;
            return false;
        }
    }


    if (strCommand == NetMsgType::VERSION)
    {
        // Each connection can only send one version message
        if (pfrom->nVersion != 0)
        {
            pfrom->PushMessage(NetMsgType::REJECT, strCommand, REJECT_DUPLICATE, string("Duplicate version message"));
            Misbehaving(pfrom->GetId(), 1);
            return false;
        }

        int64_t nTime;
        CAddress addrMe;
        CAddress addrFrom;
        uint64_t nNonce = 1;
        vRecv >> pfrom->nVersion >> pfrom->nServices >> nTime >> addrMe;
        if (pfrom->nVersion < MIN_PEER_PROTO_VERSION)
        {
            // disconnect from peers older than this proto version
            LogPrintf("peer=%d using obsolete version %i; disconnecting\n", pfrom->id, pfrom->nVersion);
            pfrom->PushMessage(NetMsgType::REJECT, strCommand, REJECT_OBSOLETE,
                               strprintf("Version must be %d or greater", MIN_PEER_PROTO_VERSION));
            pfrom->fDisconnect = true;
            return false;
        }

        if (pfrom->nVersion == 10300)
            pfrom->nVersion = 300;
        if (!vRecv.empty())
            vRecv >> addrFrom >> nNonce;
        if (!vRecv.empty()) {
            vRecv >> LIMITED_STRING(pfrom->strSubVer, MAX_SUBVERSION_LENGTH);
            pfrom->cleanSubVer = SanitizeString(pfrom->strSubVer);
        }
        if (!vRecv.empty())
            vRecv >> pfrom->nStartingHeight;
        if (!vRecv.empty())
            vRecv >> pfrom->fRelayTxes; // set to true after we get the first filter* message
        else
            pfrom->fRelayTxes = true;

        // Disconnect if we connected to ourself
        if (nNonce == nLocalHostNonce && nNonce > 1)
        {
            LogPrintf("connected to self at %s, disconnecting\n", pfrom->addr.ToString());
            pfrom->fDisconnect = true;
            return true;
        }

        pfrom->addrLocal = addrMe;
        if (pfrom->fInbound && addrMe.IsRoutable())
        {
            SeenLocal(addrMe);
        }

        // Be shy and don't send version until we hear
        if (pfrom->fInbound)
            pfrom->PushVersion();

        pfrom->fClient = !(pfrom->nServices & NODE_NETWORK);

        // Potentially mark this peer as a preferred download peer.
        UpdatePreferredDownload(pfrom, State(pfrom->GetId()));

        // Change version
        pfrom->PushMessage(NetMsgType::VERACK);
        pfrom->ssSend.SetVersion(min(pfrom->nVersion, PROTOCOL_VERSION));

        if (!pfrom->fInbound)
        {
            // Advertise our address
            if (fListen && !IsInitialBlockDownload())
            {
                CAddress addr = GetLocalAddress(&pfrom->addr);
                if (addr.IsRoutable())
                {
                    LogPrintf("ProcessMessages: advertising address %s\n", addr.ToString());
                    pfrom->PushAddress(addr);
                } else if (IsPeerAddrLocalGood(pfrom)) {
                    addr.SetIP(pfrom->addrLocal);
                    LogPrintf("ProcessMessages: advertising address %s\n", addr.ToString());
                    pfrom->PushAddress(addr);
                }
            }

            // Get recent addresses
            if (pfrom->fOneShot || pfrom->nVersion >= CADDR_TIME_VERSION || addrman.size() < 1000)
            {
                pfrom->PushMessage(NetMsgType::GETADDR);
                pfrom->fGetAddr = true;
            }
            addrman.Good(pfrom->addr);
        } else {
            if (((CNetAddr)pfrom->addr) == (CNetAddr)addrFrom)
            {
                addrman.Add(addrFrom, addrFrom);
                addrman.Good(addrFrom);
            }
        }

        pfrom->fSuccessfullyConnected = true;

        string remoteAddr;
        if (fLogIPs)
            remoteAddr = ", peeraddr=" + pfrom->addr.ToString();

        LogPrintf("receive version message: %s: version %d, blocks=%d, us=%s, peer=%d%s\n",
                  pfrom->cleanSubVer, pfrom->nVersion,
                  pfrom->nStartingHeight, addrMe.ToString(), pfrom->id,
                  remoteAddr);

        int64_t nTimeOffset = nTime - GetTime();
        pfrom->nTimeOffset = nTimeOffset;
        AddTimeData(pfrom->addr, nTimeOffset);
    }


    else if (pfrom->nVersion == 0)
    {
        // Must have a version message before anything else
        Misbehaving(pfrom->GetId(), 1);
        return false;
    }


    else if (strCommand == NetMsgType::VERACK)
    {
        pfrom->SetRecvVersion(min(pfrom->nVersion, PROTOCOL_VERSION));

        // Mark this node as currently connected, so we update its timestamp later.
        if (pfrom->fNetworkNode) {
            LOCK(cs_main);
            State(pfrom->GetId())->fCurrentlyConnected = true;
        }

        if (pfrom->nVersion >= SENDHEADERS_VERSION) {
            // Tell our peer we prefer to receive headers rather than inv's
            // We send this to non-NODE NETWORK peers as well, because even
            // non-NODE NETWORK peers can announce blocks (such as pruning
            // nodes)
            pfrom->PushMessage(NetMsgType::SENDHEADERS);
        }
    }


    else if (strCommand == NetMsgType::ADDR)
    {
        vector<CAddress> vAddr;
        vRecv >> vAddr;

        // Don't want addr from older versions unless seeding
        if (pfrom->nVersion < CADDR_TIME_VERSION && addrman.size() > 1000)
            return true;
        if (vAddr.size() > 1000)
        {
            Misbehaving(pfrom->GetId(), 20);
            return error("message addr size() = %u", vAddr.size());
        }

        // Store the new addresses
        vector<CAddress> vAddrOk;
        int64_t nNow = GetAdjustedTime();
        int64_t nSince = nNow - 10 * 60;
        BOOST_FOREACH(CAddress& addr, vAddr)
        {
            boost::this_thread::interruption_point();

            if (addr.nTime <= 100000000 || addr.nTime > nNow + 10 * 60)
                addr.nTime = nNow - 5 * 24 * 60 * 60;
            pfrom->AddAddressKnown(addr);
            bool fReachable = IsReachable(addr);
            if (addr.nTime > nSince && !pfrom->fGetAddr && vAddr.size() <= 10 && addr.IsRoutable())
            {
                // Relay to a limited number of other nodes
                {
                    LOCK(cs_vNodes);
                    // Use deterministic randomness to send to the same nodes for 24 hours
                    // at a time so the addrKnowns of the chosen nodes prevent repeats
                    static uint256 hashSalt;
                    if (hashSalt.IsNull())
                        hashSalt = GetRandHash();
                    uint64_t hashAddr = addr.GetHash();
                    uint256 hashRand = ArithToUint256(UintToArith256(hashSalt) ^ (hashAddr<<32) ^ ((GetTime()+hashAddr)/(24*60*60)));
                    hashRand = Hash(BEGIN(hashRand), END(hashRand));
                    multimap<uint256, CNode*> mapMix;
                    BOOST_FOREACH(CNode* pnode, vNodes)
                    {
                        if (pnode->nVersion < CADDR_TIME_VERSION)
                            continue;
                        unsigned int nPointer;
                        memcpy(&nPointer, &pnode, sizeof(nPointer));
                        uint256 hashKey = ArithToUint256(UintToArith256(hashRand) ^ nPointer);
                        hashKey = Hash(BEGIN(hashKey), END(hashKey));
                        mapMix.insert(make_pair(hashKey, pnode));
                    }
                    int nRelayNodes = fReachable ? 2 : 1; // limited relaying of addresses outside our network(s)
                    for (multimap<uint256, CNode*>::iterator mi = mapMix.begin(); mi != mapMix.end() && nRelayNodes-- > 0; ++mi)
                        ((*mi).second)->PushAddress(addr);
                }
            }
            // Do not store addresses outside our network
            if (fReachable)
                vAddrOk.push_back(addr);
        }
        addrman.Add(vAddrOk, pfrom->addr, 2 * 60 * 60);
        if (vAddr.size() < 1000)
            pfrom->fGetAddr = false;
        if (pfrom->fOneShot)
            pfrom->fDisconnect = true;
    }

    else if (strCommand == NetMsgType::SENDHEADERS)
    {
        LOCK(cs_main);
        State(pfrom->GetId())->fPreferHeaders = true;
    }


    else if (strCommand == NetMsgType::INV)
    {
        vector<CInv> vInv;
        vRecv >> vInv;
        if (vInv.size() > MAX_INV_SZ)
        {
            Misbehaving(pfrom->GetId(), 20);
            return error("message inv size() = %u", vInv.size());
        }

        bool fBlocksOnly = GetBoolArg("-blocksonly", DEFAULT_BLOCKSONLY);

        // Allow whitelisted peers to send data other than blocks in blocks only mode if whitelistrelay is true
        if (pfrom->fWhitelisted && GetBoolArg("-whitelistrelay", DEFAULT_WHITELISTRELAY))
            fBlocksOnly = false;

        LOCK(cs_main);

        std::vector<CInv> vToFetch;

        for (unsigned int nInv = 0; nInv < vInv.size(); nInv++)
        {
            const CInv &inv = vInv[nInv];

            boost::this_thread::interruption_point();
            pfrom->AddInventoryKnown(inv);

            bool fAlreadyHave = AlreadyHave(inv);
            LogPrint("net", "got inv: %s  %s peer=%d\n", inv.ToString(), fAlreadyHave ? "have" : "new", pfrom->id);

            if (inv.type == MSG_BLOCK) {
                UpdateBlockAvailability(pfrom->GetId(), inv.hash);
                if (!fAlreadyHave && !fImporting && !fReindex && !mapBlocksInFlight.count(inv.hash)) {
                    // First request the headers preceding the announced block. In the normal fully-synced
                    // case where a new block is announced that succeeds the current tip (no reorganization),
                    // there are no such headers.
                    // Secondly, and only when we are close to being synced, we request the announced block directly,
                    // to avoid an extra round-trip. Note that we must *first* ask for the headers, so by the
                    // time the block arrives, the header chain leading up to it is already validated. Not
                    // doing this will result in the received block being rejected as an orphan in case it is
                    // not a direct successor.
                    pfrom->PushMessage(NetMsgType::GETHEADERS, chainActive.GetLocator(pindexBestHeader), inv.hash);
                    CNodeState *nodestate = State(pfrom->GetId());
                    if (CanDirectFetch(chainparams.GetConsensus()) &&
                        nodestate->nBlocksInFlight < MAX_BLOCKS_IN_TRANSIT_PER_PEER) {
                        vToFetch.push_back(inv);
                        // Mark block as in flight already, even though the actual "getdata" message only goes out
                        // later (within the same cs_main lock, though).
                        MarkBlockAsInFlight(pfrom->GetId(), inv.hash, chainparams.GetConsensus());
                    }
                    LogPrint("net", "getheaders (%d) %s to peer=%d\n", pindexBestHeader->nHeight, inv.hash.ToString(), pfrom->id);
                }
            }
            else
            {
                if (fBlocksOnly)
                    LogPrint("net", "transaction (%s) inv sent in violation of protocol peer=%d\n", inv.hash.ToString(), pfrom->id);
                else if (!fAlreadyHave && !fImporting && !fReindex && !IsInitialBlockDownload())
                    pfrom->AskFor(inv);
            }

            // Track requests for our stuff
            GetMainSignals().Inventory(inv.hash);

            if (pfrom->nSendSize > (SendBufferSize() * 2)) {
                Misbehaving(pfrom->GetId(), 50);
                return error("send buffer size() = %u", pfrom->nSendSize);
            }
        }

        if (!vToFetch.empty())
            pfrom->PushMessage(NetMsgType::GETDATA, vToFetch);
    }


    else if (strCommand == NetMsgType::GETDATA)
    {
        vector<CInv> vInv;
        vRecv >> vInv;
        if (vInv.size() > MAX_INV_SZ)
        {
            Misbehaving(pfrom->GetId(), 20);
            return error("message getdata size() = %u", vInv.size());
        }

        if (fDebug || (vInv.size() != 1))
            LogPrint("net", "received getdata (%u invsz) peer=%d\n", vInv.size(), pfrom->id);

        if ((fDebug && vInv.size() > 0) || (vInv.size() == 1))
            LogPrint("net", "received getdata for: %s peer=%d\n", vInv[0].ToString(), pfrom->id);

        pfrom->vRecvGetData.insert(pfrom->vRecvGetData.end(), vInv.begin(), vInv.end());
        ProcessGetData(pfrom, chainparams.GetConsensus());
    }


    else if (strCommand == NetMsgType::GETBLOCKS)
    {
        CBlockLocator locator;
        uint256 hashStop;
        vRecv >> locator >> hashStop;

        LOCK(cs_main);

        // Find the last block the caller has in the main chain
        CBlockIndex* pindex = FindForkInGlobalIndex(chainActive, locator);

        // Send the rest of the chain
        if (pindex)
            pindex = chainActive.Next(pindex);
        int nLimit = 500;
        LogPrint("net", "getblocks %d to %s limit %d from peer=%d\n", (pindex ? pindex->nHeight : -1), hashStop.IsNull() ? "end" : hashStop.ToString(), nLimit, pfrom->id);
        for (; pindex; pindex = chainActive.Next(pindex))
        {
            if (pindex->GetBlockHash() == hashStop)
            {
                LogPrint("net", "  getblocks stopping at %d %s\n", pindex->nHeight, pindex->GetBlockHash().ToString());
                break;
            }
            // If pruning, don't inv blocks unless we have on disk and are likely to still have
            // for some reasonable time window (1 hour) that block relay might require.
            const int nPrunedBlocksLikelyToHave = MIN_BLOCKS_TO_KEEP - 3600 / chainparams.GetConsensus().nPowTargetSpacing;
            if (fPruneMode && (!(pindex->nStatus & BLOCK_HAVE_DATA) || pindex->nHeight <= chainActive.Tip()->nHeight - nPrunedBlocksLikelyToHave))
            {
                LogPrint("net", " getblocks stopping, pruned or too old block at %d %s\n", pindex->nHeight, pindex->GetBlockHash().ToString());
                break;
            }
            pfrom->PushInventory(CInv(MSG_BLOCK, pindex->GetBlockHash()));
            if (--nLimit <= 0)
            {
                // When this block is requested, we'll send an inv that'll
                // trigger the peer to getblocks the next batch of inventory.
                LogPrint("net", "  getblocks stopping at limit %d %s\n", pindex->nHeight, pindex->GetBlockHash().ToString());
                pfrom->hashContinue = pindex->GetBlockHash();
                break;
            }
        }
    }


    else if (strCommand == NetMsgType::GETHEADERS)
    {
        CBlockLocator locator;
        uint256 hashStop;
        vRecv >> locator >> hashStop;

        LOCK(cs_main);
        if (IsInitialBlockDownload() && !pfrom->fWhitelisted) {
            LogPrint("net", "Ignoring getheaders from peer=%d because node is in initial block download\n", pfrom->id);
            return true;
        }

        CNodeState *nodestate = State(pfrom->GetId());
        CBlockIndex* pindex = NULL;
        if (locator.IsNull())
        {
            // If locator is null, return the hashStop block
            BlockMap::iterator mi = mapBlockIndex.find(hashStop);
            if (mi == mapBlockIndex.end())
                return true;
            pindex = (*mi).second;
        }
        else
        {
            // Find the last block the caller has in the main chain
            pindex = FindForkInGlobalIndex(chainActive, locator);
            if (pindex)
                pindex = chainActive.Next(pindex);
        }

        // we must use CBlocks, as CBlockHeaders won't include the 0x00 nTx count at the end
        vector<CBlock> vHeaders;
        unsigned nCount = 0;
        unsigned nSize = 0;
        LogPrint("net", "getheaders %d to %s from peer=%d\n", (pindex ? pindex->nHeight : -1), hashStop.ToString(), pfrom->id);
        for (; pindex; pindex = chainActive.Next(pindex))
        {
            const CBlockHeader header = pindex->GetBlockHeader(chainparams.GetConsensus());
            ++nCount;
            nSize += GetSerializeSize(header, SER_NETWORK, PROTOCOL_VERSION);
            vHeaders.push_back(header);
            if (nCount >= MAX_HEADERS_RESULTS
                  || pindex->GetBlockHash() == hashStop)
                break;
            if (pfrom->nVersion >= SIZE_HEADERS_LIMIT_VERSION
                  && nSize >= THRESHOLD_HEADERS_SIZE)
                break;
        }

        /* Check maximum headers size before pushing the message
           if the peer enforces it.  This should not fail since we
           break above in the loop at the threshold and the threshold
           should be small enough in comparison to the hard max size.
           Do it nevertheless to be sure.  */
        if (pfrom->nVersion >= SIZE_HEADERS_LIMIT_VERSION
              && nSize > MAX_HEADERS_SIZE)
            LogPrintf("ERROR: not pushing 'headers', too large\n");
        else
        {
            LogPrint("net", "pushing %u headers, %u bytes\n", nCount, nSize);
            // pindex can be NULL either if we sent chainActive.Tip() OR
            // if our peer has chainActive.Tip() (and thus we are sending an empty
            // headers message). In both cases it's safe to update
            // pindexBestHeaderSent to be our tip.
            nodestate->pindexBestHeaderSent = pindex ? pindex : chainActive.Tip();
            pfrom->PushMessage(NetMsgType::HEADERS, vHeaders);
        }
    }


    else if (strCommand == NetMsgType::TX)
    {
        // Stop processing the transaction early if
        // We are in blocks only mode and peer is either not whitelisted or whitelistrelay is off
        if (GetBoolArg("-blocksonly", DEFAULT_BLOCKSONLY) && (!pfrom->fWhitelisted || !GetBoolArg("-whitelistrelay", DEFAULT_WHITELISTRELAY)))
        {
            LogPrint("net", "transaction sent in violation of protocol peer=%d\n", pfrom->id);
            return true;
        }

        vector<uint256> vWorkQueue;
        vector<uint256> vEraseQueue;
        CTransaction tx;
        vRecv >> tx;

        CInv inv(MSG_TX, tx.GetHash());
        pfrom->AddInventoryKnown(inv);

        LOCK(cs_main);

        bool fMissingInputs = false;
        CValidationState state;

        pfrom->setAskFor.erase(inv.hash);
        mapAlreadyAskedFor.erase(inv.hash);

        CFeeRate txFeeRate = CFeeRate(0);
        if (!AlreadyHave(inv) && AcceptToMemoryPool(mempool, state, tx, true, &fMissingInputs, &txFeeRate)) {
            mempool.check(pcoinsTip);
            RelayTransaction(tx, txFeeRate);
            vWorkQueue.push_back(inv.hash);

            LogPrint("mempool", "AcceptToMemoryPool: peer=%d: accepted %s (poolsz %u txn, %u kB)\n",
                pfrom->id,
                tx.GetHash().ToString(),
                mempool.size(), mempool.DynamicMemoryUsage() / 1000);

            // Recursively process any orphan transactions that depended on this one
            set<NodeId> setMisbehaving;
            for (unsigned int i = 0; i < vWorkQueue.size(); i++)
            {
                map<uint256, set<uint256> >::iterator itByPrev = mapOrphanTransactionsByPrev.find(vWorkQueue[i]);
                if (itByPrev == mapOrphanTransactionsByPrev.end())
                    continue;
                for (set<uint256>::iterator mi = itByPrev->second.begin();
                     mi != itByPrev->second.end();
                     ++mi)
                {
                    const uint256& orphanHash = *mi;
                    const CTransaction& orphanTx = mapOrphanTransactions[orphanHash].tx;
                    NodeId fromPeer = mapOrphanTransactions[orphanHash].fromPeer;
                    bool fMissingInputs2 = false;
                    // Use a dummy CValidationState so someone can't setup nodes to counter-DoS based on orphan
                    // resolution (that is, feeding people an invalid transaction based on LegitTxX in order to get
                    // anyone relaying LegitTxX banned)
                    CValidationState stateDummy;


                    if (setMisbehaving.count(fromPeer))
                        continue;
                    CFeeRate orphanFeeRate = CFeeRate(0);
                    if (AcceptToMemoryPool(mempool, stateDummy, orphanTx, true, &fMissingInputs2, &orphanFeeRate)) {
                        LogPrint("mempool", "   accepted orphan tx %s\n", orphanHash.ToString());
                        RelayTransaction(orphanTx, orphanFeeRate);
                        vWorkQueue.push_back(orphanHash);
                        vEraseQueue.push_back(orphanHash);
                    }
                    else if (!fMissingInputs2)
                    {
                        int nDos = 0;
                        if (stateDummy.IsInvalid(nDos) && nDos > 0)
                        {
                            // Punish peer that gave us an invalid orphan tx
                            Misbehaving(fromPeer, nDos);
                            setMisbehaving.insert(fromPeer);
                            LogPrint("mempool", "   invalid orphan tx %s\n", orphanHash.ToString());
                        }
                        // Has inputs but not accepted to mempool
                        // Probably non-standard or insufficient fee/priority
                        LogPrint("mempool", "   removed orphan tx %s\n", orphanHash.ToString());
                        vEraseQueue.push_back(orphanHash);
                        assert(recentRejects);
                        recentRejects->insert(orphanHash);
                    }
                    mempool.check(pcoinsTip);
                }
            }

            BOOST_FOREACH(uint256 hash, vEraseQueue)
                EraseOrphanTx(hash);
        }
        else if (fMissingInputs)
        {
            AddOrphanTx(tx, pfrom->GetId());

            // DoS prevention: do not allow mapOrphanTransactions to grow unbounded
            unsigned int nMaxOrphanTx = (unsigned int)std::max((int64_t)0, GetArg("-maxorphantx", DEFAULT_MAX_ORPHAN_TRANSACTIONS));
            unsigned int nEvicted = LimitOrphanTxSize(nMaxOrphanTx);
            if (nEvicted > 0)
                LogPrint("mempool", "mapOrphan overflow, removed %u tx\n", nEvicted);
        } else {
            assert(recentRejects);
            recentRejects->insert(tx.GetHash());

            if (pfrom->fWhitelisted && GetBoolArg("-whitelistforcerelay", DEFAULT_WHITELISTFORCERELAY)) {
                // Always relay transactions received from whitelisted peers, even
                // if they were already in the mempool or rejected from it due
                // to policy, allowing the node to function as a gateway for
                // nodes hidden behind it.
                //
                // Never relay transactions that we would assign a non-zero DoS
                // score for, as we expect peers to do the same with us in that
                // case.
                int nDoS = 0;
                if (!state.IsInvalid(nDoS) || nDoS == 0) {
                    LogPrintf("Force relaying tx %s from whitelisted peer=%d\n", tx.GetHash().ToString(), pfrom->id);
                    RelayTransaction(tx, txFeeRate);
                } else {
                    LogPrintf("Not relaying invalid transaction %s from whitelisted peer=%d (%s)\n", tx.GetHash().ToString(), pfrom->id, FormatStateMessage(state));
                }
            }
        }
        int nDoS = 0;
        if (state.IsInvalid(nDoS))
        {
            LogPrint("mempoolrej", "%s from peer=%d was not accepted: %s\n", tx.GetHash().ToString(),
                pfrom->id,
                FormatStateMessage(state));
            if (state.GetRejectCode() < REJECT_INTERNAL) // Never send AcceptToMemoryPool's internal codes over P2P
                pfrom->PushMessage(NetMsgType::REJECT, strCommand, (unsigned char)state.GetRejectCode(),
                                   state.GetRejectReason().substr(0, MAX_REJECT_MESSAGE_LENGTH), inv.hash);
            if (nDoS > 0)
                Misbehaving(pfrom->GetId(), nDoS);
        }
        FlushStateToDisk(state, FLUSH_STATE_PERIODIC);
    }


    else if (strCommand == NetMsgType::HEADERS && !fImporting && !fReindex) // Ignore headers received while importing
    {
        std::vector<CBlockHeader> headers;

        // Bypass the normal CBlock deserialization, as we don't want to risk deserializing 2000 full blocks.
        unsigned int nCount = ReadCompactSize(vRecv);
        if (nCount > MAX_HEADERS_RESULTS) {
            Misbehaving(pfrom->GetId(), 20);
            return error("headers message count = %u", nCount);
        }
        headers.resize(nCount);
        unsigned nSize = 0;
        for (unsigned int n = 0; n < nCount; n++) {
            vRecv >> headers[n];
            ReadCompactSize(vRecv); // ignore tx count; assume it is 0.

            nSize += GetSerializeSize(headers[n], SER_NETWORK, PROTOCOL_VERSION);
            if (pfrom->nVersion >= SIZE_HEADERS_LIMIT_VERSION
                  && nSize > MAX_HEADERS_SIZE) {
                Misbehaving(pfrom->GetId(), 20);
                return error("headers message size = %u", nSize);
            }
        }

        LOCK(cs_main);

        if (nCount == 0) {
            // Nothing interesting. Stop asking this peers for more headers.
            return true;
        }

        CBlockIndex *pindexLast = NULL;
        BOOST_FOREACH(const CBlockHeader& header, headers) {
            CValidationState state;
            if (pindexLast != NULL && header.hashPrevBlock != pindexLast->GetBlockHash()) {
                Misbehaving(pfrom->GetId(), 20);
                return error("non-continuous headers sequence");
            }
            if (!AcceptBlockHeader(header, state, chainparams, &pindexLast)) {
                int nDoS;
                if (state.IsInvalid(nDoS)) {
                    if (nDoS > 0)
                        Misbehaving(pfrom->GetId(), nDoS);
                    return error("invalid header received");
                }
            }
        }

        if (pindexLast)
            UpdateBlockAvailability(pfrom->GetId(), pindexLast->GetBlockHash());

        bool maxSize = (nCount == MAX_HEADERS_RESULTS);
        if (pfrom->nVersion >= SIZE_HEADERS_LIMIT_VERSION
              && nSize >= THRESHOLD_HEADERS_SIZE)
            maxSize = true;
        if (maxSize && pindexLast) {
            // Headers message had its maximum size; the peer may have more headers.
            // TODO: optimize: if pindexLast is an ancestor of chainActive.Tip or pindexBestHeader, continue
            // from there instead.
            LogPrint("net", "more getheaders (%d) to end to peer=%d (startheight:%d)\n", pindexLast->nHeight, pfrom->id, pfrom->nStartingHeight);
            pfrom->PushMessage(NetMsgType::GETHEADERS, chainActive.GetLocator(pindexLast), uint256());
        }

        bool fCanDirectFetch = CanDirectFetch(chainparams.GetConsensus());
        CNodeState *nodestate = State(pfrom->GetId());
        // If this set of headers is valid and ends in a block with at least as
        // much work as our tip, download as much as possible.
        if (fCanDirectFetch && pindexLast->IsValid(BLOCK_VALID_TREE) && chainActive.Tip()->nChainWork <= pindexLast->nChainWork) {
            vector<CBlockIndex *> vToFetch;
            CBlockIndex *pindexWalk = pindexLast;
            // Calculate all the blocks we'd need to switch to pindexLast, up to a limit.
            while (pindexWalk && !chainActive.Contains(pindexWalk) && vToFetch.size() <= MAX_BLOCKS_IN_TRANSIT_PER_PEER) {
                if (!(pindexWalk->nStatus & BLOCK_HAVE_DATA) &&
                        !mapBlocksInFlight.count(pindexWalk->GetBlockHash())) {
                    // We don't have this block, and it's not yet in flight.
                    vToFetch.push_back(pindexWalk);
                }
                pindexWalk = pindexWalk->pprev;
            }
            // If pindexWalk still isn't on our main chain, we're looking at a
            // very large reorg at a time we think we're close to caught up to
            // the main chain -- this shouldn't really happen.  Bail out on the
            // direct fetch and rely on parallel download instead.
            if (!chainActive.Contains(pindexWalk)) {
                LogPrint("net", "Large reorg, won't direct fetch to %s (%d)\n",
                        pindexLast->GetBlockHash().ToString(),
                        pindexLast->nHeight);
            } else {
                vector<CInv> vGetData;
                // Download as much as possible, from earliest to latest.
                BOOST_REVERSE_FOREACH(CBlockIndex *pindex, vToFetch) {
                    if (nodestate->nBlocksInFlight >= MAX_BLOCKS_IN_TRANSIT_PER_PEER) {
                        // Can't download any more from this peer
                        break;
                    }
                    vGetData.push_back(CInv(MSG_BLOCK, pindex->GetBlockHash()));
                    MarkBlockAsInFlight(pfrom->GetId(), pindex->GetBlockHash(), chainparams.GetConsensus(), pindex);
                    LogPrint("net", "Requesting block %s from  peer=%d\n",
                            pindex->GetBlockHash().ToString(), pfrom->id);
                }
                if (vGetData.size() > 1) {
                    LogPrint("net", "Downloading blocks toward %s (%d) via headers direct fetch\n",
                            pindexLast->GetBlockHash().ToString(), pindexLast->nHeight);
                }
                if (vGetData.size() > 0) {
                    pfrom->PushMessage(NetMsgType::GETDATA, vGetData);
                }
            }
        }

        CheckBlockIndex(chainparams.GetConsensus());
    }

    else if (strCommand == NetMsgType::BLOCK && !fImporting && !fReindex) // Ignore blocks received while importing
    {
        CBlock block;
        vRecv >> block;

        CInv inv(MSG_BLOCK, block.GetHash());
        LogPrint("net", "received block %s peer=%d\n", inv.hash.ToString(), pfrom->id);

        pfrom->AddInventoryKnown(inv);

        CValidationState state;
        // Process all blocks from whitelisted peers, even if not requested,
        // unless we're still syncing with the network.
        // Such an unrequested block may still be processed, subject to the
        // conditions in AcceptBlock().
        bool forceProcessing = pfrom->fWhitelisted && !IsInitialBlockDownload();
        ProcessNewBlock(state, chainparams, pfrom, &block, forceProcessing, NULL);
        int nDoS;
        if (state.IsInvalid(nDoS)) {
            assert (state.GetRejectCode() < REJECT_INTERNAL); // Blocks are never rejected with internal reject codes
            pfrom->PushMessage(NetMsgType::REJECT, strCommand, (unsigned char)state.GetRejectCode(),
                               state.GetRejectReason().substr(0, MAX_REJECT_MESSAGE_LENGTH), inv.hash);
            if (nDoS > 0) {
                LOCK(cs_main);
                Misbehaving(pfrom->GetId(), nDoS);
            }
        }

    }


    else if (strCommand == NetMsgType::GETADDR)
    {
        // This asymmetric behavior for inbound and outbound connections was introduced
        // to prevent a fingerprinting attack: an attacker can send specific fake addresses
        // to users' AddrMan and later request them by sending getaddr messages.
        // Making nodes which are behind NAT and can only make outgoing connections ignore
        // the getaddr message mitigates the attack.
        if (!pfrom->fInbound) {
            LogPrint("net", "Ignoring \"getaddr\" from outbound connection. peer=%d\n", pfrom->id);
            return true;
        }

        // Only send one GetAddr response per connection to reduce resource waste
        //  and discourage addr stamping of INV announcements.
        if (pfrom->fSentAddr) {
            LogPrint("net", "Ignoring repeated \"getaddr\". peer=%d\n", pfrom->id);
            return true;
        }
        pfrom->fSentAddr = true;

        pfrom->vAddrToSend.clear();
        vector<CAddress> vAddr = addrman.GetAddr();
        BOOST_FOREACH(const CAddress &addr, vAddr)
            pfrom->PushAddress(addr);
    }


    else if (strCommand == NetMsgType::MEMPOOL)
    {
        if (CNode::OutboundTargetReached(false) && !pfrom->fWhitelisted)
        {
            LogPrint("net", "mempool request with bandwidth limit reached, disconnect peer=%d\n", pfrom->GetId());
            pfrom->fDisconnect = true;
            return true;
        }
        LOCK2(cs_main, pfrom->cs_filter);

        std::vector<uint256> vtxid;
        mempool.queryHashes(vtxid);
        vector<CInv> vInv;
        BOOST_FOREACH(uint256& hash, vtxid) {
            CInv inv(MSG_TX, hash);
            if (pfrom->pfilter) {
                CTransaction tx;
                bool fInMemPool = mempool.lookup(hash, tx);
                if (!fInMemPool) continue; // another thread removed since queryHashes, maybe...
                if (!pfrom->pfilter->IsRelevantAndUpdate(tx)) continue;
            }
            if (pfrom->minFeeFilter) {
                CFeeRate feeRate;
                mempool.lookupFeeRate(hash, feeRate);
                LOCK(pfrom->cs_feeFilter);
                if (feeRate.GetFeePerK() < pfrom->minFeeFilter)
                    continue;
            }
            vInv.push_back(inv);
            if (vInv.size() == MAX_INV_SZ) {
                pfrom->PushMessage(NetMsgType::INV, vInv);
                vInv.clear();
            }
        }
        if (vInv.size() > 0)
            pfrom->PushMessage(NetMsgType::INV, vInv);
    }


    else if (strCommand == NetMsgType::PING)
    {
        if (pfrom->nVersion > BIP0031_VERSION)
        {
            uint64_t nonce = 0;
            vRecv >> nonce;
            // Echo the message back with the nonce. This allows for two useful features:
            //
            // 1) A remote node can quickly check if the connection is operational
            // 2) Remote nodes can measure the latency of the network thread. If this node
            //    is overloaded it won't respond to pings quickly and the remote node can
            //    avoid sending us more work, like chain download requests.
            //
            // The nonce stops the remote getting confused between different pings: without
            // it, if the remote node sends a ping once per second and this node takes 5
            // seconds to respond to each, the 5th ping the remote sends would appear to
            // return very quickly.
            pfrom->PushMessage(NetMsgType::PONG, nonce);
        }
    }


    else if (strCommand == NetMsgType::PONG)
    {
        int64_t pingUsecEnd = nTimeReceived;
        uint64_t nonce = 0;
        size_t nAvail = vRecv.in_avail();
        bool bPingFinished = false;
        std::string sProblem;

        if (nAvail >= sizeof(nonce)) {
            vRecv >> nonce;

            // Only process pong message if there is an outstanding ping (old ping without nonce should never pong)
            if (pfrom->nPingNonceSent != 0) {
                if (nonce == pfrom->nPingNonceSent) {
                    // Matching pong received, this ping is no longer outstanding
                    bPingFinished = true;
                    int64_t pingUsecTime = pingUsecEnd - pfrom->nPingUsecStart;
                    if (pingUsecTime > 0) {
                        // Successful ping time measurement, replace previous
                        pfrom->nPingUsecTime = pingUsecTime;
                        pfrom->nMinPingUsecTime = std::min(pfrom->nMinPingUsecTime, pingUsecTime);
                    } else {
                        // This should never happen
                        sProblem = "Timing mishap";
                    }
                } else {
                    // Nonce mismatches are normal when pings are overlapping
                    sProblem = "Nonce mismatch";
                    if (nonce == 0) {
                        // This is most likely a bug in another implementation somewhere; cancel this ping
                        bPingFinished = true;
                        sProblem = "Nonce zero";
                    }
                }
            } else {
                sProblem = "Unsolicited pong without ping";
            }
        } else {
            // This is most likely a bug in another implementation somewhere; cancel this ping
            bPingFinished = true;
            sProblem = "Short payload";
        }

        if (!(sProblem.empty())) {
            LogPrint("net", "pong peer=%d: %s, %x expected, %x received, %u bytes\n",
                pfrom->id,
                sProblem,
                pfrom->nPingNonceSent,
                nonce,
                nAvail);
        }
        if (bPingFinished) {
            pfrom->nPingNonceSent = 0;
        }
    }


    else if (strCommand == NetMsgType::FILTERLOAD)
    {
        CBloomFilter filter;
        vRecv >> filter;

        if (!filter.IsWithinSizeConstraints())
            // There is no excuse for sending a too-large filter
            Misbehaving(pfrom->GetId(), 100);
        else
        {
            LOCK(pfrom->cs_filter);
            delete pfrom->pfilter;
            pfrom->pfilter = new CBloomFilter(filter);
            pfrom->pfilter->UpdateEmptyFull();
        }
        pfrom->fRelayTxes = true;
    }


    else if (strCommand == NetMsgType::FILTERADD)
    {
        vector<unsigned char> vData;
        vRecv >> vData;

        // Nodes must NEVER send a data item > 520 bytes (the max size for a script data object,
        // and thus, the maximum size any matched object can have) in a filteradd message
        if (vData.size() > MAX_SCRIPT_ELEMENT_SIZE)
        {
            Misbehaving(pfrom->GetId(), 100);
        } else {
            LOCK(pfrom->cs_filter);
            if (pfrom->pfilter)
                pfrom->pfilter->insert(vData);
            else
                Misbehaving(pfrom->GetId(), 100);
        }
    }


    else if (strCommand == NetMsgType::FILTERCLEAR)
    {
        LOCK(pfrom->cs_filter);
        delete pfrom->pfilter;
        pfrom->pfilter = new CBloomFilter();
        pfrom->fRelayTxes = true;
    }


    else if (strCommand == NetMsgType::REJECT)
    {
        if (fDebug) {
            try {
                string strMsg; unsigned char ccode; string strReason;
                vRecv >> LIMITED_STRING(strMsg, CMessageHeader::COMMAND_SIZE) >> ccode >> LIMITED_STRING(strReason, MAX_REJECT_MESSAGE_LENGTH);

                ostringstream ss;
                ss << strMsg << " code " << itostr(ccode) << ": " << strReason;

                if (strMsg == NetMsgType::BLOCK || strMsg == NetMsgType::TX)
                {
                    uint256 hash;
                    vRecv >> hash;
                    ss << ": hash " << hash.ToString();
                }
                LogPrint("net", "Reject %s\n", SanitizeString(ss.str()));
            } catch (const std::ios_base::failure&) {
                // Avoid feedback loops by preventing reject messages from triggering a new reject message.
                LogPrint("net", "Unparseable reject message received\n");
            }
        }
    }

    else if (strCommand == NetMsgType::FEEFILTER) {
        CAmount newFeeFilter = 0;
        vRecv >> newFeeFilter;
        if (MoneyRange(newFeeFilter)) {
            {
                LOCK(pfrom->cs_feeFilter);
                pfrom->minFeeFilter = newFeeFilter;
            }
            LogPrint("net", "received: feefilter of %s from peer=%d\n", CFeeRate(newFeeFilter).ToString(), pfrom->id);
        }
    }

    else {
        // Ignore unknown commands for extensibility
        LogPrint("net", "Unknown command \"%s\" from peer=%d\n", SanitizeString(strCommand), pfrom->id);
    }



    return true;
}

// requires LOCK(cs_vRecvMsg)
bool ProcessMessages(CNode* pfrom)
{
    const CChainParams& chainparams = Params();
    //if (fDebug)
    //    LogPrintf("%s(%u messages)\n", __func__, pfrom->vRecvMsg.size());

    //
    // Message format
    //  (4) message start
    //  (12) command
    //  (4) size
    //  (4) checksum
    //  (x) data
    //
    bool fOk = true;

    if (!pfrom->vRecvGetData.empty())
        ProcessGetData(pfrom, chainparams.GetConsensus());

    // this maintains the order of responses
    if (!pfrom->vRecvGetData.empty()) return fOk;

    std::deque<CNetMessage>::iterator it = pfrom->vRecvMsg.begin();
    while (!pfrom->fDisconnect && it != pfrom->vRecvMsg.end()) {
        // Don't bother if send buffer is too full to respond anyway
        if (pfrom->nSendSize >= SendBufferSize())
            break;

        // get next message
        CNetMessage& msg = *it;

        //if (fDebug)
        //    LogPrintf("%s(message %u msgsz, %u bytes, complete:%s)\n", __func__,
        //            msg.hdr.nMessageSize, msg.vRecv.size(),
        //            msg.complete() ? "Y" : "N");

        // end, if an incomplete message is found
        if (!msg.complete())
            break;

        // at this point, any failure means we can delete the current message
        it++;

        // Scan for message start
        if (memcmp(msg.hdr.pchMessageStart, chainparams.MessageStart(), MESSAGE_START_SIZE) != 0) {
            LogPrintf("PROCESSMESSAGE: INVALID MESSAGESTART %s peer=%d\n", SanitizeString(msg.hdr.GetCommand()), pfrom->id);
            fOk = false;
            break;
        }

        // Read header
        CMessageHeader& hdr = msg.hdr;
        if (!hdr.IsValid(chainparams.MessageStart()))
        {
            LogPrintf("PROCESSMESSAGE: ERRORS IN HEADER %s peer=%d\n", SanitizeString(hdr.GetCommand()), pfrom->id);
            continue;
        }
        string strCommand = hdr.GetCommand();

        // Message size
        unsigned int nMessageSize = hdr.nMessageSize;

        // Checksum
        CDataStream& vRecv = msg.vRecv;
        uint256 hash = Hash(vRecv.begin(), vRecv.begin() + nMessageSize);
        unsigned int nChecksum = ReadLE32((unsigned char*)&hash);
        if (nChecksum != hdr.nChecksum)
        {
            LogPrintf("%s(%s, %u bytes): CHECKSUM ERROR nChecksum=%08x hdr.nChecksum=%08x\n", __func__,
               SanitizeString(strCommand), nMessageSize, nChecksum, hdr.nChecksum);
            continue;
        }

        // Process message
        bool fRet = false;
        try
        {
            fRet = ProcessMessage(pfrom, strCommand, vRecv, msg.nTime, chainparams);
            boost::this_thread::interruption_point();
        }
        catch (const std::ios_base::failure& e)
        {
            pfrom->PushMessage(NetMsgType::REJECT, strCommand, REJECT_MALFORMED, string("error parsing message"));
            if (strstr(e.what(), "end of data"))
            {
                // Allow exceptions from under-length message on vRecv
                LogPrintf("%s(%s, %u bytes): Exception '%s' caught, normally caused by a message being shorter than its stated length\n", __func__, SanitizeString(strCommand), nMessageSize, e.what());
            }
            else if (strstr(e.what(), "size too large"))
            {
                // Allow exceptions from over-long size
                LogPrintf("%s(%s, %u bytes): Exception '%s' caught\n", __func__, SanitizeString(strCommand), nMessageSize, e.what());
            }
            else
            {
                PrintExceptionContinue(&e, "ProcessMessages()");
            }
        }
        catch (const boost::thread_interrupted&) {
            throw;
        }
        catch (const std::exception& e) {
            PrintExceptionContinue(&e, "ProcessMessages()");
        } catch (...) {
            PrintExceptionContinue(NULL, "ProcessMessages()");
        }

        if (!fRet)
            LogPrintf("%s(%s, %u bytes) FAILED peer=%d\n", __func__, SanitizeString(strCommand), nMessageSize, pfrom->id);

        break;
    }

    // In case the connection got shut down, its receive buffer was wiped
    if (!pfrom->fDisconnect)
        pfrom->vRecvMsg.erase(pfrom->vRecvMsg.begin(), it);

    return fOk;
}


bool SendMessages(CNode* pto)
{
    const Consensus::Params& consensusParams = Params().GetConsensus();
    {
        // Don't send anything until we get its version message
        if (pto->nVersion == 0)
            return true;

        //
        // Message: ping
        //
        bool pingSend = false;
        if (pto->fPingQueued) {
            // RPC ping request by user
            pingSend = true;
        }
        if (pto->nPingNonceSent == 0 && pto->nPingUsecStart + PING_INTERVAL * 1000000 < GetTimeMicros()) {
            // Ping automatically sent as a latency probe & keepalive.
            pingSend = true;
        }
        if (pingSend) {
            uint64_t nonce = 0;
            while (nonce == 0) {
                GetRandBytes((unsigned char*)&nonce, sizeof(nonce));
            }
            pto->fPingQueued = false;
            pto->nPingUsecStart = GetTimeMicros();
            if (pto->nVersion > BIP0031_VERSION) {
                pto->nPingNonceSent = nonce;
                pto->PushMessage(NetMsgType::PING, nonce);
            } else {
                // Peer is too old to support ping command with nonce, pong will never arrive.
                pto->nPingNonceSent = 0;
                pto->PushMessage(NetMsgType::PING);
            }
        }

        TRY_LOCK(cs_main, lockMain); // Acquire cs_main for IsInitialBlockDownload() and CNodeState()
        if (!lockMain)
            return true;

        // Address refresh broadcast
        int64_t nNow = GetTimeMicros();
        if (!IsInitialBlockDownload() && pto->nNextLocalAddrSend < nNow) {
            AdvertiseLocal(pto);
            pto->nNextLocalAddrSend = PoissonNextSend(nNow, AVG_LOCAL_ADDRESS_BROADCAST_INTERVAL);
        }

        //
        // Message: addr
        //
        if (pto->nNextAddrSend < nNow) {
            pto->nNextAddrSend = PoissonNextSend(nNow, AVG_ADDRESS_BROADCAST_INTERVAL);
            vector<CAddress> vAddr;
            vAddr.reserve(pto->vAddrToSend.size());
            BOOST_FOREACH(const CAddress& addr, pto->vAddrToSend)
            {
                if (!pto->addrKnown.contains(addr.GetKey()))
                {
                    pto->addrKnown.insert(addr.GetKey());
                    vAddr.push_back(addr);
                    // receiver rejects addr messages larger than 1000
                    if (vAddr.size() >= 1000)
                    {
                        pto->PushMessage(NetMsgType::ADDR, vAddr);
                        vAddr.clear();
                    }
                }
            }
            pto->vAddrToSend.clear();
            if (!vAddr.empty())
                pto->PushMessage(NetMsgType::ADDR, vAddr);
        }

        CNodeState &state = *State(pto->GetId());
        if (state.fShouldBan) {
            if (pto->fWhitelisted)
                LogPrintf("Warning: not punishing whitelisted peer %s!\n", pto->addr.ToString());
            else {
                pto->fDisconnect = true;
                if (pto->addr.IsLocal())
                    LogPrintf("Warning: not banning local peer %s!\n", pto->addr.ToString());
                else
                {
                    CNode::Ban(pto->addr, BanReasonNodeMisbehaving);
                }
            }
            state.fShouldBan = false;
        }

        BOOST_FOREACH(const CBlockReject& reject, state.rejects)
            pto->PushMessage(NetMsgType::REJECT, (string)NetMsgType::BLOCK, reject.chRejectCode, reject.strRejectReason, reject.hashBlock);
        state.rejects.clear();

        // Start block sync
        if (pindexBestHeader == NULL)
            pindexBestHeader = chainActive.Tip();
        bool fFetch = state.fPreferredDownload || (nPreferredDownload == 0 && !pto->fClient && !pto->fOneShot); // Download if this is a nice peer, or we have no nice peers and this one might do.
        if (!state.fSyncStarted && !pto->fClient && !fImporting && !fReindex) {
            // Only actively request headers from a single peer, unless we're close to today.
            if ((nSyncStarted == 0 && fFetch) || pindexBestHeader->GetBlockTime() > GetAdjustedTime() - 24 * 60 * 60) {
                state.fSyncStarted = true;
                nSyncStarted++;
                const CBlockIndex *pindexStart = pindexBestHeader;
                /* If possible, start at the block preceding the currently
                   best known header.  This ensures that we always get a
                   non-empty list of headers back as long as the peer
                   is up-to-date.  With a non-empty response, we can initialise
                   the peer's known best block.  This wouldn't be possible
                   if we requested starting at pindexBestHeader and
                   got back an empty response.  */
                if (pindexStart->pprev)
                    pindexStart = pindexStart->pprev;
                LogPrint("net", "initial getheaders (%d) to peer=%d (startheight:%d)\n", pindexStart->nHeight, pto->id, pto->nStartingHeight);
                pto->PushMessage(NetMsgType::GETHEADERS, chainActive.GetLocator(pindexStart), uint256());
            }
        }

        // Resend wallet transactions that haven't gotten in a block yet
        // Except during reindex, importing and IBD, when old wallet
        // transactions become unconfirmed and spams other nodes.
        if (!fReindex && !fImporting && !IsInitialBlockDownload())
        {
            GetMainSignals().Broadcast(nTimeBestReceived);
        }

        //
        // Try sending block announcements via headers
        //
        {
            // If we have less than MAX_BLOCKS_TO_ANNOUNCE in our
            // list of block hashes we're relaying, and our peer wants
            // headers announcements, then find the first header
            // not yet known to our peer but would connect, and send.
            // If no header would connect, or if we have too many
            // blocks, or if the peer doesn't want headers, just
            // add all to the inv queue.
            LOCK(pto->cs_inventory);
            vector<CBlock> vHeaders;
            bool fRevertToInv = (!state.fPreferHeaders || pto->vBlockHashesToAnnounce.size() > MAX_BLOCKS_TO_ANNOUNCE);
            CBlockIndex *pBestIndex = NULL; // last header queued for delivery
            ProcessBlockAvailability(pto->id); // ensure pindexBestKnownBlock is up-to-date

            if (!fRevertToInv) {
                bool fFoundStartingHeader = false;
                // Try to find first header that our peer doesn't have, and
                // then send all headers past that one.  If we come across any
                // headers that aren't on chainActive, give up.
                BOOST_FOREACH(const uint256 &hash, pto->vBlockHashesToAnnounce) {
                    BlockMap::iterator mi = mapBlockIndex.find(hash);
                    assert(mi != mapBlockIndex.end());
                    CBlockIndex *pindex = mi->second;
                    if (chainActive[pindex->nHeight] != pindex) {
                        // Bail out if we reorged away from this block
                        fRevertToInv = true;
                        break;
                    }
                    if (pBestIndex != NULL && pindex->pprev != pBestIndex) {
                        // This means that the list of blocks to announce don't
                        // connect to each other.
                        // This shouldn't really be possible to hit during
                        // regular operation (because reorgs should take us to
                        // a chain that has some block not on the prior chain,
                        // which should be caught by the prior check), but one
                        // way this could happen is by using invalidateblock /
                        // reconsiderblock repeatedly on the tip, causing it to
                        // be added multiple times to vBlockHashesToAnnounce.
                        // Robustly deal with this rare situation by reverting
                        // to an inv.
                        fRevertToInv = true;
                        break;
                    }
                    pBestIndex = pindex;
                    if (fFoundStartingHeader) {
                        // add this to the headers message
                        vHeaders.push_back(pindex->GetBlockHeader(consensusParams));
                    } else if (PeerHasHeader(&state, pindex)) {
                        continue; // keep looking for the first new block
                    } else if (pindex->pprev == NULL || PeerHasHeader(&state, pindex->pprev)) {
                        // Peer doesn't have this header but they do have the prior one.
                        // Start sending headers.
                        fFoundStartingHeader = true;
                        vHeaders.push_back(pindex->GetBlockHeader(consensusParams));
                    } else {
                        // Peer doesn't have this header or the prior one -- nothing will
                        // connect, so bail out.
                        fRevertToInv = true;
                        break;
                    }
                }
            }
            if (fRevertToInv) {
                // If falling back to using an inv, just try to inv the tip.
                // The last entry in vBlockHashesToAnnounce was our tip at some point
                // in the past.
                if (!pto->vBlockHashesToAnnounce.empty()) {
                    const uint256 &hashToAnnounce = pto->vBlockHashesToAnnounce.back();
                    BlockMap::iterator mi = mapBlockIndex.find(hashToAnnounce);
                    assert(mi != mapBlockIndex.end());
                    CBlockIndex *pindex = mi->second;

                    // Warn if we're announcing a block that is not on the main chain.
                    // This should be very rare and could be optimized out.
                    // Just log for now.
                    if (chainActive[pindex->nHeight] != pindex) {
                        LogPrint("net", "Announcing block %s not on main chain (tip=%s)\n",
                            hashToAnnounce.ToString(), chainActive.Tip()->GetBlockHash().ToString());
                    }

                    // If the peer announced this block to us, don't inv it back.
                    // (Since block announcements may not be via inv's, we can't solely rely on
                    // setInventoryKnown to track this.)
                    if (!PeerHasHeader(&state, pindex)) {
                        pto->PushInventory(CInv(MSG_BLOCK, hashToAnnounce));
                        LogPrint("net", "%s: sending inv peer=%d hash=%s\n", __func__,
                            pto->id, hashToAnnounce.ToString());
                    }
                }
            } else if (!vHeaders.empty()) {
                if (vHeaders.size() > 1) {
                    LogPrint("net", "%s: %u headers, range (%s, %s), to peer=%d\n", __func__,
                            vHeaders.size(),
                            vHeaders.front().GetHash().ToString(),
                            vHeaders.back().GetHash().ToString(), pto->id);
                } else {
                    LogPrint("net", "%s: sending header %s to peer=%d\n", __func__,
                            vHeaders.front().GetHash().ToString(), pto->id);
                }
                pto->PushMessage(NetMsgType::HEADERS, vHeaders);
                state.pindexBestHeaderSent = pBestIndex;
            }
            pto->vBlockHashesToAnnounce.clear();
        }

        //
        // Message: inventory
        //
        vector<CInv> vInv;
        vector<CInv> vInvWait;
        {
            bool fSendTrickle = pto->fWhitelisted;
            if (pto->nNextInvSend < nNow) {
                fSendTrickle = true;
                pto->nNextInvSend = PoissonNextSend(nNow, AVG_INVENTORY_BROADCAST_INTERVAL);
            }
            LOCK(pto->cs_inventory);
            vInv.reserve(std::min<size_t>(1000, pto->vInventoryToSend.size()));
            vInvWait.reserve(pto->vInventoryToSend.size());
            BOOST_FOREACH(const CInv& inv, pto->vInventoryToSend)
            {
                if (inv.type == MSG_TX && pto->filterInventoryKnown.contains(inv.hash))
                    continue;

                // trickle out tx inv to protect privacy
                if (inv.type == MSG_TX && !fSendTrickle)
                {
                    // 1/4 of tx invs blast to all immediately
                    static uint256 hashSalt;
                    if (hashSalt.IsNull())
                        hashSalt = GetRandHash();
                    uint256 hashRand = ArithToUint256(UintToArith256(inv.hash) ^ UintToArith256(hashSalt));
                    hashRand = Hash(BEGIN(hashRand), END(hashRand));
                    bool fTrickleWait = ((UintToArith256(hashRand) & 3) != 0);

                    if (fTrickleWait)
                    {
                        vInvWait.push_back(inv);
                        continue;
                    }
                }

                pto->filterInventoryKnown.insert(inv.hash);

                vInv.push_back(inv);
                if (vInv.size() >= 1000)
                {
                    pto->PushMessage(NetMsgType::INV, vInv);
                    vInv.clear();
                }
            }
            pto->vInventoryToSend = vInvWait;
        }
        if (!vInv.empty())
            pto->PushMessage(NetMsgType::INV, vInv);

        // Detect whether we're stalling
        nNow = GetTimeMicros();
        if (!pto->fDisconnect && state.nStallingSince && state.nStallingSince < nNow - 1000000 * BLOCK_STALLING_TIMEOUT) {
            // Stalling only triggers when the block download window cannot move. During normal steady state,
            // the download window should be much larger than the to-be-downloaded set of blocks, so disconnection
            // should only happen during initial block download.
            LogPrintf("Peer=%d is stalling block download, disconnecting\n", pto->id);
            pto->fDisconnect = true;
        }
        // In case there is a block that has been in flight from this peer for 2 + 0.5 * N times the block interval
        // (with N the number of peers from which we're downloading validated blocks), disconnect due to timeout.
        // We compensate for other peers to prevent killing off peers due to our own downstream link
        // being saturated. We only count validated in-flight blocks so peers can't advertise non-existing block hashes
        // to unreasonably increase our timeout.
        if (!pto->fDisconnect && state.vBlocksInFlight.size() > 0) {
            QueuedBlock &queuedBlock = state.vBlocksInFlight.front();
            int nOtherPeersWithValidatedDownloads = nPeersWithValidatedDownloads - (state.nBlocksInFlightValidHeaders > 0);
            if (nNow > state.nDownloadingSince + consensusParams.nPowTargetSpacing * (BLOCK_DOWNLOAD_TIMEOUT_BASE + BLOCK_DOWNLOAD_TIMEOUT_PER_PEER * nOtherPeersWithValidatedDownloads)) {
                LogPrintf("Timeout downloading block %s from peer=%d, disconnecting\n", queuedBlock.hash.ToString(), pto->id);
                pto->fDisconnect = true;
            }
        }

        //
        // Message: getdata (blocks)
        //
        vector<CInv> vGetData;
        if (!pto->fDisconnect && !pto->fClient && (fFetch || !IsInitialBlockDownload()) && state.nBlocksInFlight < MAX_BLOCKS_IN_TRANSIT_PER_PEER) {
            vector<CBlockIndex*> vToDownload;
            NodeId staller = -1;
            FindNextBlocksToDownload(pto->GetId(), MAX_BLOCKS_IN_TRANSIT_PER_PEER - state.nBlocksInFlight, vToDownload, staller);
            BOOST_FOREACH(CBlockIndex *pindex, vToDownload) {
                vGetData.push_back(CInv(MSG_BLOCK, pindex->GetBlockHash()));
                MarkBlockAsInFlight(pto->GetId(), pindex->GetBlockHash(), consensusParams, pindex);
                LogPrint("net", "Requesting block %s (%d) peer=%d\n", pindex->GetBlockHash().ToString(),
                    pindex->nHeight, pto->id);
            }
            if (state.nBlocksInFlight == 0 && staller != -1) {
                if (State(staller)->nStallingSince == 0) {
                    State(staller)->nStallingSince = nNow;
                    LogPrint("net", "Stall started peer=%d\n", staller);
                }
            }
        }

        //
        // Message: getdata (non-blocks)
        //
        while (!pto->fDisconnect && !pto->mapAskFor.empty() && (*pto->mapAskFor.begin()).first <= nNow)
        {
            const CInv& inv = (*pto->mapAskFor.begin()).second;
            if (!AlreadyHave(inv))
            {
                if (fDebug)
                    LogPrint("net", "Requesting %s peer=%d\n", inv.ToString(), pto->id);
                vGetData.push_back(inv);
                if (vGetData.size() >= 1000)
                {
                    pto->PushMessage(NetMsgType::GETDATA, vGetData);
                    vGetData.clear();
                }
            } else {
                //If we're not going to ask, don't expect a response.
                pto->setAskFor.erase(inv.hash);
            }
            pto->mapAskFor.erase(pto->mapAskFor.begin());
        }
        if (!vGetData.empty())
            pto->PushMessage(NetMsgType::GETDATA, vGetData);

        //
        // Message: feefilter
        //
        // We don't want white listed peers to filter txs to us if we have -whitelistforcerelay
        if (pto->nVersion >= FEEFILTER_VERSION && GetBoolArg("-feefilter", DEFAULT_FEEFILTER) &&
            !(pto->fWhitelisted && GetBoolArg("-whitelistforcerelay", DEFAULT_WHITELISTFORCERELAY))) {
            CAmount currentFilter = mempool.GetMinFee(GetArg("-maxmempool", DEFAULT_MAX_MEMPOOL_SIZE) * 1000000).GetFeePerK();
            int64_t timeNow = GetTimeMicros();
            if (timeNow > pto->nextSendTimeFeeFilter) {
                CAmount filterToSend = filterRounder.round(currentFilter);
                if (filterToSend != pto->lastSentFeeFilter) {
                    pto->PushMessage(NetMsgType::FEEFILTER, filterToSend);
                    pto->lastSentFeeFilter = filterToSend;
                }
                pto->nextSendTimeFeeFilter = PoissonNextSend(timeNow, AVG_FEEFILTER_BROADCAST_INTERVAL);
            }
            // If the fee filter has changed substantially and it's still more than MAX_FEEFILTER_CHANGE_DELAY
            // until scheduled broadcast, then move the broadcast to within MAX_FEEFILTER_CHANGE_DELAY.
            else if (timeNow + MAX_FEEFILTER_CHANGE_DELAY * 1000000 < pto->nextSendTimeFeeFilter &&
                     (currentFilter < 3 * pto->lastSentFeeFilter / 4 || currentFilter > 4 * pto->lastSentFeeFilter / 3)) {
                pto->nextSendTimeFeeFilter = timeNow + (insecure_rand() % MAX_FEEFILTER_CHANGE_DELAY) * 1000000;
            }
        }
    }
    return true;
}

 std::string CBlockFileInfo::ToString() const {
     return strprintf("CBlockFileInfo(blocks=%u, size=%u, heights=%u...%u, time=%s...%s)", nBlocks, nSize, nHeightFirst, nHeightLast, DateTimeStrFormat("%Y-%m-%d", nTimeFirst), DateTimeStrFormat("%Y-%m-%d", nTimeLast));
 }

ThresholdState VersionBitsTipState(const Consensus::Params& params, Consensus::DeploymentPos pos)
{
    LOCK(cs_main);
    return VersionBitsState(chainActive.Tip(), params, pos, versionbitscache);
}

class CMainCleanup
{
public:
    CMainCleanup() {}
    ~CMainCleanup() {
        // block headers
        BlockMap::iterator it1 = mapBlockIndex.begin();
        for (; it1 != mapBlockIndex.end(); it1++)
            delete (*it1).second;
        mapBlockIndex.clear();

        // orphan transactions
        mapOrphanTransactions.clear();
        mapOrphanTransactionsByPrev.clear();
    }
} instance_of_cmaincleanup;<|MERGE_RESOLUTION|>--- conflicted
+++ resolved
@@ -2435,13 +2435,9 @@
 static int64_t nTimeCallbacks = 0;
 static int64_t nTimeTotal = 0;
 
-<<<<<<< HEAD
-bool ConnectBlockWithGameTx(const CBlock& block, CValidationState& state, CBlockIndex* pindex, CCoinsViewCache& view, std::vector<CTransaction>& vGameTx, bool fJustCheck)
-=======
-bool ConnectBlock(const CBlock& block, CValidationState& state, CBlockIndex* pindex, CCoinsViewCache& view,
-                  std::set<valtype>& expiredNames,
-                  const CChainParams& chainparams, bool fJustCheck)
->>>>>>> 88b41237
+bool ConnectBlockWithGameTx(const CBlock& block, CValidationState& state, CBlockIndex* pindex, CCoinsViewCache& view,
+                            std::vector<CTransaction>& vGameTx,
+                            const CChainParams& chainparams, bool fJustCheck)
 {
     AssertLockHeld(cs_main);
 
@@ -2718,10 +2714,12 @@
     return true;
 }
 
-bool ConnectBlock(const CBlock& block, CValidationState& state, CBlockIndex* pindex, CCoinsViewCache& view, bool fJustCheck)
+bool ConnectBlock(const CBlock& block, CValidationState& state, CBlockIndex* pindex, CCoinsViewCache& view,
+                  const CChainParams& chainparams, bool fJustCheck)
 {
   std::vector<CTransaction> vGameTx;
-  return ConnectBlockWithGameTx(block, state, pindex, view, vGameTx, fJustCheck);
+  return ConnectBlockWithGameTx(block, state, pindex, view, vGameTx,
+                                chainparams, fJustCheck);
 }
 
 
@@ -2913,12 +2911,8 @@
     CheckNameDB (true);
     // Read block from disk.
     CBlock block;
-<<<<<<< HEAD
     std::vector<CTransaction> vGameTx;
-    if (!ReadBlockFromDisk(block, vGameTx, pindexDelete, consensusParams))
-=======
-    if (!ReadBlockFromDisk(block, pindexDelete, chainparams.GetConsensus()))
->>>>>>> 88b41237
+    if (!ReadBlockFromDisk(block, vGameTx, pindexDelete, chainparams.GetConsensus()))
         return AbortNode(state, "Failed to read block");
     // Apply the block atomically to the chain state.
     int64_t nStart = GetTimeMicros();
@@ -3015,11 +3009,7 @@
     std::vector<CTransaction> vGameTx;
     {
         CCoinsViewCache view(pcoinsTip);
-<<<<<<< HEAD
-        bool rv = ConnectBlockWithGameTx(*pblock, state, pindexNew, view, vGameTx, false);
-=======
-        bool rv = ConnectBlock(*pblock, state, pindexNew, view, expiredNames, chainparams);
->>>>>>> 88b41237
+        bool rv = ConnectBlockWithGameTx(*pblock, state, pindexNew, view, vGameTx, chainparams, false);
         GetMainSignals().BlockChecked(*pblock, state);
         if (!rv) {
             if (state.IsInvalid())
@@ -3865,11 +3855,7 @@
         return error("%s: Consensus::CheckBlock: %s", __func__, FormatStateMessage(state));
     if (!ContextualCheckBlock(block, state, pindexPrev))
         return error("%s: Consensus::ContextualCheckBlock: %s", __func__, FormatStateMessage(state));
-<<<<<<< HEAD
-    if (!ConnectBlock(block, state, &indexDummy, viewNew, true))
-=======
-    if (!ConnectBlock(block, state, &indexDummy, viewNew, namesDummy, chainparams, true))
->>>>>>> 88b41237
+    if (!ConnectBlock(block, state, &indexDummy, viewNew, chainparams, true))
         return false;
     assert(state.IsValid());
 
@@ -4264,11 +4250,7 @@
             CBlock block;
             if (!ReadBlockFromDisk(block, pindex, chainparams.GetConsensus()))
                 return error("VerifyDB(): *** ReadBlockFromDisk failed at %d, hash=%s", pindex->nHeight, pindex->GetBlockHash().ToString());
-<<<<<<< HEAD
-            if (!ConnectBlock(block, state, pindex, coins))
-=======
-            if (!ConnectBlock(block, state, pindex, coins, dummyNames, chainparams))
->>>>>>> 88b41237
+            if (!ConnectBlock(block, state, pindex, coins, chainparams))
                 return error("VerifyDB(): *** found unconnectable block at %d, hash=%s", pindex->nHeight, pindex->GetBlockHash().ToString());
         }
     }
