--- conflicted
+++ resolved
@@ -1,15 +1,5 @@
 sudo: required
 dist: trusty
-<<<<<<< HEAD
-
-# FIXME: Can we re-enable the comparison tool somehow for Namecoin?
-
-#workaround for https://github.com/travis-ci/travis-ci/issues/5227
-addons:
-  hostname: bitcoin-tester
-
-=======
->>>>>>> 2468292a
 os: linux
 language: generic
 cache:
